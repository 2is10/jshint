/**
 * Tests for the parser/tokenizer
 */

"use strict";

var JSHINT	= require('../../../src/stable/jshint.js').JSHINT;
var fs		= require('fs');
var TestRun = require("../helpers/testhelper").setup.testRun;

exports.unsafe = function (test) {
	var code = [
		"var a\u000a = 'Here is a unsafe character';",
	];

	TestRun(test)
		.addError(1, "This character may get silently deleted by one or more browsers.")
		.test(code, {es3: true});

	test.done();
};

exports.other = function (test) {
	var code = [
		"\\",
		"!",
	];

	TestRun(test)
		.addError(1, "Unexpected '\\'.")
		.addError(2, "Unexpected early end of program.")
		.addError(2, "Expected an identifier and instead saw '(end)'.")
		.test(code, {es3: true});

	// GH-818
	TestRun(test)
		.addError(1, "Expected an identifier and instead saw ')'.")
		.test("if (product < ) {}", {es3: true});

	test.done();
};

exports.confusingOps = function (test) {
	var code = [
		"var a = 3 - -3;",
		"var b = 3 + +3;",
		"a = a - --a;",
		"a = b + ++b;",
		"a = a-- - 3;", // this is not confusing?!
		"a = a++ + 3;", // this is not confusing?!
	];

	var run = TestRun(test)
		.addError(1, "Confusing minuses.")
		.addError(2, "Confusing pluses.")
		.addError(3, "Confusing minuses.")
		.addError(4, "Confusing pluses.");
	run.test(code, {es3: true});
	run.test(code, {}); // es5
	run.test(code, {esnext: true});
	run.test(code, {moz: true});

	test.done();
};


exports.plusplus = function (test) {
	var run;
	var code = [
		"var a = ++[2];",
		"var b = --(2);",
	];

	run = TestRun(test)
		.addError(1, "Unexpected use of '++'.")
		.addError(2, "Unexpected use of '--'.");
	run.test(code, { plusplus: true, es3: true });
	run.test(code, { plusplus: true }); // es5
	run.test(code, { plusplus: true, esnext: true });
	run.test(code, { plusplus: true, moz: true });

	run = TestRun(test)
		.addError(2, "Bad operand.");
	run.test(code, { plusplus: false, es3: true });
	run.test(code, { plusplus: false }); // es5
	run.test(code, { plusplus: false, esnext: true });
	run.test(code, { plusplus: false, moz: true });

	test.done();
};

exports.assignment = function (test) {
	var code = [
		"function test() {",
		"arguments.length = 2;",
		"arguments[0] = 3;",
		"}",
		"function test2() {",
		"\"use strict\";",
		"arguments.length = 2;",
		"arguments[0] = 3;",
		"}",
		"a() = 2;",
	];

	var run = TestRun(test)
		.addError(2, "Bad assignment.")
		.addError(3, "Bad assignment.")
		.addError(10, "Bad assignment.")
		.addError(10, "Expected an assignment or function call and instead saw an expression.")
		.addError(10, "Missing semicolon.");

	run.test(code, { plusplus: true, es3: true });
	run.test(code, { plusplus: true }); // es5
	run.test(code, { plusplus: true, esnext: true });
	run.test(code, { plusplus: true, moz: true });

	test.done();
};

exports.relations = function (test) {
	var code = [
		"var a = 2 === NaN;",
		"var b = NaN == 2;",
		"var c = !2 < 3;",
		"var c = 2 < !3;",
		"var d = (!'x' in obj);",
		"var e = (!a === b);",
		"var f = (a === !'hi');",
		"var g = (!2 === 1);",
		"var h = (![1, 2, 3] === []);",
	];

	var run = TestRun(test)
		.addError(1, "Use the isNaN function to compare with NaN.")
		.addError(2, "Use the isNaN function to compare with NaN.")
		.addError(3, "Confusing use of '!'.", {character : 9})
		.addError(4, "Confusing use of '!'.", {character : 13})
		.addError(5, "Confusing use of '!'.", {character : 10})
		.addError(6, "Confusing use of '!'.", {character : 10})
		.addError(7, "Confusing use of '!'.", {character : 16})
		.addError(8, "Confusing use of '!'.", {character : 10})
		.addError(9, "Confusing use of '!'.", {character : 10});
	run.test(code, {es3: true});
	run.test(code, {}); // es5
	run.test(code, {esnext: true});
	run.test(code, {moz: true});

	test.done();
};

exports.options = function (test) {
	var code = [
		"/*member a*/",
		"/*members b*/",
		"var x; x.a.b.c();",
		"/*jshint ++ */",
		"/*jslint indent: 0 */",
		"/*jslint indent: -2 */",
		"/*jslint indent: 100.4 */",
		"/*jslint maxlen: 200.4 */",
		"/*jslint maxerr: 300.4 */",
		"/*jslint maxerr: 0 */",
		"/*jslint maxerr: 20 */",
		"/*member c:true */",
		"/*jshint d:no */",
		"/*jshint white:no */",
		"/*global xxx*/",
		"xxx = 2;",
	];

	var run = TestRun(test)
		.addError(3, "Unexpected /*member 'c'.")
		.addError(4, "Bad option: '++'.")
		.addError(5, "Expected a small integer or 'false' and instead saw '0'.")
		.addError(6, "Expected a small integer or 'false' and instead saw '-2'.")
		.addError(7, "Expected a small integer or 'false' and instead saw '100.4'.")
		.addError(8, "Expected a small integer or 'false' and instead saw '200.4'.")
		.addError(9, "Expected a small integer or 'false' and instead saw '300.4'.")
		.addError(10, "Expected a small integer or 'false' and instead saw '0'.")
		.addError(13, "Bad option: 'd'.")
		.addError(14, "Bad option value.")
		.addError(16, "Read only.");
	run.test(code, {es3: true});
	run.test(code, {}); // es5
	run.test(code, {esnext: true});
	run.test(code, {moz: true});

	TestRun(test).test(fs.readFileSync(__dirname + "/fixtures/gh988.js", "utf8"));

	test.done();
};

exports.shebang = function (test) {
	var code = [
		"#!test",
		"var a = 'xxx';",
		"#!test"
	];

	var run = TestRun(test)
		.addError(3, "Expected an identifier and instead saw '#'.")
		.addError(3, "Expected an operator and instead saw '!'.")
		.addError(3, "Expected an assignment or function call and instead saw an expression.")
		.addError(3, "Missing semicolon.");
	run.test(code, {es3: true});
	run.test(code, {}); // es5
	run.test(code, {esnext: true});
	run.test(code, {moz: true});

	test.done();
};

exports.numbers = function (test) {
	/*jshint maxlen: 300*/

	var code = [
		"var a = 10e307;",
		"var b = 10e308;",
		"var c = 0.03 + 0.3 + 3.0 + 30.00;",
		"var d = 03;",
		"var e = .3;",
		"var f = 0xAAg;",
		"var g = 0033;",
		"var h = 3.;",
		"var i = 3.7.toString();",
		"var j = 1e-10;" // GH-821
	];

	TestRun(test)
		.addError(2, "Bad number '10e308'.")
		.addError(5, "A leading decimal point can be confused with a dot: '.3'.")
		.addError(6, "Unexpected '0'.")
		.addError(7, "Expected an identifier and instead saw 'var'.")
		.addError(7, "Missing semicolon.")
		.addError(7, "Don't use extra leading zeros '0033'.")
		.addError(8, "A trailing decimal point can be confused with a dot: '3.'.")
		.addError(9, "A dot following a number can be confused with a decimal point.")
		.test(code, {es3: true});

	// Octals are prohibited in strict mode.
	TestRun(test)
		.addError(3, "Octal literals are not allowed in strict mode.")
		.test([
			"(function () {",
			"'use strict';",
			"return 045;",
			"}());"
		]);

	// GitHub #751 - an expression containing a number with a leading decimal point should be parsed in its entirety
	TestRun(test)
		.addError(1, "A leading decimal point can be confused with a dot: '.3'.")
		.addError(2, "A leading decimal point can be confused with a dot: '.3'.")
		.test([
			"var a = .3 + 1;",
			"var b = 1 + .3;",
		]);

	test.done();
};

exports.comments = function (test) {
	var code = [
		"/*",
		"/* nested */",
		"*/",
		"/* unclosed ...",
	];

	var run = TestRun(test)
		.addError(3, "Unbegun comment.")
		.addError(4, "Unclosed comment.");
	run.test(code, {es3: true});
	run.test(code, {}); // es5
	run.test(code, {esnext: true});
	run.test(code, {moz: true});

	var src = "/* this is a comment /* with nested slash-start */";
	TestRun(test).test(src);
	TestRun(test).test(fs.readFileSync(__dirname + "/fixtures/gruntComment.js", "utf8"));

	test.done();
};

exports.regexp = function (test) {
	var code = [
		"var a1 = /\\\x1f/;",
		"var a2 = /[\\\x1f]/;",
		"var b1 = /\\</;", // only \< is unexpected?!
		"var b2 = /[\\<]/;", // only \< is unexpected?!
		"var c = /(?(a)b)/;",
		"var d = /)[--aa-b-cde-]/;",
		"var e = /[]/;",
		"var f = /[^]/;",
		"var g = /[a^[]/;",

		// FIXME: Firefox doesn't handle [a-\\s] well.
		// See https://bugzilla.mozilla.org/show_bug.cgi?id=813249
		"", // "var h = /[a-\\s-\\w-\\d\\x10-\\x20--]/;",

		"var i = /[/-a1-/]/;",
		"var j = /[a-<<-3]./;",
		"var k = /]}/;",
		"var l = /?(*)(+)({)/;",
		"var m = /a{b}b{2,c}c{3,2}d{4,?}x{30,40}/;",
		"var n = /a??b+?c*?d{3,4}? a?b+c*d{3,4}/;",
		"var o = /a\\/*  [a-^-22-]/;",
		"var p = /(?:(?=a|(?!b)))/;",
		"var q = /=;/;",
		"var r = /(/;",
		"var s = /(((/;",
		"var t = /x/* 2;",
		"var u = /x/;",
		"var v = /dsdg;",
		"var w = v + /s/;",
		"var x = w - /s/;",
		"var y = typeof /[a-z]/;" // GH-657
	];

	var run = TestRun(test)
		.addError(1, "This character may get silently deleted by one or more browsers.")
		.addError(1, "Unexpected control character in regular expression.")
		.addError(2, "This character may get silently deleted by one or more browsers.")
		.addError(2, "Unexpected control character in regular expression.")
		.addError(3, "Unexpected escaped character '<' in regular expression.")
		.addError(4, "Unexpected escaped character '<' in regular expression.")
		.addError(5, "Invalid regular expression.")
		.addError(6, "Invalid regular expression.")
		.addError(11, "Invalid regular expression.")
		.addError(12, "Invalid regular expression.")
		.addError(14, "Invalid regular expression.")
		.addError(15, "Invalid regular expression.")
		.addError(17, "Invalid regular expression.")
		.addError(20, "Invalid regular expression.")
		.addError(21, "Invalid regular expression.")
		.addError(24, "Unclosed regular expression.");
	run.test(code, {es3: true});
	run.test(code, {}); // es5
	run.test(code, {esnext: true});
	run.test(code, {moz: true});

	
	TestRun(test).test("var y = Math.sqrt(16) / 180;", {es3: true});
	TestRun(test).test("var y = Math.sqrt(16) / 180;", {}); // es5
	TestRun(test).test("var y = Math.sqrt(16) / 180;", {esnext: true});
	TestRun(test).test("var y = Math.sqrt(16) / 180;", {moz: true});

	// GH-803
	TestRun(test).test("var x = [1]; var y = x[0] / 180;", {es3: true});
	TestRun(test).test("var x = [1]; var y = x[0] / 180;", {}); // es5
	TestRun(test).test("var x = [1]; var y = x[0] / 180;", {esnext: true});
	TestRun(test).test("var x = [1]; var y = x[0] / 180;", {moz: true});

	test.done();
};

exports.testRegexRegressions = function (test) {
	// GH-536
	TestRun(test).test("str /= 5;", {es3: true}, { str: true });
	TestRun(test).test("str /= 5;", {}, { str: true }); // es5
	TestRun(test).test("str /= 5;", {esnext: true}, { str: true });
	TestRun(test).test("str /= 5;", {moz: true}, { str: true });

	TestRun(test).test("str = str.replace(/=/g, '');",  {es3: true}, { str: true });
	TestRun(test).test("str = str.replace(/=/g, '');", {}, { str: true }); // es5
	TestRun(test).test("str = str.replace(/=/g, '');", {esnext: true}, { str: true });
	TestRun(test).test("str = str.replace(/=/g, '');", {moz: true}, { str: true });

	TestRun(test).test("str = str.replace(/=abc/g, '');", {es3: true}, { str: true });
	TestRun(test).test("str = str.replace(/=abc/g, '');", {}, { str: true }); // es5
	TestRun(test).test("str = str.replace(/=abc/g, '');", {esnext: true}, { str: true });
	TestRun(test).test("str = str.replace(/=abc/g, '');", {moz: true}, { str: true });

	// GH-538
	TestRun(test).test("var exp = /function(.*){/gi;", {es3: true});
	TestRun(test).test("var exp = /function(.*){/gi;", {}); // es5
	TestRun(test).test("var exp = /function(.*){/gi;", {esnext: true});
	TestRun(test).test("var exp = /function(.*){/gi;", {moz: true});

	test.done();
};

exports.strings = function (test) {
	var code = [
		"var a = '\u0012\\r';",
		"var b = \'\\g\';",
		"var c = '\\u0022\\u0070\\u005C';",
		"var e = '\\x6b..\\x6e';",
		"var f = 'ax"
	];

	var run = TestRun(test)
		.addError(1, "Control character in string: <non-printable>.", {character: 10})
		.addError(1, "This character may get silently deleted by one or more browsers.")
		.addError(2, "Bad or unnecessary escaping.")
		.addError(5, "Unclosed string.")
		.addError(5, "Missing semicolon.");
	run.test(code, {es3: true});
	run.test(code, {}); // es5
	run.test(code, {esnext: true});
	run.test(code, {moz: true});

	test.done();
};

exports.ownProperty = function (test) {
	var code = [
		"var obj = { hasOwnProperty: false };",
		"obj.hasOwnProperty = true;",
		"obj['hasOwnProperty'] = true;",
		"function test() { var hasOwnProperty = {}.hasOwnProperty; }"
	];

	var run = TestRun(test)
		.addError(1, "'hasOwnProperty' is a really bad name.")
		.addError(2, "'hasOwnProperty' is a really bad name.")
		.addError(3, "'hasOwnProperty' is a really bad name.")
		.addError(3, "['hasOwnProperty'] is better written in dot notation.");
	run.test(code, {es3: true});
	run.test(code, {}); // es5
	run.test(code, {esnext: true});
	run.test(code, {moz: true});

	test.done();
};

exports.jsonMode = function (test) {
	var code = [
		'{',
		'	a: 2,',
		'	\'b\': "hallo\\"\\v\\x12\\\'world",',
		'	"c\\"\\v\\x12": \'4\',',
		'	"d": "4\\',
		'	",',
		'	"e": 0x332,',
		'	"x": 0',
		'}',
	];

	var run = TestRun(test)
		.addError(2, "Expected a string and instead saw a.")
		.addError(3, "Strings must use doublequote.")
		.addError(3, "Avoid \\v.")
		.addError(3, "Avoid \\x-.")
		.addError(3, "Avoid \\'.")
		.addError(4, "Avoid \\v.")
		.addError(4, "Avoid \\x-.")
		.addError(4, "Strings must use doublequote.")
		.addError(5, "Avoid EOL escaping.")
		.addError(7, "Avoid 0x-.");
	run.test(code, {multistr: true, es3: true});
	run.test(code, {multistr: true}); // es5
	run.test(code, {multistr: true, esnext: true});
	run.test(code, {multistr: true, moz: true});

	test.done();
};

exports.comma = function (test) {
	var src = fs.readFileSync(__dirname + "/fixtures/comma.js", "utf8");

	TestRun(test)
		.addError(2, "Expected an assignment or function call and instead saw an expression.")
		.addError(15, "Expected an assignment or function call and instead saw an expression.")
		.addError(15, "Missing semicolon.")
		.addError(20, "Expected an assignment or function call and instead saw an expression.")
		.addError(30, "Expected an assignment or function call and instead saw an expression.")
		.addError(35, "Expected an assignment or function call and instead saw an expression.")
		.addError(35, "Missing semicolon.")
		.addError(36, "Unexpected 'if'.")
		.addError(43, "Expected an assignment or function call and instead saw an expression.")
		.addError(43, "Missing semicolon.")
		.addError(44, "Unexpected '}'.")
		.test(src, {es3: true});

	// Regression test (GH-56)
	TestRun(test)
		.addError(4, "Expected an assignment or function call and instead saw an expression.")
		.test(fs.readFileSync(__dirname + "/fixtures/gh56.js", "utf8"));

	// Regression test (GH-363)
	TestRun(test)
		.addError(1, "Extra comma. (it breaks older versions of IE)")
		.test("var f = [1,];", {es3: true});

	test.done();
};

exports.withStatement = function (test) {
	var src = fs.readFileSync(__dirname + "/fixtures/with.js", "utf8");
	var run;

	run = TestRun(test)
		.addError(5, "Don't use 'with'.")
		.addError(5, "Missing space after 'with'.")
		.addError(5, "Unexpected space after '('.")
		.addError(13, "'with' is not allowed in strict mode.")
		.addError(13, "Missing space after ')'.")
		.addError(13, "Unexpected space after '2'.");
	run.test(src, {white: true, es3: true});
	run.test(src, {white: true}); // es5
	run.test(src, {white: true, esnext: true});
	run.test(src, {white: true, moz: true});

	run = TestRun(test)
		.addError(5, "Missing space after 'with'.")
		.addError(5, "Unexpected space after '('.")
		.addError(13, "'with' is not allowed in strict mode.")
		.addError(13, "Missing space after ')'.")
		.addError(13, "Unexpected space after '2'.");
	run.test(src, {white: true, withstmt: true, es3: true});
	run.test(src, {white: true, withstmt: true}); // es5
	run.test(src, {white: true, withstmt: true, esnext: true});
	run.test(src, {white: true, withstmt: true, moz: true});

	test.done();
};

exports.blocks = function (test) {
	var src = fs.readFileSync(__dirname + "/fixtures/blocks.js", "utf8");

	var run = TestRun(test)
		.addError(29, "Unmatched \'{\'.")
		.addError(31, "Unmatched \'{\'.");
	run.test(src, {es3: true});
	run.test(src, {}); // es5
	run.test(src, {esnext: true});
	run.test(src, {moz: true});

	test.done();
};

exports.functionCharacterLocation = function (test) {
	var i;
	var src = fs.readFileSync(__dirname + "/fixtures/nestedFunctions.js", "utf8");
	var locations = JSON.parse(
		fs.readFileSync(
			__dirname + "/fixtures/nestedFunctions-locations.js", "utf8"
		)
	);
	JSHINT(src);
	var report = JSHINT.data().functions;

	test.equal(locations.length, report.length);
	for (i = 0; i < locations.length; i += 1) {
		test.equal(locations[i].name, report[i].name);
		test.equal(locations[i].line, report[i].line);
		test.equal(locations[i].character, report[i].character);
		test.equal(locations[i].last, report[i].last);
		test.equal(locations[i].lastcharacter, report[i].lastcharacter);
	}

	test.done();
};

exports.exported = function (test) {
	var src = fs.readFileSync(__dirname + "/fixtures/exported.js", "utf8");

	var run = TestRun(test)
		.addError(5, "'unused' is defined but never used.")
		.addError(6, "'isDog' is defined but never used.")
		.addError(13, "'unusedDeclaration' is defined but never used.")
		.addError(14, "'unusedExpression' is defined but never used.")
		.addError(17, "'cannotBeExported' is defined but never used.");
	run.test(src, {es3: true, unused: true });
	run.test(src, {unused: true }); // es5
	run.test(src, {esnext: true, unused: true });
	run.test(src, {moz: true, unused: true });

	test.done();
};

exports.testIdentifiers = function (test) {
	var src = fs.readFileSync(__dirname + "/fixtures/identifiers.js", "utf8");

	TestRun(test).test(src, {es3: true});
	var run = TestRun(test)
		.addError(1, "'ascii' is defined but never used.")
		.addError(2, "'num1' is defined but never used.")
		.addError(3, "'lifé' is defined but never used.")
		.addError(4, "'π' is defined but never used.")
		.addError(5, "'привет' is defined but never used.")
		.addError(6, "'\\u1d44' is defined but never used.")
		.addError(7, "'encoded\\u1d44' is defined but never used.");
	run.test(src, {es3: true, unused: true });
	run.test(src, {unused: true }); // es5
	run.test(src, {esnext: true, unused: true });
	run.test(src, {moz: true, unused: true });
	

	test.done();
};

exports["regression for GH-878"] = function (test) {
	var src = fs.readFileSync(__dirname + "/fixtures/gh878.js", "utf8");

	TestRun(test).test(src, {es3: true});

	test.done();
};

exports["regression for GH-910"] = function (test) {
	var src = "(function () { if (true) { foo.bar + } })();";
	TestRun(test)
		.addError(1, "Expected an identifier and instead saw '}'.")
		.addError(1, "Expected an assignment or function call and instead saw an expression.")
		.addError(1, "Missing semicolon.")
		.addError(1, "Expected an identifier and instead saw ')'.")
		.addError(1, "Expected an operator and instead saw '('.")
		.addError(1, "Unmatched '{'.")
		.addError(1, "Unmatched '('.")
		.addError(1, "Expected an assignment or function call and instead saw an expression.")
		.addError(1, "Missing semicolon.")
		.test(src, { es3: true, nonew: true });
	test.done();
};

exports.testHtml = function (test) {
	var html = "<html><body>Hello World</body></html>";
	TestRun(test)
		.addError(1, "Expected an identifier and instead saw '<'.")
		.addError(1, "Expected an assignment or function call and instead saw an expression.")
		.addError(1, "Missing semicolon.")
		.addError(1, "Expected an identifier and instead saw '<'.")
		.test(html, {});
	test.done();
};

exports["test: destructuring var in function scope"] = function (test) {
	var code = [
		"function foobar() {",
		"	var [ a, b, c ] = [ 1, 2, 3 ];",
		"	var [ a ] = [ 1 ];",
		"	var [ a ] = [ z ];",
		"	var [ h, w ] = [ 'hello', 'world' ]; ",
		"	var [ o ] = [ { o : 1 } ];",
		"	var [ a, [ [ [ b ], c ], d ] ] = [ 1, [ [ [ 2 ], 3], 4 ] ];",
		"	var { foo : bar } = { foo : 1 };",
		"	var [ a, { foo : bar } ] = [ 2, { foo : 1 } ];",
		"	var [ 1 ] = [ a ];",
		"	var [ a, b; c ] = [ 1, 2, 3 ];",
		"	var [ a, b, c ] = [ 1, 2; 3 ];",
		"}"
	];

	TestRun(test)
		.addError(1,  "'foobar' is defined but never used.")
		.addError(3,  "'a' is already defined.")
		.addError(4,  "'a' is already defined.")
		.addError(7,  "'a' is already defined.")
		.addError(7,  "'b' is already defined.")
		.addError(7,  "'c' is already defined.")
		.addError(9,  "'a' is already defined.")
		.addError(9,  "'bar' is already defined.")
		.addError(10,  "Expected an identifier and instead saw '1'.")
		.addError(10,  "Expected ',' and instead saw '1'.")
		.addError(10,  "Expected an identifier and instead saw ']'.")
		.addError(11, "Expected ',' and instead saw ';'.")
		.addError(11, "'a' is already defined.")
		.addError(11, "'b' is already defined.")
		.addError(11, "'c' is already defined.")
		.addError(12, "'a' is already defined.")
		.addError(12, "'b' is already defined.")
		.addError(12, "'c' is already defined.")
		.addError(12, "Expected ']' to match '[' from line 12 and instead saw ';'.")
		.addError(12, "Missing semicolon.")
		.addError(12, "Expected an assignment or function call and instead saw an expression.")
		.addError(12, "Missing semicolon.")
		.addError(12, "Expected an identifier and instead saw ']'.")
		.addError(12, "Expected an assignment or function call and instead saw an expression.")
		.addError(4,  "'z' is not defined.")
		.addError(12, "'a' is defined but never used.")
		.addError(12, "'b' is defined but never used.")
		.addError(12, "'c' is defined but never used.")
		.addError(5,  "'h' is defined but never used.")
		.addError(5,  "'w' is defined but never used.")
		.addError(6,  "'o' is defined but never used.")
		.addError(7,  "'d' is defined but never used.")
		.addError(9,  "'bar' is defined but never used.")
		.test(code, {esnext: true, unused: true, undef: true});

	test.done();
};

exports["test: destructuring var as moz"] = function (test) {
	var code = [
		"var [ a, b, c ] = [ 1, 2, 3 ];",
		"var [ a ] = [ 1 ];",
		"var [ a ] = [ z ];",
		"var [ h, w ] = [ 'hello', 'world' ]; ",
		"var [ o ] = [ { o : 1 } ];",
		"var [ a, [ [ [ b ], c ], d ] ] = [ 1, [ [ [ 2 ], 3], 4 ] ];",
		"var { foo : bar } = { foo : 1 };",
		"var [ a, { foo : bar } ] = [ 2, { foo : 1 } ];",
	];

	TestRun(test)
		.addError(3,  "'z' is not defined.")
		.addError(8,  "'a' is defined but never used.")
		.addError(6,  "'b' is defined but never used.")
		.addError(6,  "'c' is defined but never used.")
		.addError(4,  "'h' is defined but never used.")
		.addError(4,  "'w' is defined but never used.")
		.addError(5,  "'o' is defined but never used.")
		.addError(6,  "'d' is defined but never used.")
		.addError(8,  "'bar' is defined but never used.")
		.test(code, {moz: true, unused: true, undef: true});

	test.done();
};
exports["test: destructuring var as esnext"] = function (test) {
	var code = [
		"var [ a, b, c ] = [ 1, 2, 3 ];",
		"var [ a ] = [ 1 ];",
		"var [ a ] = [ z ];",
		"var [ h, w ] = [ 'hello', 'world' ]; ",
		"var [ o ] = [ { o : 1 } ];",
		"var [ a, [ [ [ b ], c ], d ] ] = [ 1, [ [ [ 2 ], 3], 4 ] ];",
		"var { foo : bar } = { foo : 1 };",
		"var [ a, { foo : bar } ] = [ 2, { foo : 1 } ];",
	];

	TestRun(test)
		.addError(3,  "'z' is not defined.")
		.addError(8,  "'a' is defined but never used.")
		.addError(6,  "'b' is defined but never used.")
		.addError(6,  "'c' is defined but never used.")
		.addError(4,  "'h' is defined but never used.")
		.addError(4,  "'w' is defined but never used.")
		.addError(5,  "'o' is defined but never used.")
		.addError(6,  "'d' is defined but never used.")
		.addError(8,  "'bar' is defined but never used.")
		.test(code, {esnext: true, unused: true, undef: true});

	test.done();
};
exports["test: destructuring var as es5"] = function (test) {
	var code = [
		"var [ a, b, c ] = [ 1, 2, 3 ];",
		"var [ a ] = [ 1 ];",
		"var [ a ] = [ z ];",
		"var [ h, w ] = [ 'hello', 'world' ]; ",
		"var [ o ] = [ { o : 1 } ];",
		"var [ a, [ [ [ b ], c ], d ] ] = [ 1, [ [ [ 2 ], 3], 4 ] ];",
		"var { foo : bar } = { foo : 1 };",
		"var [ a, { foo : bar } ] = [ 2, { foo : 1 } ];",
	];

	TestRun(test)
		.addError(1, "'destructuring expression' is only available in JavaScript 1.7.")
		.addError(2, "'destructuring expression' is only available in JavaScript 1.7.")
		.addError(3, "'destructuring expression' is only available in JavaScript 1.7.")
		.addError(4, "'destructuring expression' is only available in JavaScript 1.7.")
		.addError(5, "'destructuring expression' is only available in JavaScript 1.7.")
		.addError(6, "'destructuring expression' is only available in JavaScript 1.7.")
		.addError(6, "'destructuring expression' is only available in JavaScript 1.7.")
		.addError(6, "'destructuring expression' is only available in JavaScript 1.7.")
		.addError(7, "'destructuring expression' is only available in JavaScript 1.7.")
		.addError(8, "'destructuring expression' is only available in JavaScript 1.7.")
		.addError(8, "'destructuring expression' is only available in JavaScript 1.7.")
		.addError(3,  "'z' is not defined.")
		.addError(8,  "'a' is defined but never used.")
		.addError(6,  "'b' is defined but never used.")
		.addError(6,  "'c' is defined but never used.")
		.addError(4,  "'h' is defined but never used.")
		.addError(4,  "'w' is defined but never used.")
		.addError(5,  "'o' is defined but never used.")
		.addError(6,  "'d' is defined but never used.")
		.addError(8,  "'bar' is defined but never used.")
		.test(code, {unused: true, undef: true}); // es5

	test.done();
};
exports["test: destructuring var as legacy JS"] = function (test) {
	var code = [
		"var [ a, b, c ] = [ 1, 2, 3 ];",
		"var [ a ] = [ 1 ];",
		"var [ a ] = [ z ];",
		"var [ h, w ] = [ 'hello', 'world' ]; ",
		"var [ o ] = [ { o : 1 } ];",
		"var [ a, [ [ [ b ], c ], d ] ] = [ 1, [ [ [ 2 ], 3], 4 ] ];",
		"var { foo : bar } = { foo : 1 };",
		"var [ a, { foo : bar } ] = [ 2, { foo : 1 } ];",
	];

	TestRun(test)
		.addError(1, "'destructuring expression' is only available in JavaScript 1.7.")
		.addError(2, "'destructuring expression' is only available in JavaScript 1.7.")
		.addError(3, "'destructuring expression' is only available in JavaScript 1.7.")
		.addError(4, "'destructuring expression' is only available in JavaScript 1.7.")
		.addError(5, "'destructuring expression' is only available in JavaScript 1.7.")
		.addError(6, "'destructuring expression' is only available in JavaScript 1.7.")
		.addError(6, "'destructuring expression' is only available in JavaScript 1.7.")
		.addError(6, "'destructuring expression' is only available in JavaScript 1.7.")
		.addError(7, "'destructuring expression' is only available in JavaScript 1.7.")
		.addError(8, "'destructuring expression' is only available in JavaScript 1.7.")
		.addError(8, "'destructuring expression' is only available in JavaScript 1.7.")
		.addError(3,  "'z' is not defined.")
		.addError(8,  "'a' is defined but never used.")
		.addError(6,  "'b' is defined but never used.")
		.addError(6,  "'c' is defined but never used.")
		.addError(4,  "'h' is defined but never used.")
		.addError(4,  "'w' is defined but never used.")
		.addError(5,  "'o' is defined but never used.")
		.addError(6,  "'d' is defined but never used.")
		.addError(8,  "'bar' is defined but never used.")
		.test(code, {es3: true, unused: true, undef: true});

	test.done();
};
exports["test: destructuring var errors"] = function (test) {
	var code = [
		"var [ a, b, c ] = [ 1, 2, 3 ];",
		"var [ a ] = [ 1 ];",
		"var [ a ] = [ z ];",
		"var [ h, w ] = [ 'hello', 'world' ]; ",
		"var [ o ] = [ { o : 1 } ];",
		"var [ a, [ [ [ b ], c ], d ] ] = [ 1, [ [ [ 2 ], 3], 4 ] ];",
		"var { foo : bar } = { foo : 1 };",
		"var [ a, { foo : bar } ] = [ 2, { foo : 1 } ];",
		"var [ 1 ] = [ a ];",
		"var [ a, b; c ] = [ 1, 2, 3 ];",
		"var [ a, b, c ] = [ 1, 2; 3 ];"
	];

	TestRun(test)
		.addError(9,  "Expected an identifier and instead saw '1'.")
		.addError(9,  "Expected ',' and instead saw '1'.")
		.addError(9,  "Expected an identifier and instead saw ']'.")
		.addError(10, "Expected ',' and instead saw ';'.")
		.addError(11, "Expected ']' to match '[' from line 11 and instead saw ';'.")
		.addError(11, "Missing semicolon.")
		.addError(11, "Expected an assignment or function call and instead saw an expression.")
		.addError(11, "Missing semicolon.")
		.addError(11, "Expected an identifier and instead saw ']'.")
		.addError(11, "Expected an assignment or function call and instead saw an expression.")
		.addError(3,  "'z' is not defined.")
		.addError(11, "'a' is defined but never used.")
		.addError(11, "'b' is defined but never used.")
		.addError(11, "'c' is defined but never used.")
		.addError(4,  "'h' is defined but never used.")
		.addError(4,  "'w' is defined but never used.")
		.addError(5,  "'o' is defined but never used.")
		.addError(6,  "'d' is defined but never used.")
		.addError(8,  "'bar' is defined but never used.")
		.test(code, {esnext: true, unused: true, undef: true});

	test.done();
};

exports["test: destructuring const as moz"] = function (test) {
	var code = [
		"const [ a, b, c ] = [ 1, 2, 3 ];",
		"const [ d ] = [ 1 ];",
		"const [ e ] = [ z ];",
		"const [ hel, wor ] = [ 'hello', 'world' ]; ",
		"const [ o ] = [ { o : 1 } ];",
		"const [ f, [ [ [ g ], h ], i ] ] = [ 1, [ [ [ 2 ], 3], 4 ] ];",
		"const { foo : bar } = { foo : 1 };",
		"const [ j, { foo : foobar } ] = [ 2, { foo : 1 } ];",
	];

	TestRun(test)
		.addError(3, "'z' is not defined.")
		.test(code, {moz: true, unused: true, undef: true});

	test.done();
};
exports["test: destructuring const as esnext"] = function (test) {
	var code = [
		"const [ a, b, c ] = [ 1, 2, 3 ];",
		"const [ d ] = [ 1 ];",
		"const [ e ] = [ z ];",
		"const [ hel, wor ] = [ 'hello', 'world' ]; ",
		"const [ o ] = [ { o : 1 } ];",
		"const [ f, [ [ [ g ], h ], i ] ] = [ 1, [ [ [ 2 ], 3], 4 ] ];",
		"const { foo : bar } = { foo : 1 };",
		"const [ j, { foo : foobar } ] = [ 2, { foo : 1 } ];",
	];

	TestRun(test)
		.addError(3, "'z' is not defined.")
		.test(code, {esnext: true, unused: true, undef: true});

	test.done();
};
exports["test: destructuring const as es5"] = function (test) {
	var code = [
		"const [ a, b, c ] = [ 1, 2, 3 ];",
		"const [ d ] = [ 1 ];",
		"const [ e ] = [ z ];",
		"const [ hel, wor ] = [ 'hello', 'world' ]; ",
		"const [ o ] = [ { o : 1 } ];",
		"const [ f, [ [ [ g ], h ], i ] ] = [ 1, [ [ [ 2 ], 3], 4 ] ];",
		"const { foo : bar } = { foo : 1 };",
		"const [ j, { foo : foobar } ] = [ 2, { foo : 1 } ];",
	];

	TestRun(test)
		.addError(1, "'const' is only available in JavaScript 1.7.")
		.addError(1, "'destructuring expression' is only available in JavaScript 1.7.")
		.addError(2, "'const' is only available in JavaScript 1.7.")
		.addError(2, "'destructuring expression' is only available in JavaScript 1.7.")
		.addError(3, "'const' is only available in JavaScript 1.7.")
		.addError(3, "'destructuring expression' is only available in JavaScript 1.7.")
		.addError(4, "'const' is only available in JavaScript 1.7.")
		.addError(4, "'destructuring expression' is only available in JavaScript 1.7.")
		.addError(5, "'const' is only available in JavaScript 1.7.")
		.addError(5, "'destructuring expression' is only available in JavaScript 1.7.")
		.addError(6, "'const' is only available in JavaScript 1.7.")
		.addError(6, "'destructuring expression' is only available in JavaScript 1.7.")
		.addError(6, "'destructuring expression' is only available in JavaScript 1.7.")
		.addError(7, "'const' is only available in JavaScript 1.7.")
		.addError(7, "'destructuring expression' is only available in JavaScript 1.7.")
		.addError(8, "'const' is only available in JavaScript 1.7.")
		.addError(8, "'destructuring expression' is only available in JavaScript 1.7.")
		.addError(8, "'destructuring expression' is only available in JavaScript 1.7.")
		.addError(3, "'z' is not defined.")
		.test(code, {unused: true, undef: true}); // es5

	test.done();
};
exports["test: destructuring const as legacy JS"] = function (test) {
	var code = [
		"const [ a, b, c ] = [ 1, 2, 3 ];",
		"const [ d ] = [ 1 ];",
		"const [ e ] = [ z ];",
		"const [ hel, wor ] = [ 'hello', 'world' ]; ",
		"const [ o ] = [ { o : 1 } ];",
		"const [ f, [ [ [ g ], h ], i ] ] = [ 1, [ [ [ 2 ], 3], 4 ] ];",
		"const { foo : bar } = { foo : 1 };",
		"const [ j, { foo : foobar } ] = [ 2, { foo : 1 } ];",
	];

	TestRun(test)
		.addError(1, "'const' is only available in JavaScript 1.7.")
		.addError(1, "'destructuring expression' is only available in JavaScript 1.7.")
		.addError(2, "'const' is only available in JavaScript 1.7.")
		.addError(2, "'destructuring expression' is only available in JavaScript 1.7.")
		.addError(3, "'const' is only available in JavaScript 1.7.")
		.addError(3, "'destructuring expression' is only available in JavaScript 1.7.")
		.addError(4, "'const' is only available in JavaScript 1.7.")
		.addError(4, "'destructuring expression' is only available in JavaScript 1.7.")
		.addError(5, "'const' is only available in JavaScript 1.7.")
		.addError(5, "'destructuring expression' is only available in JavaScript 1.7.")
		.addError(6, "'const' is only available in JavaScript 1.7.")
		.addError(6, "'destructuring expression' is only available in JavaScript 1.7.")
		.addError(6, "'destructuring expression' is only available in JavaScript 1.7.")
		.addError(7, "'const' is only available in JavaScript 1.7.")
		.addError(7, "'destructuring expression' is only available in JavaScript 1.7.")
		.addError(8, "'const' is only available in JavaScript 1.7.")
		.addError(8, "'destructuring expression' is only available in JavaScript 1.7.")
		.addError(8, "'destructuring expression' is only available in JavaScript 1.7.")
		.addError(3, "'z' is not defined.")
		.test(code, {es3: true, unused: true, undef: true});

	test.done();
};

exports["test: destructuring const errors"] = function (test) {
	var code = [
		"const [ a, b, c ] = [ 1, 2, 3 ];",
		"const [ a, b, c ] = [ 1, 2, 3 ];",
		"const [ 1 ] = [ a ];",
		"const [ k, l; m ] = [ 1, 2, 3 ];",
		"const [ n, o, p ] = [ 1, 2; 3 ];"
	];

	TestRun(test)
		.addError(2, "const 'a' has already been declared.")
		.addError(2, "const 'b' has already been declared.")
		.addError(2, "const 'c' has already been declared.")
		.addError(3, "Expected an identifier and instead saw '1'.")
		.addError(3, "Expected ',' and instead saw '1'.")
		.addError(3, "Expected an identifier and instead saw ']'.")
		.addError(4, "Expected ',' and instead saw ';'.")
		.addError(5, "Expected ']' to match '[' from line 5 and instead saw ';'.")
		.addError(5, "Missing semicolon.")
		.addError(5, "Expected an assignment or function call and instead saw an expression.")
		.addError(5, "Missing semicolon.")
		.addError(5, "Expected an identifier and instead saw ']'.")
		.addError(5, "Expected an assignment or function call and instead saw an expression.")
		.addError(5, "Missing semicolon.")
		.test(code, {es3: true, esnext: true, unused: true, undef: true});

	test.done();
};

exports["test: destructuring globals as moz"] = function (test) {
	var code = [
		"var a, b, c, d, h, w, o;",
		"[ a, b, c ] = [ 1, 2, 3 ];",
		"[ a ] = [ 1 ];",
		"[ a ] = [ z ];",
		"[ h, w ] = [ 'hello', 'world' ]; ",
		"[ o ] = [ { o : 1 } ];",
		"[ a, [ [ [ b ], c ], d ] ] = [ 1, [ [ [ 2 ], 3], 4 ] ];",
		"[ a, { foo : b } ] = [ 2, { foo : 1 } ];",
	];

	TestRun(test)
		.addError(4,  "'z' is not defined.")
		.test(code, {moz: true, unused: true, undef: true});

	test.done();
};
exports["test: destructuring globals as esnext"] = function (test) {
	var code = [
		"var a, b, c, d, h, w, o;",
		"[ a, b, c ] = [ 1, 2, 3 ];",
		"[ a ] = [ 1 ];",
		"[ a ] = [ z ];",
		"[ h, w ] = [ 'hello', 'world' ]; ",
		"[ o ] = [ { o : 1 } ];",
		"[ a, [ [ [ b ], c ], d ] ] = [ 1, [ [ [ 2 ], 3], 4 ] ];",
		"[ a, { foo : b } ] = [ 2, { foo : 1 } ];",
	];
	
	TestRun(test)
		.addError(4,  "'z' is not defined.")
		.test(code, {esnext: true, unused: true, undef: true});

	test.done();
};
exports["test: destructuring globals as es5"] = function (test) {
	var code = [
		"var a, b, c, d, h, w, o;",
		"[ a, b, c ] = [ 1, 2, 3 ];",
		"[ a ] = [ 1 ];",
		"[ a ] = [ z ];",
		"[ h, w ] = [ 'hello', 'world' ]; ",
		"[ o ] = [ { o : 1 } ];",
		"[ a, [ [ [ b ], c ], d ] ] = [ 1, [ [ [ 2 ], 3], 4 ] ];",
		"[ a, { foo : b } ] = [ 2, { foo : 1 } ];",
	];
	
	TestRun(test)
		.addError(4,  "'z' is not defined.")
		.addError(2, "'destructuring assignment' is only available in JavaScript 1.7.")
		.addError(3, "'destructuring assignment' is only available in JavaScript 1.7.")
		.addError(4, "'destructuring assignment' is only available in JavaScript 1.7.")
		.addError(5, "'destructuring assignment' is only available in JavaScript 1.7.")
		.addError(6, "'destructuring assignment' is only available in JavaScript 1.7.")
		.addError(7, "'destructuring assignment' is only available in JavaScript 1.7.")
		.addError(8, "'destructuring assignment' is only available in JavaScript 1.7.")
		.test(code, {unused: true, undef: true}); // es5
	
	test.done();
};
exports["test: destructuring globals as legacy JS"] = function (test) {
	var code = [
		"var a, b, c, d, h, w, o;",
		"[ a, b, c ] = [ 1, 2, 3 ];",
		"[ a ] = [ 1 ];",
		"[ a ] = [ z ];",
		"[ h, w ] = [ 'hello', 'world' ]; ",
		"[ o ] = [ { o : 1 } ];",
		"[ a, [ [ [ b ], c ], d ] ] = [ 1, [ [ [ 2 ], 3], 4 ] ];",
		"[ a, { foo : b } ] = [ 2, { foo : 1 } ];",
	];
	
	TestRun(test)
		.addError(4,  "'z' is not defined.")
		.addError(2, "'destructuring assignment' is only available in JavaScript 1.7.")
		.addError(3, "'destructuring assignment' is only available in JavaScript 1.7.")
		.addError(4, "'destructuring assignment' is only available in JavaScript 1.7.")
		.addError(5, "'destructuring assignment' is only available in JavaScript 1.7.")
		.addError(6, "'destructuring assignment' is only available in JavaScript 1.7.")
		.addError(7, "'destructuring assignment' is only available in JavaScript 1.7.")
		.addError(8, "'destructuring assignment' is only available in JavaScript 1.7.")
		.test(code, {es3: true, unused: true, undef: true});
	
	test.done();
};
exports["test: destructuring globals with syntax error"] = function (test) {
	var code = [
		"var a, b, c;",
		"[ a ] = [ z ];",
		"[ 1 ] = [ a ];",
		"[ a, b; c ] = [ 1, 2, 3 ];",
		"[ a, b, c ] = [ 1, 2; 3 ];"
	];
	
	TestRun(test)
		.addError(4, "Expected ']' to match '[' from line 4 and instead saw ';'.")
		.addError(4, "Expected an assignment or function call and instead saw an expression.")
		.addError(4, "Missing semicolon.")
		.addError(4, "Expected an assignment or function call and instead saw an expression.")
		.addError(4, "Missing semicolon.")
		.addError(4, "Expected an identifier and instead saw ']'.")
		.addError(4, "Expected an operator and instead saw '='.")
		.addError(4, "Expected an operator and instead saw '['.")
		.addError(4, "Expected an assignment or function call and instead saw an expression.")
		.addError(4, "Missing semicolon.")
		.addError(4, "Expected an assignment or function call and instead saw an expression.")
		.addError(4, "Expected an assignment or function call and instead saw an expression.")
		.addError(4, "Missing semicolon.")
		.addError(4, "Expected an identifier and instead saw ']'.")
		.addError(4, "Expected an assignment or function call and instead saw an expression.")
		.addError(5, "Expected ']' to match '[' from line 5 and instead saw ';'.")
		.addError(5, "Missing semicolon.")
		.addError(5, "Expected an assignment or function call and instead saw an expression.")
		.addError(5, "Missing semicolon.")
		.addError(5, "Expected an identifier and instead saw ']'.")
		.addError(5, "Expected an assignment or function call and instead saw an expression.")
		.addError(2,  "'z' is not defined.")
		.test(code, {esnext: true, unused: true, undef: true});
	
	test.done();
};

exports["test: destructuring assign of empty values as moz"] = function (test) {
	var code = [
		"var [ a ] = [ 1, 2 ];",
		"var [ c, d ] = [ 1 ];",
		"var [ e, , f ] = [ 3, , 4 ];"
	];

	TestRun(test)
		.addError(1, "'a' is defined but never used.")
		.addError(2, "'c' is defined but never used.")
		.addError(2, "'d' is defined but never used.")
		.addError(3, "'e' is defined but never used.")
		.addError(3, "'f' is defined but never used.")
		.test(code, {moz: true, unused: true, undef: true, laxcomma: true});

	test.done();
};
exports["test: destructuring assign of empty values as esnext"] = function (test) {
	var code = [
		"var [ a ] = [ 1, 2 ];",
		"var [ c, d ] = [ 1 ];",
		"var [ e, , f ] = [ 3, , 4 ];"
	];

	TestRun(test)
		.addError(1, "'a' is defined but never used.")
		.addError(2, "'c' is defined but never used.")
		.addError(2, "'d' is defined but never used.")
		.addError(3, "'e' is defined but never used.")
		.addError(3, "'f' is defined but never used.")
		.test(code, {esnext: true, unused: true, undef: true});

	test.done();
};
exports["test: destructuring assign of empty values as es5"] = function (test) {
	var code = [
		"var [ a ] = [ 1, 2 ];",
		"var [ c, d ] = [ 1 ];",
		"var [ e, , f ] = [ 3, , 4 ];"
	];

	TestRun(test)
		.addError(1, "'destructuring expression' is only available in JavaScript 1.7.")
		.addError(1, "'a' is defined but never used.")
		.addError(2, "'destructuring expression' is only available in JavaScript 1.7.")
		.addError(2, "'c' is defined but never used.")
		.addError(2, "'d' is defined but never used.")
		.addError(3, "'destructuring expression' is only available in JavaScript 1.7.")
		.addError(3, "'e' is defined but never used.")
		.addError(3, "'f' is defined but never used.")
		.test(code, {unused: true, undef: true}); // es5

	test.done();
};
exports["test: destructuring assign of empty values as JS legacy"] = function (test) {
	var code = [
		"var [ a ] = [ 1, 2 ];",
		"var [ c, d ] = [ 1 ];",
		"var [ e, , f ] = [ 3, , 4 ];"
	];

	TestRun(test)
		.addError(1, "'destructuring expression' is only available in JavaScript 1.7.")
		.addError(1, "'a' is defined but never used.")
		.addError(2, "'destructuring expression' is only available in JavaScript 1.7.")
		.addError(2, "'c' is defined but never used.")
		.addError(2, "'d' is defined but never used.")
		.addError(3, "'destructuring expression' is only available in JavaScript 1.7.")
		.addError(3, "'e' is defined but never used.")
		.addError(3, "'f' is defined but never used.")
		.addError(3, "Extra comma. (it breaks older versions of IE)")
		.test(code, {es3: true, unused: true, undef: true});

	test.done();
};

exports["test: let statement as moz"] = function (test) {
	var code = [
		"let x = 1;",
		"{",
		"	let y = 3 ;",
		"	{",
		"		let z = 2;",
		"		print(x + ' ' + y + ' ' + z);",
		"	}",
		"	print(x + ' ' + y);",
		"}",
		"print(x);"
	];

	TestRun(test)
		.test(code, {moz: true, unused: true, undef: true, predef: ["print"]});

	test.done();
};
exports["test: let statement as esnext"] = function (test) {
	var code = [
		"let x = 1;",
		"{",
		"	let y = 3 ;",
		"	{",
		"		let z = 2;",
		"		print(x + ' ' + y + ' ' + z);",
		"	}",
		"	print(x + ' ' + y);",
		"}",
		"print(x);"
	];

	TestRun(test)
		.test(code, {esnext: true, unused: true, undef: true, predef: ["print"]});

	test.done();
};
exports["test: let statement as es5"] = function (test) {
	var code = [
		"let x = 1;",
		"{",
		"	let y = 3 ;",
		"	{",
		"		let z = 2;",
		"		print(x + ' ' + y + ' ' + z);",
		"	}",
		"	print(x + ' ' + y);",
		"}",
		"print(x);"
	];

	TestRun(test)
		.addError(1, "'let' is only available in JavaScript 1.7.")
		.addError(3, "'let' is only available in JavaScript 1.7.")
		.addError(5, "'let' is only available in JavaScript 1.7.")
		.test(code, {unused: true, undef: true, predef: ["print"]}); // es5

	test.done();
};
exports["test: let statement as legacy JS"] = function (test) {
	var code = [
		"let x = 1;",
		"{",
		"	let y = 3 ;",
		"	{",
		"		let z = 2;",
		"		print(x + ' ' + y + ' ' + z);",
		"	}",
		"	print(x + ' ' + y);",
		"}",
		"print(x);"
	];

	TestRun(test)
		.addError(1, "'let' is only available in JavaScript 1.7.")
		.addError(3, "'let' is only available in JavaScript 1.7.")
		.addError(5, "'let' is only available in JavaScript 1.7.")
		.test(code, {es3: true, unused: true, undef: true, predef: ["print"]});

	test.done();
};

exports["test: let statement out of scope as moz"] = function (test) {
	var code = [
		"let x = 1;",
		"{",
		"	let y = 3 ;",
		"	{",
		"		let z = 2;",
		"	}",
		"	print(z);",
		"}",
		"print(y);",
	];

	TestRun(test)
		.addError(1, "'x' is defined but never used.")
		.addError(5, "'z' is defined but never used.")
		.addError(3, "'y' is defined but never used.")
		.addError(7, "'z' is not defined.")
		.addError(9, "'y' is not defined.")
		.test(code, {moz: true, unused: true, undef: true, predef: ["print"]});

	test.done();
};
exports["test: let statement out of scope as esnext"] = function (test) {
	var code = [
		"let x = 1;",
		"{",
		"	let y = 3 ;",
		"	{",
		"		let z = 2;",
		"	}",
		"	print(z);",
		"}",
		"print(y);",
	];

	TestRun(test)
		.addError(1, "'x' is defined but never used.")
		.addError(5, "'z' is defined but never used.")
		.addError(3, "'y' is defined but never used.")
		.addError(7, "'z' is not defined.")
		.addError(9, "'y' is not defined.")
		.test(code, {esnext: true, unused: true, undef: true, predef: ["print"]});

	test.done();
};
exports["test: let statement out of scope as es5"] = function (test) {
	var code = [
		"let x = 1;",
		"{",
		"	let y = 3 ;",
		"	{",
		"		let z = 2;",
		"	}",
		"	print(z);",
		"}",
		"print(y);",
	];

	TestRun(test)
		.addError(1, "'let' is only available in JavaScript 1.7.")
		.addError(3, "'let' is only available in JavaScript 1.7.")
		.addError(5, "'let' is only available in JavaScript 1.7.")
		.addError(1, "'x' is defined but never used.")
		.addError(5, "'z' is defined but never used.")
		.addError(3, "'y' is defined but never used.")
		.addError(7, "'z' is not defined.")
		.addError(9, "'y' is not defined.")
		.test(code, {unused: true, undef: true, predef: ["print"]}); // es5

	test.done();
};
exports["test: let statement out of scope as legacy JS"] = function (test) {
	var code = [
		"let x = 1;",
		"{",
		"	let y = 3 ;",
		"	{",
		"		let z = 2;",
		"	}",
		"	print(z);",
		"}",
		"print(y);",
	];

	TestRun(test)
		.addError(1, "'let' is only available in JavaScript 1.7.")
		.addError(3, "'let' is only available in JavaScript 1.7.")
		.addError(5, "'let' is only available in JavaScript 1.7.")
		.addError(1, "'x' is defined but never used.")
		.addError(5, "'z' is defined but never used.")
		.addError(3, "'y' is defined but never used.")
		.addError(7, "'z' is not defined.")
		.addError(9, "'y' is not defined.")
		.test(code, {es3: true, unused: true, undef: true, predef: ["print"]});

	test.done();
};

exports["test: let statement in functions as moz"] = function (test) {
	var code = [
		"let x = 1;",
		"function foo() {",
		"	let y = 3 ;",
		"	function bar() {",
		"		let z = 2;",
		"		print(x);",
		"		print(z);",
		"	}",
		"	print(y);",
		"	bar();",
		"}",
		"foo();"
	];

	TestRun(test)
		.test(code, {moz: true, unused: true, undef: true, predef: ["print"]});

	test.done();
};
exports["test: let statement in functions as esnext"] = function (test) {
	var code = [
		"let x = 1;",
		"function foo() {",
		"	let y = 3 ;",
		"	function bar() {",
		"		let z = 2;",
		"		print(x);",
		"		print(z);",
		"	}",
		"	print(y);",
		"	bar();",
		"}",
		"foo();"
	];

	TestRun(test)
		.test(code, {esnext: true, unused: true, undef: true, predef: ["print"]});

	test.done();
};
exports["test: let statement in functions as es5"] = function (test) {
	var code = [
		"let x = 1;",
		"function foo() {",
		"	let y = 3 ;",
		"	function bar() {",
		"		let z = 2;",
		"		print(x);",
		"		print(z);",
		"	}",
		"	print(y);",
		"	bar();",
		"}",
		"foo();"
	];

	TestRun(test)
		.addError(1, "'let' is only available in JavaScript 1.7.")
		.addError(3, "'let' is only available in JavaScript 1.7.")
		.addError(5, "'let' is only available in JavaScript 1.7.")
		.test(code, {unused: true, undef: true, predef: ["print"]}); // es5

	test.done();
};
exports["test: let statement in functions as legacy JS"] = function (test) {
	var code = [
		"let x = 1;",
		"function foo() {",
		"	let y = 3 ;",
		"	function bar() {",
		"		let z = 2;",
		"		print(x);",
		"		print(z);",
		"	}",
		"	print(y);",
		"	bar();",
		"}",
		"foo();"
	];

	TestRun(test)
		.addError(1, "'let' is only available in JavaScript 1.7.")
		.addError(3, "'let' is only available in JavaScript 1.7.")
		.addError(5, "'let' is only available in JavaScript 1.7.")
		.test(code, {es3: true, unused: true, undef: true, predef: ["print"]});

	test.done();
};

exports["test: let statement not in scope as moz"] = function (test) {
	var code = [
		"let x = 1;",
		"function foo() {",
		"	let y = 3 ;",
		"	let bar = function () {",
		"		print(x);",
		"		let z = 2;",
		"	};",
		"	print(z);",
		"}",
		"print(y);",
		"bar();",
		"foo();",
	];

	TestRun(test)
		.addError(6, "'z' is defined but never used.")
		.addError(3, "'y' is defined but never used.")
		.addError(4, "'bar' is defined but never used.")
		.addError(8, "'z' is not defined.")
		.addError(10, "'y' is not defined.")
		.addError(11, "'bar' is not defined.")
		.test(code, {moz: true, unused: true, undef: true, predef: ["print"]});

	test.done();
};
exports["test: let statement not in scope as esnext"] = function (test) {
	var code = [
		"let x = 1;",
		"function foo() {",
		"	let y = 3 ;",
		"	let bar = function () {",
		"		print(x);",
		"		let z = 2;",
		"	};",
		"	print(z);",
		"}",
		"print(y);",
		"bar();",
		"foo();",
	];

	TestRun(test)
		.addError(6, "'z' is defined but never used.")
		.addError(3, "'y' is defined but never used.")
		.addError(4, "'bar' is defined but never used.")
		.addError(8, "'z' is not defined.")
		.addError(10, "'y' is not defined.")
		.addError(11, "'bar' is not defined.")
		.test(code, {esnext: true, unused: true, undef: true, predef: ["print"]});

	test.done();
};
exports["test: let statement not in scope as es5"] = function (test) {
	var code = [
		"let x = 1;",
		"function foo() {",
		"	let y = 3 ;",
		"	let bar = function () {",
		"		print(x);",
		"		let z = 2;",
		"	};",
		"	print(z);",
		"}",
		"print(y);",
		"bar();",
		"foo();",
	];

	TestRun(test)
		.addError(1, "'let' is only available in JavaScript 1.7.")
		.addError(3, "'let' is only available in JavaScript 1.7.")
		.addError(4, "'let' is only available in JavaScript 1.7.")
		.addError(6, "'let' is only available in JavaScript 1.7.")
		.addError(6, "'z' is defined but never used.")
		.addError(3, "'y' is defined but never used.")
		.addError(4, "'bar' is defined but never used.")
		.addError(8, "'z' is not defined.")
		.addError(10, "'y' is not defined.")
		.addError(11, "'bar' is not defined.")
		.test(code, {unused: true, undef: true, predef: ["print"]}); // es5

	test.done();
};
exports["test: let statement not in scope as legacy JS"] = function (test) {
	var code = [
		"let x = 1;",
		"function foo() {",
		"	let y = 3 ;",
		"	let bar = function () {",
		"		print(x);",
		"		let z = 2;",
		"	};",
		"	print(z);",
		"}",
		"print(y);",
		"bar();",
		"foo();",
	];

	TestRun(test)
		.addError(1, "'let' is only available in JavaScript 1.7.")
		.addError(3, "'let' is only available in JavaScript 1.7.")
		.addError(4, "'let' is only available in JavaScript 1.7.")
		.addError(6, "'let' is only available in JavaScript 1.7.")
		.addError(6, "'z' is defined but never used.")
		.addError(3, "'y' is defined but never used.")
		.addError(4, "'bar' is defined but never used.")
		.addError(8, "'z' is not defined.")
		.addError(10, "'y' is not defined.")
		.addError(11, "'bar' is not defined.")
		.test(code, {es3: true, unused: true, undef: true, predef: ["print"]});

	test.done();
};

exports["test: let statement in for loop as moz"] = function (test) {
	var code = [
		"var obj={foo: 'bar', bar: 'foo'};",
		"for ( let [n, v] in Iterator(obj) ) {",
		"	print('Name: ' + n + ', Value: ' + v);",
		"}",
		"for (let i in [1, 2, 3, 4]) {",
		"	print(i);",
		"}",
		"for (let i in [1, 2, 3, 4]) {",
		"	print(i);",
		"}",
		"for (let i = 0; i<15; ++i) {",
		"	print(i);",
		"}",
		"for (let i=i ; i < 10 ; i++ ) {",
		"print(i);",
		"}"
	];

	TestRun(test)
		.test(code, {moz: true, unused: true, undef: true, predef: ["print", "Iterator"]});

	test.done();
};
exports["test: let statement in for loop as esnext"] = function (test) {
	var code = [
		"var obj={foo: 'bar', bar: 'foo'};",
		"for ( let [n, v] in Iterator(obj) ) {",
		"	print('Name: ' + n + ', Value: ' + v);",
		"}",
		"for (let i in [1, 2, 3, 4]) {",
		"	print(i);",
		"}",
		"for (let i in [1, 2, 3, 4]) {",
		"	print(i);",
		"}",
		"for (let i = 0; i<15; ++i) {",
		"	print(i);",
		"}",
		"for (let i=i ; i < 10 ; i++ ) {",
		"print(i);",
		"}"
	];

	TestRun(test)
		.test(code, {esnext: true, unused: true, undef: true, predef: ["print", "Iterator"]});

	test.done();
};
exports["test: let statement in for loop as es5"] = function (test) {
	var code = [
		"var obj={foo: 'bar', bar: 'foo'};",
		"for ( let [n, v] in Iterator(obj) ) {",
		"	print('Name: ' + n + ', Value: ' + v);",
		"}",
		"for (let i in [1, 2, 3, 4]) {",
		"	print(i);",
		"}",
		"for (let i in [1, 2, 3, 4]) {",
		"	print(i);",
		"}",
		"for (let i = 0; i<15; ++i) {",
		"	print(i);",
		"}",
		"for (let i=i ; i < 10 ; i++ ) {",
		"print(i);",
		"}"
	];

	TestRun(test)
		.addError(2, "'let' is only available in JavaScript 1.7.")
		.addError(2, "'destructuring expression' is only available in JavaScript 1.7.")
		.addError(5, "'let' is only available in JavaScript 1.7.")
		.addError(8, "'let' is only available in JavaScript 1.7.")
		.addError(11, "'let' is only available in JavaScript 1.7.")
		.addError(14, "'let' is only available in JavaScript 1.7.")
		.test(code, {unused: true, undef: true, predef: ["print", "Iterator"]}); // es5

	test.done();
};
exports["test: let statement in for loop as legacy JS"] = function (test) {
	var code = [
		"var obj={foo: 'bar', bar: 'foo'};",
		"for ( let [n, v] in Iterator(obj) ) {",
		"	print('Name: ' + n + ', Value: ' + v);",
		"}",
		"for (let i in [1, 2, 3, 4]) {",
		"	print(i);",
		"}",
		"for (let i in [1, 2, 3, 4]) {",
		"	print(i);",
		"}",
		"for (let i = 0; i<15; ++i) {",
		"	print(i);",
		"}",
		"for (let i=i ; i < 10 ; i++ ) {",
		"print(i);",
		"}"
	];

	TestRun(test)
		.addError(2, "'let' is only available in JavaScript 1.7.")
		.addError(2, "'destructuring expression' is only available in JavaScript 1.7.")
		.addError(5, "'let' is only available in JavaScript 1.7.")
		.addError(8, "'let' is only available in JavaScript 1.7.")
		.addError(11, "'let' is only available in JavaScript 1.7.")
		.addError(14, "'let' is only available in JavaScript 1.7.")
		.test(code, {es3: true, unused: true, undef: true, predef: ["print", "Iterator"]});

	test.done();
};

exports["test: let statement in destructured for loop as moz"] = function (test) {
	// example taken from https://developer.mozilla.org/en-US/docs/JavaScript/New_in_JavaScript/1.7
	var code = [
		"var people = [",
		"{",
		"	name: 'Mike Smith',",
		"	family: {",
		"	mother: 'Jane Smith',",
		"	father: 'Harry Smith',",
		"	sister: 'Samantha Smith'",
		"	},",
		"	age: 35",
		"},",
		"{",
		"	name: 'Tom Jones',",
		"	family: {",
		"	mother: 'Norah Jones',",
		"	father: 'Richard Jones',",
		"	brother: 'Howard Jones'",
		"	},",
		"	age: 25",
		"}",
		"];",
		"for (let {name: n, family: { father: f } } in people) {",
		"print('Name: ' + n + ', Father: ' + f);",
		"}"
	];

	TestRun(test)
		.test(code, {moz: true, unused: true,
					 undef: true, predef: ["print"]});

	test.done();
};
exports["test: let statement in destructured for loop as esnext"] = function (test) {
	// example taken from https://developer.mozilla.org/en-US/docs/JavaScript/New_in_JavaScript/1.7
	var code = [
		"var people = [",
		"{",
		"	name: 'Mike Smith',",
		"	family: {",
		"	mother: 'Jane Smith',",
		"	father: 'Harry Smith',",
		"	sister: 'Samantha Smith'",
		"	},",
		"	age: 35",
		"},",
		"{",
		"	name: 'Tom Jones',",
		"	family: {",
		"	mother: 'Norah Jones',",
		"	father: 'Richard Jones',",
		"	brother: 'Howard Jones'",
		"	},",
		"	age: 25",
		"}",
		"];",
		"for (let {name: n, family: { father: f } } in people) {",
		"print('Name: ' + n + ', Father: ' + f);",
		"}"
	];

	TestRun(test)
		.test(code, {esnext: true, unused: true,
					 undef: true, predef: ["print"]});

	test.done();
};
exports["test: let statement in destructured for loop as es5"] = function (test) {
	// example taken from https://developer.mozilla.org/en-US/docs/JavaScript/New_in_JavaScript/1.7
	var code = [
		"var people = [",
		"{",
		"	name: 'Mike Smith',",
		"	family: {",
		"	mother: 'Jane Smith',",
		"	father: 'Harry Smith',",
		"	sister: 'Samantha Smith'",
		"	},",
		"	age: 35",
		"},",
		"{",
		"	name: 'Tom Jones',",
		"	family: {",
		"	mother: 'Norah Jones',",
		"	father: 'Richard Jones',",
		"	brother: 'Howard Jones'",
		"	},",
		"	age: 25",
		"}",
		"];",
		"for (let {name: n, family: { father: f } } in people) {",
		"print('Name: ' + n + ', Father: ' + f);",
		"}"
	];

	TestRun(test)
		.addError(21, "'let' is only available in JavaScript 1.7.")
		.addError(21, "'destructuring expression' is only available in JavaScript 1.7.")
		.test(code, {unused: true, undef: true, predef: ["print"]}); // es5

	test.done();
};
exports["test: let statement in destructured for loop as legacy JS"] = function (test) {
	// example taken from https://developer.mozilla.org/en-US/docs/JavaScript/New_in_JavaScript/1.7
	var code = [
		"var people = [",
		"{",
		"	name: 'Mike Smith',",
		"	family: {",
		"	mother: 'Jane Smith',",
		"	father: 'Harry Smith',",
		"	sister: 'Samantha Smith'",
		"	},",
		"	age: 35",
		"},",
		"{",
		"	name: 'Tom Jones',",
		"	family: {",
		"	mother: 'Norah Jones',",
		"	father: 'Richard Jones',",
		"	brother: 'Howard Jones'",
		"	},",
		"	age: 25",
		"}",
		"];",
		"for (let {name: n, family: { father: f } } in people) {",
		"print('Name: ' + n + ', Father: ' + f);",
		"}"
	];

	TestRun(test)
		.addError(21, "'let' is only available in JavaScript 1.7.")
		.addError(21, "'destructuring expression' is only available in JavaScript 1.7.")
		.test(code, {es3: true, unused: true, undef: true, predef: ["print"]});

	test.done();
};

exports["test: let statement (as seen in jetpack)"] = function (test) {
	// Example taken from jetpack/addons sdk library from Mozilla project
	var code = [
		"const { Cc, Ci } = require('chrome');",
		"// add a text/unicode flavor (html converted to plain text)",
		"let (str = Cc['@mozilla.org/supports-string;1'].",
		"            createInstance(Ci.nsISupportsString),",
		"    converter = Cc['@mozilla.org/feed-textconstruct;1'].",
		"                createInstance(Ci.nsIFeedTextConstruct))",
		"{",
		"converter.type = 'html';",
		"converter.text = options.data;",
		"str.data = converter.plainText();",
		"xferable.addDataFlavor('text/unicode');",
		"xferable.setTransferData('text/unicode', str, str.data.length * 2);",
		"}"
	];

	TestRun(test)
		.test(code, {moz: true, unused: true, undef: true,
					 predef: ["require", "xferable", "options"]});
	test.done();
};
exports["test: let statement (as seen in jetpack) as esnext"] = function (test) {
	// Example taken from jetpack/addons sdk library from Mozilla project
	var code = [
		"const { Cc, Ci } = require('chrome');",
		"// add a text/unicode flavor (html converted to plain text)",
		"let (str = Cc['@mozilla.org/supports-string;1'].",
		"            createInstance(Ci.nsISupportsString),",
		"    converter = Cc['@mozilla.org/feed-textconstruct;1'].",
		"                createInstance(Ci.nsIFeedTextConstruct))",
		"{",
		"converter.type = 'html';",
		"converter.text = options.data;",
		"str.data = converter.plainText();",
		"xferable.addDataFlavor('text/unicode');",
		"xferable.setTransferData('text/unicode', str, str.data.length * 2);",
		"}"
	];

	TestRun(test)
		.addError(3, "'let block' is only available in Mozilla JavaScript extensions (use moz option).")
		.test(code, {esnext: true, unused: true, undef: true,
					 predef: ["require", "xferable", "options"]});
	test.done();
};
exports["test: let statement (as seen in jetpack) as es5"] = function (test) {
	// Example taken from jetpack/addons sdk library from Mozilla project
	var code = [
		"const { Cc, Ci } = require('chrome');",
		"// add a text/unicode flavor (html converted to plain text)",
		"let (str = Cc['@mozilla.org/supports-string;1'].",
		"            createInstance(Ci.nsISupportsString),",
		"    converter = Cc['@mozilla.org/feed-textconstruct;1'].",
		"                createInstance(Ci.nsIFeedTextConstruct))",
		"{",
		"converter.type = 'html';",
		"converter.text = options.data;",
		"str.data = converter.plainText();",
		"xferable.addDataFlavor('text/unicode');",
		"xferable.setTransferData('text/unicode', str, str.data.length * 2);",
		"}"
	];

	TestRun(test)
		.addError(1, "'const' is only available in JavaScript 1.7.")
		.addError(1, "'destructuring expression' is only available in JavaScript 1.7.")
		.addError(3, "'let' is only available in JavaScript 1.7.")
		.addError(3, "'let block' is only available in Mozilla JavaScript extensions (use moz option).")
		.test(code, {unused: true, undef: true,
					 predef: ["require", "xferable", "options"]}); // es5
	test.done();
};
exports["test: let statement (as seen in jetpack) as legacy JS"] = function (test) {
	// Example taken from jetpack/addons sdk library from Mozilla project
	var code = [
		"const { Cc, Ci } = require('chrome');",
		"// add a text/unicode flavor (html converted to plain text)",
		"let (str = Cc['@mozilla.org/supports-string;1'].",
		"            createInstance(Ci.nsISupportsString),",
		"    converter = Cc['@mozilla.org/feed-textconstruct;1'].",
		"                createInstance(Ci.nsIFeedTextConstruct))",
		"{",
		"converter.type = 'html';",
		"converter.text = options.data;",
		"str.data = converter.plainText();",
		"xferable.addDataFlavor('text/unicode');",
		"xferable.setTransferData('text/unicode', str, str.data.length * 2);",
		"}"
	];

	TestRun(test)
		.addError(1, "'const' is only available in JavaScript 1.7.")
		.addError(1, "'destructuring expression' is only available in JavaScript 1.7.")
		.addError(3, "'let' is only available in JavaScript 1.7.")
		.addError(3, "'let block' is only available in Mozilla JavaScript extensions (use moz option).")
		.test(code, {es3: true, unused: true, undef: true,
					 predef: ["require", "xferable", "options"]});
	test.done();
};

exports["test: let block and let expression"] = function (test) {
	// Example taken from jetpack/addons sdk library from Mozilla project
	var code = [
		"let (x=1, y=2, z=3)",
		"{",
		"	let(t=4) print(x, y, z, t);",
		"	print(let(u=4) u,x);",
		"}"
	];

	TestRun(test)
		.test(code, {moz: true, unused: true, undef: true, predef: ["print"]});
	test.done();
};
exports["test: let block and let expression as esnext"] = function (test) {
	// Example taken from jetpack/addons sdk library from Mozilla project
	var code = [
		"let (x=1, y=2, z=3)",
		"{",
		"	let(t=4) print(x, y, z, t);",
		"	print(let(u=4) u,x);",
		"}"
	];

	TestRun(test)
		.addError(1, "'let block' is only available in Mozilla JavaScript extensions (use moz option).")
		.addError(3, "'let block' is only available in Mozilla JavaScript extensions (use moz option).")
		.addError(4, "'let expressions' is only available in Mozilla JavaScript extensions " +
			"(use moz option).")
		.test(code, {esnext: true, unused: true, undef: true, predef: ["print"]});
	test.done();
};
exports["test: let block and let expression as es5"] = function (test) {
	// Example taken from jetpack/addons sdk library from Mozilla project
	var code = [
		"let (x=1, y=2, z=3)",
		"{",
		"	let(t=4) print(x, y, z, t);",
		"	print(let(u=4) u,x);",
		"}"
	];

	TestRun(test)
		.addError(1, "'let' is only available in JavaScript 1.7.")
		.addError(1, "'let block' is only available in Mozilla JavaScript extensions (use moz option).")
		.addError(3, "'let' is only available in JavaScript 1.7.")
		.addError(3, "'let block' is only available in Mozilla JavaScript extensions (use moz option).")
		.addError(4, "'let expressions' is only available in Mozilla JavaScript extensions " +
			"(use moz option).")
		.addError(4, "'let' is only available in JavaScript 1.7.")
		.test(code, {unused: true, undef: true, predef: ["print"]}); // es5
	test.done();
};
exports["test: let block and let expression as legacy JS"] = function (test) {
	// Example taken from jetpack/addons sdk library from Mozilla project
	var code = [
		"let (x=1, y=2, z=3)",
		"{",
		"	let(t=4) print(x, y, z, t);",
		"	print(let(u=4) u,x);",
		"}"
	];

	TestRun(test)
		.addError(1, "'let' is only available in JavaScript 1.7.")
		.addError(1, "'let block' is only available in Mozilla JavaScript extensions (use moz option).")
		.addError(3, "'let' is only available in JavaScript 1.7.")
		.addError(3, "'let block' is only available in Mozilla JavaScript extensions (use moz option).")
		.addError(4, "'let expressions' is only available in Mozilla JavaScript extensions " +
			"(use moz option).")
		.addError(4, "'let' is only available in JavaScript 1.7.")
		.test(code, {es3: true, unused: true, undef: true, predef: ["print"]});
	test.done();
};

exports["test destructuring function as moz"] = function (test) {
	// Example from https://developer.mozilla.org/en-US/docs/JavaScript/New_in_JavaScript/1.7
	var code = [
		"function userId({id}) {",
		"	return id;",
		"}",
		"function whois({displayName: displayName, fullName: {firstName: name}}) {",
		"	print(displayName + ' is ' + name);",
		"}",
		"var user = {id: 42, displayName: 'jdoe', fullName: {firstName: 'John', lastName: 'Doe'}};",
		"print('userId: ' + userId(user));",
		"whois(user);"
	];
	TestRun(test)
		.test(code, {moz: true, unused: true, undef: true, predef: ["print"]});

	test.done();
};
exports["test destructuring function as esnext"] = function (test) {
	// Example from https://developer.mozilla.org/en-US/docs/JavaScript/New_in_JavaScript/1.7
	var code = [
		"function userId({id}) {",
		"	return id;",
		"}",
		"function whois({displayName: displayName, fullName: {firstName: name}}) {",
		"	print(displayName + ' is ' + name);",
		"}",
		"var user = {id: 42, displayName: 'jdoe', fullName: {firstName: 'John', lastName: 'Doe'}};",
		"print('userId: ' + userId(user));",
		"whois(user);"
	];
	TestRun(test)
		.test(code, {esnext: true, unused: true, undef: true, predef: ["print"]});

	test.done();
};
exports["test destructuring function as es5"] = function (test) {
	// Example from https://developer.mozilla.org/en-US/docs/JavaScript/New_in_JavaScript/1.7
	var code = [
		"function userId({id}) {",
		"	return id;",
		"}",
		"function whois({displayName: displayName, fullName: {firstName: name}}) {",
		"	print(displayName + ' is ' + name);",
		"}",
		"var user = {id: 42, displayName: 'jdoe', fullName: {firstName: 'John', lastName: 'Doe'}};",
		"print('userId: ' + userId(user));",
		"whois(user);"
	];
	TestRun(test)
		.addError(1, "'destructuring expression' is only available in JavaScript 1.7.")
		.addError(4, "'destructuring expression' is only available in JavaScript 1.7.")
		.addError(4, "'destructuring expression' is only available in JavaScript 1.7.")
		.test(code, {unused: true, undef: true, predef: ["print"]}); // es5

	test.done();
};
exports["test destructuring function as legacy JS"] = function (test) {
	// Example from https://developer.mozilla.org/en-US/docs/JavaScript/New_in_JavaScript/1.7
	var code = [
		"function userId({id}) {",
		"	return id;",
		"}",
		"function whois({displayName: displayName, fullName: {firstName: name}}) {",
		"	print(displayName + ' is ' + name);",
		"}",
		"var user = {id: 42, displayName: 'jdoe', fullName: {firstName: 'John', lastName: 'Doe'}};",
		"print('userId: ' + userId(user));",
		"whois(user);"
	];
	TestRun(test)
		.addError(1, "'destructuring expression' is only available in JavaScript 1.7.")
		.addError(4, "'destructuring expression' is only available in JavaScript 1.7.")
		.addError(4, "'destructuring expression' is only available in JavaScript 1.7.")
		.test(code, {es3: true, unused: true, undef: true, predef: ["print"]});

	test.done();
};

exports["test: invalid for each"] = function (test) {
	// example taken from https://developer.mozilla.org/en-US/docs/JavaScript/New_in_JavaScript/1.7
	var code = [
		"for each (let i = 0; i<15; ++i) {",
		"	print(i);",
		"}"
	];

	TestRun(test)
		.addError(1, "Invalid for each loop.")
		.test(code, {moz: true, unused: true, undef: true, predef: ["print"]});

	test.done();
};
exports["test: invalid for each as esnext"] = function (test) {
	// example taken from https://developer.mozilla.org/en-US/docs/JavaScript/New_in_JavaScript/1.7
	var code = [
		"for each (let i = 0; i<15; ++i) {",
		"	print(i);",
		"}"
	];

	TestRun(test)
		.addError(1, "Invalid for each loop.")
		.addError(1, "'for each' is only available in Mozilla JavaScript extensions (use moz option).")
		.test(code, {esnext: true, unused: true, undef: true, predef: ["print"]});

	test.done();
};
exports["test: invalid for each as ES5"] = function (test) {
	// example taken from https://developer.mozilla.org/en-US/docs/JavaScript/New_in_JavaScript/1.7
	var code = [
		"for each (let i = 0; i<15; ++i) {",
		"	print(i);",
		"}"
	];

	TestRun(test)
		.addError(1, "Invalid for each loop.")
		.addError(1, "'for each' is only available in Mozilla JavaScript extensions (use moz option).")
		.addError(1, "'let' is only available in JavaScript 1.7.")
		.test(code, {unused: true, undef: true, predef: ["print"]}); // es5

	test.done();
};
exports["test: invalid for each as legacy JS"] = function (test) {
	// example taken from https://developer.mozilla.org/en-US/docs/JavaScript/New_in_JavaScript/1.7
	var code = [
		"for each (let i = 0; i<15; ++i) {",
		"	print(i);",
		"}"
	];
	TestRun(test)
		.addError(1, "Invalid for each loop.")
		.addError(1, "'for each' is only available in Mozilla JavaScript extensions (use moz option).")
		.addError(1, "'let' is only available in JavaScript 1.7.")
		.test(code, {es3: true, unused: true, undef: true, predef: ["print"]});

	test.done();
};

exports["test: esnext generator"] = function (test) {
	// example taken from https://developer.mozilla.org/en-US/docs/JavaScript/New_in_JavaScript/1.7
	var code = [
		"function* fib() {",
		"	var i = 0, j = 1;",
		"	while (true) {",
		"		yield i;",
		"		[i, j] = [j, i + j];",
		"	}",
		"}",

		"var g = fib();",
		"for (var i = 0; i < 10; i++)",
		"	print(g.next());"
	];
	TestRun(test)
		.test(code, {esnext: true, unused: true, undef: true, predef: ["print"]});

	test.done();
};
exports["test: esnext generator as moz extension"] = function (test) {
	// example taken from https://developer.mozilla.org/en-US/docs/JavaScript/New_in_JavaScript/1.7
	var code = [
		"function* fib() {",
		"	var i = 0, j = 1;",
		"	while (true) {",
		"		yield i;",
		"		[i, j] = [j, i + j];",
		"	}",
		"}",

		"var g = fib();",
		"for (var i = 0; i < 10; i++)",
		"	print(g.next());"
	];
	TestRun(test)
		.addError(1, "'function*' is only available in ES6 (use esnext option).")
		.test(code, {moz: true, unused: true, undef: true, predef: ["print"]});

	test.done();
};
exports["test: esnext generator as es5"] = function (test) {
	// example taken from https://developer.mozilla.org/en-US/docs/JavaScript/New_in_JavaScript/1.7
	var code = [
		"function* fib() {",
		"	var i = 0, j = 1;",
		"	while (true) {",
		"		yield i;",
		"		[i, j] = [j, i + j];",
		"	}",
		"}",

		"var g = fib();",
		"for (var i = 0; i < 10; i++)",
		"	print(g.next());"
	];
	TestRun(test)
		.addError(1, "'function*' is only available in ES6 (use esnext option).")
		.addError(4, "'yield' is only available in JavaScript 1.7.")
		.addError(5, "'destructuring assignment' is only available in JavaScript 1.7.")
		.test(code, {unused: true, undef: true, predef: ["print"]}); // es5

	test.done();
};
exports["test: esnext generator as legacy JS"] = function (test) {
	// example taken from https://developer.mozilla.org/en-US/docs/JavaScript/New_in_JavaScript/1.7
	var code = [
		"function* fib() {",
		"	var i = 0, j = 1;",
		"	while (true) {",
		"		yield i;",
		"		[i, j] = [j, i + j];",
		"	}",
		"}",

		"var g = fib();",
		"for (var i = 0; i < 10; i++)",
		"	print(g.next());"
	];
	TestRun(test)
		.addError(1, "'function*' is only available in ES6 (use esnext option).")
		.addError(4, "'yield' is only available in JavaScript 1.7.")
		.addError(5, "'destructuring assignment' is only available in JavaScript 1.7.")
		.test(code, {es3: true, unused: true, undef: true, predef: ["print"]});

	test.done();
};

exports["test: esnext generator without yield"] = function (test) {
	// example taken from https://developer.mozilla.org/en-US/docs/JavaScript/New_in_JavaScript/1.7
	var code = [
		"function* fib() {",
		"	var i = 0, j = 1;",
		"	while (true) {",
		"		[i, j] = [j, i + j];",
		"		return i;",
		"	}",
		"}",

		"var g = fib();",
		"for (let i = 0; i < 10; i++)",
		"	print(g.next());"
	];
	TestRun(test)
		.addError(7, "A generator function shall contain a yield statement.")
		.test(code, {esnext: true, unused: true, undef: true, predef: ["print"]});

	test.done();
};

exports["test: mozilla generator"] = function (test) {
	// example taken from https://developer.mozilla.org/en-US/docs/JavaScript/New_in_JavaScript/1.7
	var code = [
		"function fib() {",
		"	var i = 0, j = 1;",
		"	while (true) {",
		"		yield i;",
		"		[i, j] = [j, i + j];",
		"	}",
		"}",
		"var g = fib();",
		"for (let i = 0; i < 10; i++)",
		"	print(g.next());"
	];
	TestRun(test)
		.test(code, {moz: true, unused: true, undef: true, predef: ["print", "Iterator"]});

	test.done();
};
exports["test: mozilla generator as esnext"] = function (test) {
	// example taken from https://developer.mozilla.org/en-US/docs/JavaScript/New_in_JavaScript/1.7
	var code = [
		"function fib() {",
		"	var i = 0, j = 1;",
		"	while (true) {",
		"		yield i;",
		"		[i, j] = [j, i + j];",
		"	}",
		"}",
		"var g = fib();",
		"for (let i = 0; i < 10; i++)",
		"	print(g.next());"
	];
	TestRun(test)
		.addError(4, 
		 "A yield statement shall be within a generator function (with syntax: `function*`)")
		.test(code, {esnext: true, unused: true, undef: true, predef: ["print", "Iterator"]});

	test.done();
};
exports["test: mozilla generator as es5"] = function (test) {
	// example taken from https://developer.mozilla.org/en-US/docs/JavaScript/New_in_JavaScript/1.7
	var code = [
		"function fib() {",
		"	var i = 0, j = 1;",
		"	while (true) {",
		"		yield i;",
		"		[i, j] = [j, i + j];",
		"	}",
		"}",
		"var g = fib();",
		"for (let i = 0; i < 10; i++)",
		"	print(g.next());"
	];
	TestRun(test)
		.addError(4, "'yield' is only available in JavaScript 1.7.")
		.addError(5, "'destructuring assignment' is only available in JavaScript 1.7.")
		.addError(9, "'let' is only available in JavaScript 1.7.")
		.test(code, {unused: true, undef: true, predef: ["print", "Iterator"]}); // es5

	test.done();
};
exports["test: mozilla generator as legacy JS"] = function (test) {
	// example taken from https://developer.mozilla.org/en-US/docs/JavaScript/New_in_JavaScript/1.7
	var code = [
		"function fib() {",
		"	var i = 0, j = 1;",
		"	while (true) {",
		"		yield i;",
		"		[i, j] = [j, i + j];",
		"	}",
		"}",
		"var g = fib();",
		"for (let i = 0; i < 10; i++)",
		"	print(g.next());"
	];
	TestRun(test)
		.addError(4, "'yield' is only available in JavaScript 1.7.")
		.addError(5, "'destructuring assignment' is only available in JavaScript 1.7.")
		.addError(9, "'let' is only available in JavaScript 1.7.")
		.test(code, {es3: true, unused: true, undef: true, predef: ["print", "Iterator"]});

	test.done();
};

exports["test: array comprehension"] = function (test) {
	// example taken from https://developer.mozilla.org/en-US/docs/JavaScript/New_in_JavaScript/1.7
	var code = [
		"function range(begin, end) {",
		"	for (let i = begin; i < end; ++i) {",
		"		yield i;",
		"	}",
		"}",
		"var ten_squares = [i * i for each (i in range(0, 10))];",
		"var evens = [i for each (i in range(0, 21)) if (i % 2 === 0)];",
		"print('squares:', ten_squares);",
		"print('evens:', evens);"
	];
	TestRun(test)
		.test(code, {moz: true, unused: true, undef: true, predef: ["print"]});

	test.done();
};
exports["test: array comprehension as esnext"] = function (test) {
	// example taken from https://developer.mozilla.org/en-US/docs/JavaScript/New_in_JavaScript/1.7
	var code = [
		"function range(begin, end) {",
		"	for (let i = begin; i < end; ++i) {",
		"		yield i;",
		"	}",
		"}",
		"var ten_squares = [i * i for each (i in range(0, 10))];",
		"var evens = [i for each (i in range(0, 21)) if (i % 2 === 0)];",
		"print('squares:', ten_squares);",
		"print('evens:', evens);"
	];
	TestRun(test)
		.addError(3, "A yield statement shall be within a generator function (with syntax: " +
			"`function*`)")
		.addError(6, "'array comprehension' is only available in Mozilla JavaScript extensions " +
			"(use moz option).")
		.addError(6, "'for each' is only available in Mozilla JavaScript extensions (use moz option).")
		.addError(7, "'array comprehension' is only available in Mozilla JavaScript extensions " +
			"(use moz option).")
		.addError(7, "'for each' is only available in Mozilla JavaScript extensions (use moz option).")
		.test(code, {esnext: true, unused: true, undef: true, predef: ["print"]});

	test.done();
};
exports["test: array comprehension as es5"] = function (test) {
	// example taken from https://developer.mozilla.org/en-US/docs/JavaScript/New_in_JavaScript/1.7
	var code = [
		"function range(begin, end) {",
		"	for (let i = begin; i < end; ++i) {",
		"		yield i;",
		"	}",
		"}",
		"var ten_squares = [i * i for each (i in range(0, 10))];",
		"var evens = [i for each (i in range(0, 21)) if (i % 2 === 0)];",
		"print('squares:', ten_squares);",
		"print('evens:', evens);"
	];
	TestRun(test)
		.addError(2, "'let' is only available in JavaScript 1.7.")
		.addError(3, "'yield' is only available in JavaScript 1.7.")
		.addError(6, "'array comprehension' is only available in Mozilla JavaScript extensions " +
			"(use moz option).")
		.addError(6, "'for each' is only available in Mozilla JavaScript extensions (use moz option).")
		.addError(7, "'array comprehension' is only available in Mozilla JavaScript extensions " +
			"(use moz option).")
		.addError(7, "'for each' is only available in Mozilla JavaScript extensions (use moz option).")
		.test(code, {unused: true, undef: true, predef: ["print"]}); // es5

	test.done();
};
exports["test: array comprehension as legacy JS"] = function (test) {
	// example taken from https://developer.mozilla.org/en-US/docs/JavaScript/New_in_JavaScript/1.7
	var code = [
		"function range(begin, end) {",
		"	for (let i = begin; i < end; ++i) {",
		"		yield i;",
		"	}",
		"}",
		"var ten_squares = [i * i for each (i in range(0, 10))];",
		"var evens = [i for each (i in range(0, 21)) if (i % 2 === 0)];",
		"print('squares:', ten_squares);",
		"print('evens:', evens);"
	];
	TestRun(test)
		.addError(2, "'let' is only available in JavaScript 1.7.")
		.addError(3, "'yield' is only available in JavaScript 1.7.")
		.addError(6, "'array comprehension' is only available in Mozilla JavaScript extensions " +
			"(use moz option).")
		.addError(6, "'for each' is only available in Mozilla JavaScript extensions (use moz option).")
		.addError(7, "'array comprehension' is only available in Mozilla JavaScript extensions (use " +
			"moz option).")
		.addError(7, "'for each' is only available in Mozilla JavaScript extensions (use moz option).")
		.test(code, {es3: true, unused: true, undef: true, predef: ["print"]});

	test.done();
};

exports['test array comprehension with dest array at global scope'] = function (test) {
	var code = [
		"[ [i, j] for each ([i, j] in [[0,0], [1,1], [2,2]])];",
		"var destarray_comparray_1 = [ [i, [j, j] ] for each ([i, j] in [[0,0], [1,1], [2,2]])];",
		"var destarray_comparray_2 = [ [i, {i: [i, j]} ] for each ([i, j] in [[0,0], [1,1], [2,2]])];",
	];
	TestRun(test)
		.test(code, {moz: true, undef: true, predef: ["print"]});

	test.done();
};
exports['test array comprehension with dest array at global scope as esnext'] = function (test) {
	var code = [
		"[ [i, j] for each ([i, j] in [[0,0], [1,1], [2,2]])];",
		"var destarray_comparray_1 = [ [i, [j, j] ] for each ([i, j] in [[0,0], [1,1], [2,2]])];",
		"var destarray_comparray_2 = [ [i, {i: [i, j]} ] for each ([i, j] in [[0,0], [1,1], [2,2]])];",
	];
	TestRun(test)
		.addError(1, "'array comprehension' is only available in Mozilla JavaScript extensions " +
			"(use moz option).")
		.addError(1, "'for each' is only available in Mozilla JavaScript extensions (use moz option).")
		.addError(2, "'array comprehension' is only available in Mozilla JavaScript extensions " +
			"(use moz option).")
		.addError(2, "'for each' is only available in Mozilla JavaScript extensions (use moz option).")
		.addError(3, "'array comprehension' is only available in Mozilla JavaScript extensions " +
			"(use moz option).")
		.addError(3, "'for each' is only available in Mozilla JavaScript extensions (use moz option).")
		.test(code, {esnext: true, undef: true, predef: ["print"]});

	test.done();
};
exports['test array comprehension with dest array at global scope as es5'] = function (test) {
	var code = [
		"[ [i, j] for each ([i, j] in [[0,0], [1,1], [2,2]])];",
		"var destarray_comparray_1 = [ [i, [j, j] ] for each ([i, j] in [[0,0], [1,1], [2,2]])];",
		"var destarray_comparray_2 = [ [i, {i: [i, j]} ] for each ([i, j] in [[0,0], [1,1], [2,2]])];",
	];
	TestRun(test)
		.addError(1, "'array comprehension' is only available in Mozilla JavaScript extensions " +
			"(use moz option).")
		.addError(1, "'for each' is only available in Mozilla JavaScript extensions (use moz option).")
		.addError(2, "'array comprehension' is only available in Mozilla JavaScript extensions " +
			"(use moz option).")
		.addError(2, "'for each' is only available in Mozilla JavaScript extensions (use moz option).")
		.addError(3, "'array comprehension' is only available in Mozilla JavaScript extensions " +
			"(use moz option).")
		.addError(3, "'for each' is only available in Mozilla JavaScript extensions (use moz option).")
		.test(code, {undef: true, predef: ["print"]}); // es5

	test.done();
};
exports['test array comprehension with dest array at global scope as JS legacy'] = function (test) {
	var code = [
		"[ [i, j] for each ([i, j] in [[0,0], [1,1], [2,2]])];",
		"var destarray_comparray_1 = [ [i, [j, j] ] for each ([i, j] in [[0,0], [1,1], [2,2]])];",
		"var destarray_comparray_2 = [ [i, {i: [i, j]} ] for each ([i, j] in [[0,0], [1,1], [2,2]])];",
	];
	TestRun(test)
		.addError(1, "'array comprehension' is only available in Mozilla JavaScript extensions " +
			"(use moz option).")
		.addError(1, "'for each' is only available in Mozilla JavaScript extensions (use moz option).")
		.addError(2, "'array comprehension' is only available in Mozilla JavaScript extensions " +
			"(use moz option).")
		.addError(2, "'for each' is only available in Mozilla JavaScript extensions (use moz option).")
		.addError(3, "'array comprehension' is only available in Mozilla JavaScript extensions " +
			"(use moz option).")
		.addError(3, "'for each' is only available in Mozilla JavaScript extensions (use moz option).")
		.test(code, {es3: true, undef: true, predef: ["print"]});

	test.done();
};

exports["test: array comprehension imbrication with dest array"] = function (test) {
	var code = [
		"[ [i, j] for ([i, j] in [[a, b] for each ([a, b] in [[2,2], [3,4]])]) ];"
	];

	TestRun(test)
		.test(code, {moz: true, undef: true, predef: ["print"]});

	test.done();
};
exports["test: array comprehension imbrication with dest array as esnext"] = function (test) {
	var code = [
		"[ [i, j] for each ([i, j] in [[a, b] for each ([a, b] in [[2,2], [3,4]])]) ];"
	];
	TestRun(test)
		.addError(1, "'array comprehension' is only available in Mozilla JavaScript extensions " +
			"(use moz option).")
		.addError(1, "'array comprehension' is only available in Mozilla JavaScript extensions " +
			"(use moz option).")
		.addError(1, "'for each' is only available in Mozilla JavaScript extensions (use moz option).")
		.test(code, {esnext: true, undef: true, predef: ["print"]});

	test.done();
};
exports["test: array comprehension imbrication with dest array as es5"] = function (test) {
	var code = [
		"[ [i, j] for each ([i, j] in [[a, b] for each ([a, b] in [[2,2], [3,4]])]) ];"

	];
	TestRun(test)
		.addError(1, "'array comprehension' is only available in Mozilla JavaScript extensions " +
			"(use moz option).")
		.addError(1, "'array comprehension' is only available in Mozilla JavaScript extensions " +
			"(use moz option).")
		.addError(1, "'for each' is only available in Mozilla JavaScript extensions (use moz option).")
		.test(code, {undef: true, predef: ["print"]}); // es5

	test.done();
};
exports["test: array comprehension imbrication with dest array as legacy JS"] = function (test) {
	var code = [
		"[ [i, j] for each ([i, j] in [[a, b] for each ([a, b] in [[2,2], [3,4]])]) ];"

	];
	TestRun(test)
		.addError(1, "'array comprehension' is only available in Mozilla JavaScript extensions " +
			"(use moz option).")
		.addError(1, "'array comprehension' is only available in Mozilla JavaScript extensions " +
			"(use moz option).")
		.addError(1, "'for each' is only available in Mozilla JavaScript extensions (use moz option).")
		.test(code, {es3: true, undef: true, predef: ["print"]});

	test.done();
};

exports["test: no false positive array comprehension"] = function (test) {
	var code = [
		"var foo = []; for (let i in [1,2,3]) { print(i); }"
	];
	TestRun(test)
		.test(code, {moz: true, undef: true, predef: ["print"]});

	test.done();
};

exports["try catch filters"] = function (test) {
	var code = [
		"try {",
		"	throw {name: 'foo', message: 'bar'};",
		"}",
		"catch (e if e.name === 'foo') {",
		"	print (e.message);",
		"}"
	];
	TestRun(test)
		.test(code, {moz: true, undef: true, predef: ["print"]});

	test.done();
};
exports["try catch filters as esnext"] = function (test) {
	var code = [
		"try {",
		"	throw {name: 'foo', message: 'bar'};",
		"}",
		"catch (e if e.name === 'foo') {",
		"	print (e.message);",
		"}"
	];
	TestRun(test)
		.addError(4, "'catch filter' is only available in Mozilla JavaScript extensions " +
			"(use moz option).")
		.test(code, {esnext: true, undef: true, predef: ["print"]});

	test.done();
};
exports["try catch filters as es5"] = function (test) {
	var code = [
		"try {",
		"	throw {name: 'foo', message: 'bar'};",
		"}",
		"catch (e if e.name === 'foo') {",
		"	print (e.message);",
		"}"
	];
	TestRun(test)
		.addError(4, "'catch filter' is only available in Mozilla JavaScript extensions " +
			"(use moz option).")
		.test(code, {undef: true, predef: ["print"]}); // es5

	test.done();
};
exports["try catch filters as legacy JS"] = function (test) {
	var code = [
		"try {",
		"	throw {name: 'foo', message: 'bar'};",
		"}",
		"catch (e if e.name === 'foo') {",
		"	print (e.message);",
		"}"
	];
	TestRun(test)
		.addError(4, "'catch filter' is only available in Mozilla JavaScript extensions " +
			"(use moz option).")
		.test(code, {es3: true, undef: true, predef: ["print"]});

	test.done();
};

exports["test: function closure expression"] = function (test) {
	var code = [
		"let (arr = [1,2,3]) {",
		"	arr.every(function (o) o instanceof Object);",
		"}"
	];
	TestRun(test)
		.test(code, {es3: true, moz: true, undef: true});

	test.done();
};
exports["test: function closure expression as esnext"] = function (test) {
	var code = [
		"var arr = [1,2,3];",
		"arr.every(function (o) o instanceof Object);",
	];
	TestRun(test)
		.addError(2, "'function closure expressions' is only available in Mozilla JavaScript " +
			"extensions (use moz option).")
		.test(code, {esnext: true, undef: true});

	test.done();
};
exports["test: function closure expression as es5"] = function (test) {
	var code = [
		"var arr = [1,2,3];",
		"arr.every(function (o) o instanceof Object);",
	];
	TestRun(test)
		.addError(2, "'function closure expressions' is only available in Mozilla JavaScript " +
			"extensions (use moz option).")
		.test(code, {undef: true}); // es5

	test.done();
};
exports["test: function closure expression as legacy JS"] = function (test) {
	var code = [
		"var arr = [1,2,3];",
		"arr.every(function (o) o instanceof Object);",
	];
	TestRun(test)
		.addError(2, "'function closure expressions' is only available in Mozilla JavaScript " +
			"extensions (use moz option).")
		.test(code, {es3: true, undef: true});

	test.done();
};

exports["test: for of as esnext"] = function (test) {
	var code = [
		"for (let x of [1,2,3,4]) {",
		"    print(x);",
		"}",
		"for (let x of [1,2,3,4]) print(x);"
	];
	TestRun(test)
		.test(code, {esnext: true, undef: true, predef: ["print"]});

	test.done();
};
exports["test: for of as es5"] = function (test) {
	var code = [
		"for (let x of [1,2,3,4]) {",
		"    print(x);",
		"}",
		"for (let x of [1,2,3,4]) print(x);"
	];
	TestRun(test)
		.addError(1, "'for of' is only available in JavaScript 1.7.")
		.addError(1, "'let' is only available in JavaScript 1.7.")
		.addError(4, "'for of' is only available in JavaScript 1.7.")
		.addError(4, "'let' is only available in JavaScript 1.7.")
		.test(code, {undef: true, predef: ["print"]}); // es5

	test.done();
};
exports["test: for of as legacy JS"] = function (test) {
	var code = [
		"for (let x of [1,2,3,4]) {",
		"    print(x);",
		"}",
		"for (let x of [1,2,3,4]) print(x);"
	];
	TestRun(test)
		.addError(1, "'for of' is only available in JavaScript 1.7.")
		.addError(1, "'let' is only available in JavaScript 1.7.")
		.addError(4, "'for of' is only available in JavaScript 1.7.")
		.addError(4, "'let' is only available in JavaScript 1.7.")
		.test(code, {undef: true, predef: ["print"]}); // es5

	test.done();
};

exports["test: try multi-catch for moz extensions"] = function (test) {
	var code = [
		"try {",
		"    print('X');",
		"} catch (err) {",
		"    print(err);",
		"} catch (err) {",
		"    print(err);",
		"} finally {",
		"    print('Z');",
		"}"
	];
	TestRun(test)
		.test(code, {moz: true, undef: true, predef: ["print"]});

	test.done();
};
exports["test: try multi-catch as esnext"] = function (test) {
	var code = [
		"try {",
		"    print('X');",
		"} catch (err) {",
		"    print(err);",
		"} catch (err) {",
		"    print(err);",
		"} finally {",
		"    print('Z');",
		"}"
	];
	TestRun(test)
		.addError(5, "'multiple catch blocks' is only available in Mozilla JavaScript extensions " +
			"(use moz option).")
		.test(code, {esnext: true, undef: true, predef: ["print"]});

	test.done();
};
exports["test: try multi-catch as es5"] = function (test) {
	var code = [
		"try {",
		"    print('X');",
		"} catch (err) {",
		"    print(err);",
		"} catch (err) {",
		"    print(err);",
		"} finally {",
		"    print('Z');",
		"}"
	];
	TestRun(test)
		.addError(5, "'multiple catch blocks' is only available in Mozilla JavaScript extensions " +
			"(use moz option).")
		.test(code, {undef: true, predef: ["print"]}); // es5

	test.done();
};
exports["test: try multi-catch as legacy JS"] = function (test) {
	var code = [
		"try {",
		"    print('X');",
		"} catch (err) {",
		"    print(err);",
		"} catch (err) {",
		"    print(err);",
		"} finally {",
		"    print('Z');",
		"}"
	];

	TestRun(test)
		.addError(5, "'multiple catch blocks' is only available in Mozilla JavaScript extensions " +
			"(use moz option).")
		.test(code, {es3: true, undef: true, predef: ["print"]});

	test.done();
};

exports["test: no let not directly within a block"] = function (test) {
	var code = [
		"if (true) let x = 1;",
		"function foo() {",
		"   if (true)",
		"       let x = 1;",
		"}",
		"if (true) let (x = 1) print(x);",
		"for (let x = 0; x < 42; ++x) let a = 1;",
		"for (let x in [1, 2, 3, 4] ) let a = 1;",
		"for (let x of [1, 2, 3, 4] ) let a = 1;",
		"while (true) let a = 1;",
		"if (false) let a = 1; else if (true) let a = 1; else let a = 2;"
	];

	TestRun(test)
		.addError(1, "Let declaration not directly within block.")
		.addError(4, "Let declaration not directly within block.")
		.addError(7, "Let declaration not directly within block.")
		.addError(8, "Let declaration not directly within block.")
		.addError(9, "Let declaration not directly within block.")
		.addError(10, "Let declaration not directly within block.")
		.addError(11, "Let declaration not directly within block.")
		.addError(11, "Let declaration not directly within block.")
		.addError(11, "Let declaration not directly within block.")
		.test(code, {moz: true, predef: ["print"]});

	test.done();
};

exports["regression test for crash from GH-964"] = function (test) {
	var code = [
		"function test(a, b) {",
		"  return a[b] || a[b] = new A();",
		"}"
	];

	TestRun(test)
		.addError(2, "Bad assignment.")
		.addError(2, "Expected an operator and instead saw 'new'.")
		.addError(2, "Missing semicolon.")
		.test(code);

	test.done();
};

exports["regression test for GH-890"] = function (test) {
	var code = [
		"var a = 1; ",
		"  ",
		"var b;"
	];

	TestRun(test)
		.addError(1, "Trailing whitespace.")
		.test(code, { trailing: true });

	test.done();
};

exports["automatic comma insertion GH-950"] = function (test) {
	var code = [
		"var a = b",
		"instanceof c;",

		"var a = { b: 'X' }",
		"delete a.b",

		"var y = true",
		"           && true && false;",

		"function test() {",
		"  return",
		"      { a: 1 }",
		"}",
	];

	var run = TestRun(test)
		.addError(2, "Bad line breaking before 'instanceof'.")
		.addError(6, "Bad line breaking before '&&'.")
		.addError(8, "Line breaking error 'return'.")
		.addError(9, "Label 'a' on 1 statement.")
		.addError(9, "Expected an assignment or function call and instead saw an expression.");
	
	run.test(code, {es3: true, asi: true});
	run.test(code, {asi: true}); // es5
	run.test(code, {esnext: true, asi: true});
	run.test(code, {moz: true, asi: true});

	run = TestRun(test)
		.addError(2, "Bad line breaking before 'instanceof'.")
		.addError(3, "Missing semicolon.")
		.addError(4, "Missing semicolon.")
		.addError(6, "Bad line breaking before '&&'.")
		.addError(8, "Line breaking error 'return'.")
		.addError(8, "Missing semicolon.")
		.addError(9, "Label 'a' on 1 statement.")
		.addError(9, "Expected an assignment or function call and instead saw an expression.")
		.addError(9, "Missing semicolon.");

	run.test(code, {es3: true, asi: false});
	run.test(code, {asi: false}); // es5
	run.test(code, {esnext: true, asi: false});
	run.test(code, {moz: true, asi: false});

	test.done();
};

exports["fat arrows support"] = function (test) {
	var code = [
		"let empty = () => {};",
		"let identity = x => x;",
		"let square = x => x * x;",
		"let key_maker = val => ({key: val});",
		"let odds = evens.map(v => v + 1);",
		"let fives = []; nats.forEach(v => { if (v % 5 === 0) fives.push(v); });",

		"let block = (x,y,{z: t}) => {",
		"	print(x,y,z);",
		"	print(j, t);",
		"};",

		// using lexical this
		"const obj = {",
		"  method: function () {",
		"    return () => this;",
		"  }",
		"};",
	];
	var run = TestRun(test);
	run.test(code, {esnext: true});
	run.test(code, {moz: true});

	run = TestRun(test)
		.addError(1, "'let' is only available in JavaScript 1.7.")
		.addError(1, "'arrow function syntax (=>)' is only available in JavaScript 1.7.")
		.addError(2, "'let' is only available in JavaScript 1.7.")
		.addError(2, "'arrow function syntax (=>)' is only available in JavaScript 1.7.")
		.addError(3, "'let' is only available in JavaScript 1.7.")
		.addError(3, "'arrow function syntax (=>)' is only available in JavaScript 1.7.")
		.addError(4, "'let' is only available in JavaScript 1.7.")
		.addError(4, "'arrow function syntax (=>)' is only available in JavaScript 1.7.")
		.addError(5, "'let' is only available in JavaScript 1.7.")
		.addError(5, "'arrow function syntax (=>)' is only available in JavaScript 1.7.")
		.addError(6, "'let' is only available in JavaScript 1.7.")
		.addError(6, "'arrow function syntax (=>)' is only available in JavaScript 1.7.")
		.addError(7, "'let' is only available in JavaScript 1.7.")
		.addError(7, "'destructuring expression' is only available in JavaScript 1.7.")
		.addError(7, "'arrow function syntax (=>)' is only available in JavaScript 1.7.")
		.addError(11, "'const' is only available in JavaScript 1.7.")
		.addError(13, "'arrow function syntax (=>)' is only available in JavaScript 1.7.");

	run.test(code); // es5
	run.test(code, {es3: true});

	test.done();
};

exports["concise methods support"] = function (test) {
	var code = [
		"var foobar = {",
		"	foo () {",
		"		return 'foo';",
		"	},",
		"	*bar () {",
		"		yield 'bar';",
		"	}",
		"};"
	];

	var run = TestRun(test);
	run.test(code, {esnext: true});
	run.test(code, {moz: true});

	run = TestRun(test)
		.addError(2, "'concise methods' is only available in JavaScript 1.7.")
		.addError(5, "'generator functions' is only available in JavaScript 1.7.")
		.addError(5, "'concise methods' is only available in JavaScript 1.7.")
		.addError(6, "'yield' is only available in JavaScript 1.7.");

	run.test(code); // es5
	run.test(code, {es3: true});

	test.done();
};

exports["spread rest operator support"] = function (test) {
	var code = [
		// spread operator
		"function foo(a, b, c) {",
		"    console.log(a, b, c); ",
		"}",
		"var args = [ 0, 1, 2 ];",
		"foo(...args);",

		// spread operator
		"let initial = [ 1, 2, 3, 4, 5 ];",
		"let extended = [ ...initial, 6, 7, 8, 9 ];",

		// rest operator
		"(function foo(i, j, ...args) {",
		"    return args;",
		"}());",

		// rest operator on a fat arrow function
		"let bar = (...args) => args;"
	];

	var run = TestRun(test);
	run.test(code, {esnext: true});
	run.test(code, {moz: true});

	run = TestRun(test)
		.addError(5, "'spread/rest operator' is only available in JavaScript 1.7.")
		.addError(6, "'let' is only available in JavaScript 1.7.")
		.addError(7, "'let' is only available in JavaScript 1.7.")
		.addError(7, "'spread/rest operator' is only available in JavaScript 1.7.")
		.addError(8, "'spread/rest operator' is only available in JavaScript 1.7.")
		 .addError(11, "'let' is only available in JavaScript 1.7.")
		 .addError(11, "'spread/rest operator' is only available in JavaScript 1.7.")
		 .addError(11, "'arrow function syntax (=>)' is only available in JavaScript 1.7.")
		 .addError(11, "'spread/rest operator' is only available in JavaScript 1.7.");

	test.done();
};

exports["test for GH-1010"] = function (test) {
	var code = [
		"var x = 20, y, z; if(x < 30) y=7, z=2; else y=5;"
	];

	var run = TestRun(test);
	run.test(code, {expr: true, es3: true});
	run.test(code, {expr: true}); // es5
	run.test(code, {expr: true, esnext: true});
	run.test(code, {expr: true, moz: true});

	test.done();
};

<<<<<<< HEAD
exports.classes = function (test) {
	var cdecl = "// cdecl";
	var cexpr = "// cexpr";
	var cdeclAssn = "// cdeclAssn";
	var cexprAssn = "// cexprAssn";
	var code = [
		"var Bar;",

		// class declarations
		cdecl,
		"class Foo0 {}",
		"class Foo1 extends Bar {}",
		"class protected {",
		"  constructor(package) {}",
		"}",
		"class Foo3 extends interface {",
		"  constructor() {}",
		"}",
		"class Foo4 extends Bar {",
		"  constructor() {",
		"    super();",
		"  }",
		"}",
		"class Foo5 {",
		"  constructor() {",
		"  }",
		"  static create() {",
		"  }",
		"}",
		"class Foo6 extends Bar {",
		"  constructor() {",
		"    super();",
		"  }",
		"  static create() {",
		"  }",
		"}",

		// class expressions
		cexpr,
		"var Foo7 = class {};",
		"let Foo8 = class extends Bar {};",
		"var static = class protected {",
		"  constructor(package) {}",
		"};",
		"var Foo10 = class extends interface {",
		"  constructor() {}",
		"};",
		"var Foo11 = class extends Bar {",
		"  constructor() {",
		"    super();",
		"  }",
		"};",
		"var Foo12 = class {",
		"  constructor() {",
		"  }",
		"  static create() {",
		"  }",
		"};",
		"let Foo13 = class extends Bar {",
		"  constructor() {",
		"    super();",
		"  }",
		"  static create() {",
		"  }",
		"};",

		// mark these as used
		"void (Foo1, Foo3, Foo4, Foo5, Foo6);",
		"void (Foo8, Foo10, Foo11, Foo12, Foo13);",

		// class declarations: extends AssignmentExpression
		cdeclAssn,
		"class Foo14 extends Bar[42] {}",
		"class Foo15 extends { a: function() { return 42; } } {}",
		"class Foo16 extends class Foo15 extends Bar {} {}",
		"class Foo17 extends Foo15 = class Foo16 extends Bar {} {}",
		"class Foo18 extends function () {} {}",
		"class Foo19 extends class extends function () {} {} {}",
		"class Foo20 extends Foo18 = class extends Foo17 = function () {} {} {}",

		// class expressions: extends AssignmentExpression
		cexprAssn,
		"let Foo21 = class extends Bar[42] {};",
		"let Foo22 = class extends { a() { return 42; } } {};",
		"let Foo23 = class extends class Foo15 extends Bar {} {};",
		"let Foo24 = class extends Foo15 = class Foo16 extends Bar {} {};",
		"let Foo25 = class extends function () {} {};",
		"let Foo26 = class extends class extends function () {} {} {};",
		"let Foo27 = class extends Foo18 = class extends Foo17 = function () {} {} {};",

		// mark these as used
		"void (Foo14, Foo15, Foo16, Foo17, Foo18, Foo19, Foo20);",
		"void (Foo21, Foo22, Foo23, Foo24, Foo25, Foo26, Foo27);"
	];

	cdecl = code.indexOf(cdecl) + 1;
	cexpr = code.indexOf(cexpr) + 1;
	cdeclAssn = code.indexOf(cdeclAssn) + 1;
	cexprAssn = code.indexOf(cexprAssn) + 1;

	var run = TestRun(test)
		.addError(cdecl + 4, "Expected an identifier and instead saw 'package' (a reserved word).")
		.addError(cexpr + 4, "Expected an identifier and instead saw 'package' (a reserved word).");

	run.test(code, {esnext: true});
	run.test(code, {moz: true});

	run
		.addError(cdecl + 1, "'Foo0' is defined but never used.")
		.addError(cdecl + 3, "Expected an identifier and instead saw 'protected' (a reserved word).")
		.addError(cdecl + 3, "'protected' is defined but never used.")
		.addError(cdecl + 4, "'package' is defined but never used.");
	run
		.addError(cexpr + 1, "'Foo7' is defined but never used.")
		.addError(cexpr + 3, "Expected an identifier and instead saw 'static' (a reserved word).")
		.addError(cexpr + 3, "'static' is defined but never used.")
		.addError(cexpr + 3, "Expected an identifier and instead saw 'protected' (a reserved word).")
		.addError(cexpr + 4, "'package' is defined but never used.");

	code[0] = "'use strict';" + code[0];
	run.test(code, {unused: true, globalstrict: true, esnext: true});
	run.test(code, {unused: true, globalstrict: true, moz: true});

	test.done();
};

exports["class and method naming"] = function (test) {
	var code = [
		"class eval {}",
		"class arguments {}",
		"class C {",
		"  get constructor() {}",
		"  set constructor(x) {}",
		"  prototype() {}",
		"}"
	];
	var run = TestRun(test)
		.addError(1, "Expected an identifier and instead saw 'eval' (a reserved word).")
		.addError(2, "Expected an identifier and instead saw 'arguments' (a reserved word).")
		.addError(4, "A class getter method cannot be named 'constructor'.")
		.addError(5, "A class setter method cannot be named 'constructor'.")
		.addError(7, "A class method cannot be named 'prototype'.");

	run.test(code, {esnext: true});

	test.done();
};

exports["test for GH-1018"] = function (test) {
	var code = [
		"if (a = 42) {}",
		"else if (a = 42) {}",
		"while (a = 42) {}",
		"for (a = 42; a = 42; a += 42) {}",
		"do {} while (a = 42);",
		"switch (a = 42) {}"
	];

	var run = TestRun(test);
	run.test(code, {boss: true});

	for (var i = 0; i < code.length; i++) {
		run.addError(i + 1, "Expected a conditional expression and instead saw an assignment.");
	}

	run.test(code);
=======
exports["test warnings for assignments in conditionals"] = function(test) {
	var code = [
		"if (a = b) { }",
		"if ((a = b)) { }",
		"if (a = b, a) { }",
		"if (a = b, b = c) { }",
		"if ((a = b, b = c)) { }",
		"if (a = b, (b = c)) { }"
	];

	var run = TestRun(test)
		.addError(1, "Expected a conditional expression and instead saw an assignment.")
		.addError(4, "Expected a conditional expression and instead saw an assignment.");

	run.test(code); // es5
>>>>>>> 01fc53fe

	test.done();
};<|MERGE_RESOLUTION|>--- conflicted
+++ resolved
@@ -3046,7 +3046,6 @@
 	test.done();
 };
 
-<<<<<<< HEAD
 exports.classes = function (test) {
 	var cdecl = "// cdecl";
 	var cexpr = "// cexpr";
@@ -3213,8 +3212,11 @@
 	}
 
 	run.test(code);
-=======
-exports["test warnings for assignments in conditionals"] = function(test) {
+
+	test.done();
+};
+
+exports["test warnings for assignments in conditionals"] = function (test) {
 	var code = [
 		"if (a = b) { }",
 		"if ((a = b)) { }",
@@ -3229,7 +3231,6 @@
 		.addError(4, "Expected a conditional expression and instead saw an assignment.");
 
 	run.test(code); // es5
->>>>>>> 01fc53fe
 
 	test.done();
 };