/**
 * Tests for the parser/tokenizer
 */

"use strict";

var JSHINT	= require('../../../src/stable/jshint.js').JSHINT;
var fs		= require('fs');
var TestRun = require("../helpers/testhelper").setup.testRun;

exports.unsafe = function (test) {
	var code = [
		"var a\u000a = 'Here is a unsafe character';",
	];

	TestRun(test)
		.addError(1, "This character may get silently deleted by one or more browsers.")
		.test(code);

	test.done();
};

exports.other = function (test) {
	var code = [
		"\\",
		"!",
	];

	TestRun(test)
		.addError(1, "Unexpected '\\'.")
		.addError(2, "Unexpected early end of program.")
		.addError(2, "Expected an identifier and instead saw '(end)'.")
		.test(code);

	// GH-818
	TestRun(test)
		.addError(1, "Expected an identifier and instead saw ')'.")
		.test("if (product < ) {}");

	test.done();
};

exports.confusingOps = function (test) {
	var code = [
		"var a = 3 - -3;",
		"var b = 3 + +3;",
		"a = a - --a;",
		"a = b + ++b;",
		"a = a-- - 3;", // this is not confusing?!
		"a = a++ + 3;", // this is not confusing?!
	];

	TestRun(test)
		.addError(1, "Confusing minuses.")
		.addError(2, "Confusing pluses.")
		.addError(3, "Confusing minuses.")
		.addError(4, "Confusing pluses.")
		.test(code);

	test.done();
};


exports.plusplus = function (test) {
	var code = [
		"var a = ++[2];",
		"var b = --(2);",
	];

	TestRun(test)
		.addError(1, "Unexpected use of '++'.")
		.addError(2, "Unexpected use of '--'.")
		.test(code, { plusplus: true });

	TestRun(test)
		.addError(2, "Bad operand.")
		.test(code, { plusplus: false });

	test.done();
};

exports.assignment = function (test) {
	var code = [
		"arguments.length = 2;",
		"a() = 2;",
	];

	TestRun(test)
		.addError(1, "Bad assignment.")
		.addError(2, "Bad assignment.")
		.addError(2, "Expected an assignment or function call and instead saw an expression.")
		.addError(2, "Missing semicolon.")
		.test(code, { plusplus: true });

	test.done();
};

exports.relations = function (test) {
	var code = [
		"var a = 2 === NaN;",
		"var b = NaN == 2;",
		"var c = !2 < 3;",
		"var c = 2 < !3;",
		"var d = (!'x' in obj);",
		"var e = (!a === b);",
		"var f = (a === !'hi');",
		"var g = (!2 === 1);",
		"var h = (![1, 2, 3] === []);",
	];

	TestRun(test)
		.addError(1, "Use the isNaN function to compare with NaN.")
		.addError(2, "Use the isNaN function to compare with NaN.")
		.addError(3, "Confusing use of '!'.", {character : 9})
		.addError(4, "Confusing use of '!'.", {character : 13})
		.addError(5, "Confusing use of '!'.", {character : 10})
		.addError(6, "Confusing use of '!'.", {character : 10})
		.addError(7, "Confusing use of '!'.", {character : 16})
		.addError(8, "Confusing use of '!'.", {character : 10})
		.addError(9, "Confusing use of '!'.", {character : 10})
		.test(code);

	test.done();
};

exports.options = function (test) {
	var code = [
		"/*member a*/",
		"/*members b*/",
		"var x; x.a.b.c();",
		"/*jshint ++ */",
		"/*jslint indent: -2 */",
		"/*jslint indent: 100.4 */",
		"/*jslint maxlen: 200.4 */",
		"/*jslint maxerr: 300.4 */",
		"/*jslint maxerr: 20 */",
		"/*member c:true */",
		"/*jshint d:no */",
		"/*jshint white:no */",
		"/*global xxx*/",
		"xxx = 2;",
	];

	TestRun(test)
		.addError(3, "Unexpected /*member 'c'.")
		.addError(4, "Bad option: '++'.")
		.addError(5, "Expected a small integer and instead saw '-2'.")
		.addError(6, "Expected a small integer and instead saw '100.4'.")
		.addError(7, "Expected a small integer and instead saw '200.4'.")
		.addError(8, "Expected a small integer and instead saw '300.4'.")
		.addError(11, "Bad option: 'd'.")
		.addError(12, "Bad option value.")
		.addError(14, "Read only.")
		.test(code);

	test.done();
};

exports.shebang = function (test) {
	var code = [
		"#!test",
		"var a = 'xxx';",
		"#!test"
	];

	TestRun(test)
		.addError(3, "Expected an identifier and instead saw '#'.")
		.addError(3, "Expected an operator and instead saw '!'.")
		.addError(3, "Expected an assignment or function call and instead saw an expression.")
		.addError(3, "Missing semicolon.")
		.test(code);

	test.done();
};

exports.numbers = function (test) {
	/*jshint maxlen: 300*/

	var code = [
		"var a = 10e307;",
		"var b = 10e308;",
		"var c = 0.03 + 0.3 + 3.0 + 30.00;",
		"var d = 03;",
		"var e = .3;",
		"var f = 0xAAg;",
		"var g = 0033;",
		"var h = 3.;",
		"var i = 3.7.toString();",
		"var j = 1e-10;" // GH-821
	];

	TestRun(test)
		.addError(2, "Bad number '10e308'.")
		.addError(5, "A leading decimal point can be confused with a dot: '.3'.")
		.addError(6, "Unexpected '0'.")
		.addError(7, "Expected an identifier and instead saw 'var'.")
		.addError(7, "Missing semicolon.")
		.addError(7, "Don't use extra leading zeros '0033'.")
		.addError(8, "A trailing decimal point can be confused with a dot: '3.'.")
		.addError(9, "A dot following a number can be confused with a decimal point.")
		.test(code);

	// Octals are prohibited in strict mode.
	TestRun(test)
		.addError(3, "Octal literals are not allowed in strict mode.")
		.test([
			"(function () {",
			"'use strict';",
			"return 045;",
			"}());"
		]);

	// GitHub #751 - an expression containing a number with a leading decimal point should be parsed in its entirety
	TestRun(test)
		.addError(1, "A leading decimal point can be confused with a dot: '.3'.")
		.addError(2, "A leading decimal point can be confused with a dot: '.3'.")
		.test([
			"var a = .3 + 1;",
			"var b = 1 + .3;",
		]);

	test.done();
};

exports.comments = function (test) {
	var code = [
		"/*",
		"/* nested */",
		"*/",
		"/* unclosed ...",
	];

	TestRun(test)
		.addError(3, "Unbegun comment.")
		.addError(4, "Unclosed comment.")
		.test(code);

	var src = "/* this is a comment /* with nested slash-start */";
	TestRun(test).test(src);
	TestRun(test).test(fs.readFileSync(__dirname + "/fixtures/gruntComment.js", "utf8"));

	test.done();
};

exports.regexp = function (test) {
	var code = [
		"var a1 = /\\\x1f/;",
		"var a2 = /[\\\x1f]/;",
		"var b1 = /\\</;", // only \< is unexpected?!
		"var b2 = /[\\<]/;", // only \< is unexpected?!
		"var c = /(?(a)b)/;",
		"var d = /)[--aa-b-cde-]/;",
		"var e = /[]/;",
		"var f = /[^]/;",
		"var g = /[a^[]/;",

		// FIXME: Firefox doesn't handle [a-\\s] well.
		// See https://bugzilla.mozilla.org/show_bug.cgi?id=813249
		"", // "var h = /[a-\\s-\\w-\\d\\x10-\\x20--]/;",

		"var i = /[/-a1-/]/;",
		"var j = /[a-<<-3]./;",
		"var k = /]}/;",
		"var l = /?(*)(+)({)/;",
		"var m = /a{b}b{2,c}c{3,2}d{4,?}x{30,40}/;",
		"var n = /a??b+?c*?d{3,4}? a?b+c*d{3,4}/;",
		"var o = /a\\/*  [a-^-22-]/;",
		"var p = /(?:(?=a|(?!b)))/;",
		"var q = /=;/;",
		"var r = /(/;",
		"var s = /(((/;",
		"var t = /x/* 2;",
		"var u = /x/;",
		"var v = /dsdg;",
		"var w = v + /s/;",
		"var x = w - /s/;",
		"var y = typeof /[a-z]/;" // GH-657
	];

	TestRun(test)
		.addError(1, "This character may get silently deleted by one or more browsers.")
		.addError(1, "Unexpected control character in regular expression.")
		.addError(2, "This character may get silently deleted by one or more browsers.")
		.addError(2, "Unexpected control character in regular expression.")
		.addError(3, "Unexpected escaped character '<' in regular expression.")
		.addError(4, "Unexpected escaped character '<' in regular expression.")
		.addError(5, "Invalid regular expression.")
		.addError(6, "Invalid regular expression.")
		.addError(11, "Invalid regular expression.")
		.addError(12, "Invalid regular expression.")
		.addError(14, "Invalid regular expression.")
		.addError(15, "Invalid regular expression.")
		.addError(17, "Invalid regular expression.")
		.addError(20, "Invalid regular expression.")
		.addError(21, "Invalid regular expression.")
		.addError(24, "Unclosed regular expression.")
		.test(code);

	TestRun(test)
		.test("var y = Math.sqrt(16) / 180;");

	// GH-803
	TestRun(test)
		.test("var x = [1]; var y = x[0] / 180;");

	test.done();
};

exports.testRegexRegressions = function (test) {
	// GH-536
	TestRun(test)
		.test("str /= 5;", {}, { str: true });

	TestRun(test)
		.test("str = str.replace(/=/g, '');", {}, { str: true });

	TestRun(test)
		.test("str = str.replace(/=abc/g, '');", {}, { str: true });

	// GH-538
	TestRun(test)
		.test("var exp = /function(.*){/gi;");

	test.done();
};

exports.strings = function (test) {
	var code = [
		"var a = '\u0012\\r';",
		"var b = \'\\g\';",
		"var c = '\\u0022\\u0070\\u005C';",
		"var e = '\\x6b..\\x6e';",
		"var f = 'ax"
	];

	TestRun(test)
		.addError(1, "Control character in string: <non-printable>.", {character: 10})
		.addError(1, "This character may get silently deleted by one or more browsers.")
		.addError(2, "Bad escaping.")
		.addError(5, "Unclosed string.")
		.addError(5, "Missing semicolon.")
		.test(code);

	test.done();
};

exports.ownProperty = function (test) {
	var code = [
		"var obj = { hasOwnProperty: false };",
		"obj.hasOwnProperty = true;",
		"obj['hasOwnProperty'] = true;",
		"function test() { var hasOwnProperty = {}.hasOwnProperty; }"
	];

	TestRun(test)
		.addError(1, "'hasOwnProperty' is a really bad name.")
		.addError(2, "'hasOwnProperty' is a really bad name.")
		.addError(3, "'hasOwnProperty' is a really bad name.")
		.addError(3, "['hasOwnProperty'] is better written in dot notation.")
		.test(code);

	test.done();
};

exports.jsonMode = function (test) {
	var code = [
		'{',
		'	a: 2,',
		'	\'b\': "hallo\\"\\v\\x12\\\'world",',
		'	"c\\"\\v\\x12": \'4\',',
		'	"d": "4\\',
		'	",',
		'	"e": 0x332,',
		'	"x": 0',
		'}',
	];

	TestRun(test)
		.addError(2, "Expected a string and instead saw a.")
		.addError(3, "Strings must use doublequote.")
		.addError(3, "Avoid \\v.")
		.addError(3, "Avoid \\x-.")
		.addError(3, "Avoid \\'.")
		.addError(4, "Avoid \\v.")
		.addError(4, "Avoid \\x-.")
		.addError(4, "Strings must use doublequote.")
		.addError(5, "Avoid EOL escaping.")
		.addError(7, "Avoid 0x-.")
		.test(code, {multistr: true});

	test.done();
};

exports.comma = function (test) {
	var src = fs.readFileSync(__dirname + "/fixtures/comma.js", "utf8");

	TestRun(test)
		.addError(6, "Expected a conditional expression and instead saw an assignment.")
		.addError(6, "Expected \';\' and instead saw \',\'.")
		.addError(6, "Expected \')\' to match \'(\' from line 6 and instead saw \';\'.")
		.addError(6, "Missing semicolon.")
		.addError(6, "Expected an identifier and instead saw \')\'.")
		.addError(6, "Expected an assignment or function call and instead saw an expression.")
		.addError(6, "Missing semicolon.")
		.addError(6, "Expected an assignment or function call and instead saw an expression.")
		.addError(6, "Missing semicolon.")
		.addError(15, "Expected an assignment or function call and instead saw an expression.")
		.addError(15, "Missing semicolon.")
		.addError(20, "Expected an assignment or function call and instead saw an expression.")
		.addError(30, "Expected an assignment or function call and instead saw an expression.")
		.addError(36, "Unexpected 'if'.")
		.addError(44, "Unexpected '}'.")
		.test(src);

	// Regression test (GH-56)
	TestRun(test)
		.addError(4, "Expected an assignment or function call and instead saw an expression.")
		.test(fs.readFileSync(__dirname + "/fixtures/gh56.js", "utf8"));

	// Regression test (GH-363)
	TestRun(test)
		.addError(1, "Extra comma. (it breaks older versions of IE)")
		.test("var f = [1,];");

	test.done();
};

exports.withStatement = function (test) {
	var src = fs.readFileSync(__dirname + "/fixtures/with.js", "utf8");

	TestRun(test)
		.addError(5, "Don't use 'with'.")
		.addError(5, "Missing space after 'with'.")
		.addError(5, "Unexpected space after '('.")
		.addError(13, "'with' is not allowed in strict mode.")
		.addError(13, "Missing space after ')'.")
		.addError(13, "Unexpected space after '2'.")
		.test(src, {white: true});

	TestRun(test)
		.addError(5, "Missing space after 'with'.")
		.addError(5, "Unexpected space after '('.")
		.addError(13, "'with' is not allowed in strict mode.")
		.addError(13, "Missing space after ')'.")
		.addError(13, "Unexpected space after '2'.")
		.test(src, {white: true, withstmt: true});

	test.done();
};

exports.blocks = function (test) {
	var src = fs.readFileSync(__dirname + "/fixtures/blocks.js", "utf8");

	TestRun(test)
		.addError(29, "Unmatched \'{\'.")
		.addError(31, "Unmatched \'{\'.")
		.test(src);

	test.done();
};

exports.functionCharacterLocation = function (test) {
	var i;
	var src = fs.readFileSync(__dirname + "/fixtures/nestedFunctions.js", "utf8");
	var locations = JSON.parse(
		fs.readFileSync(
			__dirname + "/fixtures/nestedFunctions-locations.js", "utf8"
		)
	);
	JSHINT(src);
	var report = JSHINT.data().functions;

	test.equal(locations.length, report.length);
	for (i = 0; i < locations.length; i += 1) {
		test.equal(locations[i].name, report[i].name);
		test.equal(locations[i].line, report[i].line);
		test.equal(locations[i].character, report[i].character);
		test.equal(locations[i].last, report[i].last);
		test.equal(locations[i].lastcharacter, report[i].lastcharacter);
	}

	test.done();
};

exports.exported = function (test) {
	var src = fs.readFileSync(__dirname + "/fixtures/exported.js", "utf8");

	TestRun(test)
		.addError(5, "'unused' is defined but never used.")
		.addError(6, "'isDog' is defined but never used.")
		.addError(13, "'unusedDeclaration' is defined but never used.")
		.addError(14, "'unusedExpression' is defined but never used.")
		.addError(17, "'cannotBeExported' is defined but never used.")
		.test(src, { unused: true });

	test.done();
};

exports.testIdentifiers = function (test) {
	var src = fs.readFileSync(__dirname + "/fixtures/identifiers.js", "utf8");

	TestRun(test).test(src);
	TestRun(test)
		.addError(1, "'ascii' is defined but never used.")
		.addError(2, "'num1' is defined but never used.")
		.addError(3, "'lifé' is defined but never used.")
		.addError(4, "'π' is defined but never used.")
		.addError(5, "'привет' is defined but never used.")
		.addError(6, "'\\u1d44' is defined but never used.")
		.addError(7, "'encoded\\u1d44' is defined but never used.")
		.test(src, { unused: true });

	test.done();
};

exports["regression for GH-878"] = function (test) {
	var src = fs.readFileSync(__dirname + "/fixtures/gh878.js", "utf8");

	TestRun(test).test(src);

	test.done();
};

exports.testDestructuringVar = function (test) {
	var code = [
		"var [ a, b, c ] = [ 1, 2, 3 ];",
		"var [ a ] = [ 1 ];",
		"var [ a ] = [ z ];",
		"var [ h, w ] = [ 'hello', 'world' ]; ",
		"var [ o ] = [ { o : 1 } ];",
		"var [ a, [ [ [ b ], c ], d ] ] = [ 1, [ [ [ 2 ], 3], 4 ] ];",
		"var { foo : bar } = { foo : 1 };",
		"var [ a, { foo : bar } ] = [ 2, { foo : 1 } ];",
		"var [ 1 ] = [ a ];",
		"var [ a, b; c ] = [ 1, 2, 3 ];",
		"var [ a, b, c ] = [ 1, 2; 3 ];"
	];

	TestRun(test)
		.addError(2,  "'a' is already defined.")
		.addError(3,  "'a' is already defined.")
		.addError(6,  "'a' is already defined.")
		.addError(6,  "'b' is already defined.")
		.addError(6,  "'c' is already defined.")
		.addError(8,  "'a' is already defined.")
		.addError(8,  "'bar' is already defined.")
		.addError(9,  "Expected an identifier and instead saw '1'.")
		.addError(9,  "Expected ',' and instead saw '1'.")
		.addError(9,  "Expected an identifier and instead saw ']'.")
		.addError(10, "Expected ',' and instead saw ';'.")
		.addError(10, "'a' is already defined.")
		.addError(10, "'b' is already defined.")
		.addError(10, "'c' is already defined.")
		.addError(11, "'a' is already defined.")
		.addError(11, "'b' is already defined.")
		.addError(11, "'c' is already defined.")
		.addError(11, "Expected ']' to match '[' from line 11 and instead saw ';'.")
		.addError(11, "Missing semicolon.")
		.addError(11, "Expected an assignment or function call and instead saw an expression.")
		.addError(11, "Missing semicolon.")
		.addError(11, "Expected an identifier and instead saw ']'.")
		.addError(11, "Expected an assignment or function call and instead saw an expression.")
		.addError(3,  "'z' is not defined.")
		.addError(11, "'a' is defined but never used.")
		.addError(11, "'b' is defined but never used.")
		.addError(11, "'c' is defined but never used.")
		.addError(4,  "'h' is defined but never used.")
		.addError(4,  "'w' is defined but never used.")
		.addError(5,  "'o' is defined but never used.")
		.addError(6,  "'d' is defined but never used.")
		.addError(8,  "'bar' is defined but never used.")
		.test(code, {esnext: true, unused: true, undef: true});

	test.done();
};

exports.testDestructuringConst = function (test) {
	var code = [
		"const [ a, b, c ] = [ 1, 2, 3 ];",
		"const [ d ] = [ 1 ];",
		"const [ e ] = [ z ];",
		"const [ hel, wor ] = [ 'hello', 'world' ]; ",
		"const [ o ] = [ { o : 1 } ];",
		"const [ f, [ [ [ g ], h ], i ] ] = [ 1, [ [ [ 2 ], 3], 4 ] ];",
		"const { foo : bar } = { foo : 1 };",
		"const [ j, { foo : foobar } ] = [ 2, { foo : 1 } ];",
		"const [ a, b, c ] = [ 1, 2, 3 ];",
		"const [ 1 ] = [ a ];",
		"const [ k, l; m ] = [ 1, 2, 3 ];",
		"const [ n, o, p ] = [ 1, 2; 3 ];"
	];

	TestRun(test)
		.addError(9, "const 'a' has already been declared.")
		.addError(9, "const 'b' has already been declared.")
		.addError(9, "const 'c' has already been declared.")
		.addError(10, "Expected an identifier and instead saw '1'.")
		.addError(10, "Expected ',' and instead saw '1'.")
		.addError(10, "Expected an identifier and instead saw ']'.")
		.addError(11, "Expected ',' and instead saw ';'.")
		.addError(12, "const 'o' has already been declared.")
		.addError(12, "Expected ']' to match '[' from line 12 and instead saw ';'.")
		.addError(12, "Missing semicolon.")
		.addError(12, "Expected an assignment or function call and instead saw an expression.")
		.addError(12, "Missing semicolon.")
		.addError(12, "Expected an identifier and instead saw ']'.")
		.addError(12, "Expected an assignment or function call and instead saw an expression.")
		.addError(12, "Missing semicolon.")
		.addError(3, "'z' is not defined.")
		.test(code, {esnext: true, unused: true, undef: true});

	test.done();
};

exports.testDestructuringNone = function (test) {
	var code = [
		"var a, b, c, d, h, w, o;",
		"[ a, b, c ] = [ 1, 2, 3 ];",
		"[ a ] = [ 1 ];",
		"[ a ] = [ z ];",
		"[ h, w ] = [ 'hello', 'world' ]; ",
		"[ o ] = [ { o : 1 } ];",
		"[ a, [ [ [ b ], c ], d ] ] = [ 1, [ [ [ 2 ], 3], 4 ] ];",
		"[ a, { foo : b } ] = [ 2, { foo : 1 } ];",
		"[ 1 ] = [ a ];",
		"[ a, b; c ] = [ 1, 2, 3 ];",
		"[ a, b, c ] = [ 1, 2; 3 ];"
	];

	TestRun(test)
		.addError(10, "Expected ']' to match '[' from line 10 and instead saw ';'.")
		.addError(10, "Expected an assignment or function call and instead saw an expression.")
		.addError(10, "Missing semicolon.")
		.addError(10, "Expected an assignment or function call and instead saw an expression.")
		.addError(10, "Missing semicolon.")
		.addError(10, "Expected an identifier and instead saw ']'.")
		.addError(10, "Bad assignment.")
		.addError(10, "Expected ']' to match '[' from line 10 and instead saw ','.")
		.addError(10, "Expected an assignment or function call and instead saw an expression.")
		.addError(10, "Missing semicolon.")
		.addError(10, "Expected an assignment or function call and instead saw an expression.")
		.addError(10, "Expected an assignment or function call and instead saw an expression.")
		.addError(10, "Missing semicolon.")
		.addError(10, "Expected an identifier and instead saw ']'.")
		.addError(10, "Expected an assignment or function call and instead saw an expression.")
		.addError(11, "Expected ']' to match '[' from line 11 and instead saw ';'.")
		.addError(11, "Missing semicolon.")
		.addError(11, "Expected an assignment or function call and instead saw an expression.")
		.addError(11, "Missing semicolon.")
		.addError(11, "Expected an identifier and instead saw ']'.")
		.addError(11, "Expected an assignment or function call and instead saw an expression.")
		.addError(4,  "'z' is not defined.")
		.test(code, {esnext: true, unused: true, undef: true});

	test.done();
};

exports.testDestructuringNone = function (test) {
	var code = [
		"var [ a ] = [ 1, 2 ];",
		"var [ c, d ] = [ 1 ];",
		"var [ e, , f ] = [ 3, , 4 ];"
	];

	TestRun(test)
		.addError(1, "'a' is defined but never used.")
		.addError(2, "'c' is defined but never used.")
		.addError(2, "'d' is defined but never used.")
		.addError(3, "'e' is defined but never used.")
		.addError(3, "'f' is defined but never used.")
		.test(code, {esnext: true, es5: true, unused: true, undef: true});

	test.done();
};
<<<<<<< HEAD
exports.testLetStmt = function (test) {
	var code = [
		"let x = 1;",
		"{",
		"	let y = 3 ;",
		"	{",
		"		let z = 2;",
		"		print(x + ' ' + y + ' ' + z);",
		"	}",
		"	print(x + ' ' + y);",
		"}",
		"print(x);"
	];

	TestRun(test)
		.test(code, {esnext: true, es5: true, unused: true, undef: true, predef: ["print"]});

	test.done();
};

exports.testLetStmtOutOfScope = function (test) {
	var code = [
		"let x = 1;",
		"{",
		"	let y = 3 ;",
		"	{",
		"		let z = 2;",
		"	}",
		"	print(z);",
		"}",
		"print(y);",
	];

	TestRun(test)
		.addError(5, "'z' is defined but never used.")
		.addError(3, "'y' is defined but never used.")
		.addError(7, "'z' is not defined.")
		.addError(9, "'y' is not defined.")
		.test(code, {esnext: true, es5: true, unused: true, undef: true, predef: ["print"]});

	test.done();
};

exports.testLetStmtInFunctions = function (test) {
	var code = [
		"let x = 1;",
		"function foo() {",
		"	let y = 3 ;",
		"	function bar() {",
		"		let z = 2;",
		"		print(x);",
		"		print(z);",
		"	}",
		"	print(y);",
		"	bar();",
		"}",
		"foo();"
	];

	TestRun(test)
		.test(code, {esnext: true, es5: true, unused: true, undef: true, predef: ["print"]});

	test.done();
};

exports.testLetStmtInFunctionsOutOfScope = function (test) {
	var code = [
		"let x = 1;",
		"function foo() {",
		"	let y = 3 ;",
		"	let bar = function () {",
		"		print(x);",
		"		let z = 2;",
		"	};",
		"	print(z);",
		"}",
		"print(y);",
		"bar();",
		"foo();",
	];

	TestRun(test)
		.addError(6, "'z' is defined but never used.")
		.addError(3, "'y' is defined but never used.")
		.addError(4, "'bar' is defined but never used.")
		.addError(8, "'z' is not defined.")
		.addError(10, "'y' is not defined.")
		.addError(11, "'bar' is not defined.")
=======

exports.testDestructuringFunction = function (test) {
	// Example from https://developer.mozilla.org/en-US/docs/JavaScript/New_in_JavaScript/1.7
	var code = [
		"function userId({id}) {",
		"	return id;",
		"}",

		"function whois({displayName: displayName, fullName: {firstName: name}}) {",
		"	print(displayName + ' is ' + name);",
		"}",

		"var user = {id: 42, displayName: 'jdoe', fullName: {firstName: 'John', lastName: 'Doe'}};",

		"print('userId: ' + userId(user));",
		"whois(user);"
	];
	TestRun(test)
>>>>>>> 8014b64d
		.test(code, {esnext: true, es5: true, unused: true, undef: true, predef: ["print"]});

	test.done();
};
<<<<<<< HEAD

exports.testLetStmtInForLoop = function (test) {
	var code = [
		"var obj={foo: 'bar', bar: 'foo'};",
		"for ( let [n, v] in Iterator(obj) ) {",
		"	print('Name: ' + n + ', Value: ' + v);",
		"}",
		"for (let i in [1, 2, 3, 4]) {",
		"	print(i);",
		"}",
		"for (let i in [1, 2, 3, 4]) {",
		"	print(i);",
		"}",
		"for (let i = 0; i<15; ++i) {",
		"	print(i);",
		"}",
		"for (let i=i ; i < 10 ; i++ ) {",
		"print(i);",
		"}"
	];

	TestRun(test)
		.test(code, {esnext: true, es5: true, unused: true,
					 undef: true, predef: ["print", "Iterator"]});

	test.done();
};

exports.testLetStmtInForLoopDEStmt = function (test) {
	// example taken from https://developer.mozilla.org/en-US/docs/JavaScript/New_in_JavaScript/1.7
	var code = [
		"var people = [",
		"{",
		"	name: 'Mike Smith',",
		"	family: {",
		"	mother: 'Jane Smith',",
		"	father: 'Harry Smith',",
		"	sister: 'Samantha Smith'",
		"	},",
		"	age: 35",
		"},",
		"{",
		"	name: 'Tom Jones',",
		"	family: {",
		"	mother: 'Norah Jones',",
		"	father: 'Richard Jones',",
		"	brother: 'Howard Jones'",
		"	},",
		"	age: 25",
		"}",
		"];",
		"for each (let {name: n, family: { father: f } } in people) {",
		"print('Name: ' + n + ', Father: ' + f);",
		"}"
	];

	TestRun(test)
		.test(code, {esnext: true, es5: true, unused: true, 
					 undef: true, predef: ["print", "Iterator"]});

	test.done();
};
=======
>>>>>>> 8014b64d
<|MERGE_RESOLUTION|>--- conflicted
+++ resolved
@@ -672,7 +672,6 @@
 
 	test.done();
 };
-<<<<<<< HEAD
 exports.testLetStmt = function (test) {
 	var code = [
 		"let x = 1;",
@@ -761,31 +760,10 @@
 		.addError(8, "'z' is not defined.")
 		.addError(10, "'y' is not defined.")
 		.addError(11, "'bar' is not defined.")
-=======
-
-exports.testDestructuringFunction = function (test) {
-	// Example from https://developer.mozilla.org/en-US/docs/JavaScript/New_in_JavaScript/1.7
-	var code = [
-		"function userId({id}) {",
-		"	return id;",
-		"}",
-
-		"function whois({displayName: displayName, fullName: {firstName: name}}) {",
-		"	print(displayName + ' is ' + name);",
-		"}",
-
-		"var user = {id: 42, displayName: 'jdoe', fullName: {firstName: 'John', lastName: 'Doe'}};",
-
-		"print('userId: ' + userId(user));",
-		"whois(user);"
-	];
-	TestRun(test)
->>>>>>> 8014b64d
 		.test(code, {esnext: true, es5: true, unused: true, undef: true, predef: ["print"]});
 
 	test.done();
 };
-<<<<<<< HEAD
 
 exports.testLetStmtInForLoop = function (test) {
 	var code = [
@@ -848,5 +826,25 @@
 
 	test.done();
 };
-=======
->>>>>>> 8014b64d
+
+exports.testDestructuringFunction = function (test) {
+	// Example from https://developer.mozilla.org/en-US/docs/JavaScript/New_in_JavaScript/1.7
+	var code = [
+		"function userId({id}) {",
+		"	return id;",
+		"}",
+
+		"function whois({displayName: displayName, fullName: {firstName: name}}) {",
+		"	print(displayName + ' is ' + name);",
+		"}",
+
+		"var user = {id: 42, displayName: 'jdoe', fullName: {firstName: 'John', lastName: 'Doe'}};",
+
+		"print('userId: ' + userId(user));",
+		"whois(user);"
+	];
+	TestRun(test)
+		.test(code, {esnext: true, es5: true, unused: true, undef: true, predef: ["print"]});
+
+	test.done();
+};
