/**
 * Tests for the parser/tokenizer
 */

"use strict";

var JSHINT	= require('../../../src/stable/jshint.js').JSHINT;
var fs		= require('fs');
var TestRun = require("../helpers/testhelper").setup.testRun;

exports.unsafe = function (test) {
	var code = [
		"var a\u000a = 'Here is a unsafe character';",
	];

	TestRun(test)
		.addError(1, "This character may get silently deleted by one or more browsers.")
		.test(code, {es3: true});

	test.done();
};

exports.other = function (test) {
	var code = [
		"\\",
		"!",
	];

	TestRun(test)
		.addError(1, "Unexpected '\\'.")
		.addError(2, "Unexpected early end of program.")
		.addError(2, "Expected an identifier and instead saw '(end)'.")
		.test(code, {es3: true});

	// GH-818
	TestRun(test)
		.addError(1, "Expected an identifier and instead saw ')'.")
		.test("if (product < ) {}", {es3: true});

	test.done();
};

exports.confusingOps = function (test) {
	var code = [
		"var a = 3 - -3;",
		"var b = 3 + +3;",
		"a = a - --a;",
		"a = b + ++b;",
		"a = a-- - 3;", // this is not confusing?!
		"a = a++ + 3;", // this is not confusing?!
	];

	var run = TestRun(test)
		.addError(1, "Confusing minuses.")
		.addError(2, "Confusing pluses.")
		.addError(3, "Confusing minuses.")
		.addError(4, "Confusing pluses.");
	run.test(code, {es3: true});
	run.test(code, {}); // es5
	run.test(code, {esnext: true});
	run.test(code, {moz: true});

	test.done();
};


exports.plusplus = function (test) {
	var run;
	var code = [
		"var a = ++[2];",
		"var b = --(2);",
	];

	run = TestRun(test)
		.addError(1, "Unexpected use of '++'.")
		.addError(2, "Unexpected use of '--'.");
	run.test(code, { plusplus: true, es3: true });
	run.test(code, { plusplus: true }); // es5
	run.test(code, { plusplus: true, esnext: true });
	run.test(code, { plusplus: true, moz: true });

	run = TestRun(test)
		.addError(2, "Bad operand.");
	run.test(code, { plusplus: false, es3: true });
	run.test(code, { plusplus: false }); // es5
	run.test(code, { plusplus: false, esnext: true });
	run.test(code, { plusplus: false, moz: true });

	test.done();
};

exports.assignment = function (test) {
	var code = [
		"arguments.length = 2;",
		"a() = 2;",
	];

	var run = TestRun(test)
		.addError(1, "Bad assignment.")
		.addError(2, "Bad assignment.")
		.addError(2, "Expected an assignment or function call and instead saw an expression.")
		.addError(2, "Missing semicolon.");
	run.test(code, { plusplus: true, es3: true });
	run.test(code, { plusplus: true }); // es5
	run.test(code, { plusplus: true, esnext: true });
	run.test(code, { plusplus: true, moz: true });

	test.done();
};

exports.relations = function (test) {
	var code = [
		"var a = 2 === NaN;",
		"var b = NaN == 2;",
		"var c = !2 < 3;",
		"var c = 2 < !3;",
		"var d = (!'x' in obj);",
		"var e = (!a === b);",
		"var f = (a === !'hi');",
		"var g = (!2 === 1);",
		"var h = (![1, 2, 3] === []);",
	];

	var run = TestRun(test)
		.addError(1, "Use the isNaN function to compare with NaN.")
		.addError(2, "Use the isNaN function to compare with NaN.")
		.addError(3, "Confusing use of '!'.", {character : 9})
		.addError(4, "Confusing use of '!'.", {character : 13})
		.addError(5, "Confusing use of '!'.", {character : 10})
		.addError(6, "Confusing use of '!'.", {character : 10})
		.addError(7, "Confusing use of '!'.", {character : 16})
		.addError(8, "Confusing use of '!'.", {character : 10})
		.addError(9, "Confusing use of '!'.", {character : 10});
	run.test(code, {es3: true});
	run.test(code, {}); // es5
	run.test(code, {esnext: true});
	run.test(code, {moz: true});

	test.done();
};

exports.options = function (test) {
	var code = [
		"/*member a*/",
		"/*members b*/",
		"var x; x.a.b.c();",
		"/*jshint ++ */",
		"/*jslint indent: -2 */",
		"/*jslint indent: 100.4 */",
		"/*jslint maxlen: 200.4 */",
		"/*jslint maxerr: 300.4 */",
		"/*jslint maxerr: 20 */",
		"/*member c:true */",
		"/*jshint d:no */",
		"/*jshint white:no */",
		"/*global xxx*/",
		"xxx = 2;",
	];

	var run = TestRun(test)
		.addError(3, "Unexpected /*member 'c'.")
		.addError(4, "Bad option: '++'.")
		.addError(5, "Expected a small integer and instead saw '-2'.")
		.addError(6, "Expected a small integer and instead saw '100.4'.")
		.addError(7, "Expected a small integer and instead saw '200.4'.")
		.addError(8, "Expected a small integer and instead saw '300.4'.")
		.addError(11, "Bad option: 'd'.")
		.addError(12, "Bad option value.")
		.addError(14, "Read only.");
	run.test(code, {es3: true});
	run.test(code, {}); // es5
	run.test(code, {esnext: true});
	run.test(code, {moz: true});

	test.done();
};

exports.shebang = function (test) {
	var code = [
		"#!test",
		"var a = 'xxx';",
		"#!test"
	];

	var run = TestRun(test)
		.addError(3, "Expected an identifier and instead saw '#'.")
		.addError(3, "Expected an operator and instead saw '!'.")
		.addError(3, "Expected an assignment or function call and instead saw an expression.")
		.addError(3, "Missing semicolon.");
	run.test(code, {es3: true});
	run.test(code, {}); // es5
	run.test(code, {esnext: true});
	run.test(code, {moz: true});

	test.done();
};

exports.numbers = function (test) {
	/*jshint maxlen: 300*/

	var code = [
		"var a = 10e307;",
		"var b = 10e308;",
		"var c = 0.03 + 0.3 + 3.0 + 30.00;",
		"var d = 03;",
		"var e = .3;",
		"var f = 0xAAg;",
		"var g = 0033;",
		"var h = 3.;",
		"var i = 3.7.toString();",
		"var j = 1e-10;" // GH-821
	];

	TestRun(test)
		.addError(2, "Bad number '10e308'.")
		.addError(5, "A leading decimal point can be confused with a dot: '.3'.")
		.addError(6, "Unexpected '0'.")
		.addError(7, "Expected an identifier and instead saw 'var'.")
		.addError(7, "Missing semicolon.")
		.addError(7, "Don't use extra leading zeros '0033'.")
		.addError(8, "A trailing decimal point can be confused with a dot: '3.'.")
		.addError(9, "A dot following a number can be confused with a decimal point.")
		.test(code, {es3: true});

	// Octals are prohibited in strict mode.
	TestRun(test)
		.addError(3, "Octal literals are not allowed in strict mode.")
		.test([
			"(function () {",
			"'use strict';",
			"return 045;",
			"}());"
		]);

	// GitHub #751 - an expression containing a number with a leading decimal point should be parsed in its entirety
	TestRun(test)
		.addError(1, "A leading decimal point can be confused with a dot: '.3'.")
		.addError(2, "A leading decimal point can be confused with a dot: '.3'.")
		.test([
			"var a = .3 + 1;",
			"var b = 1 + .3;",
		]);

	test.done();
};

exports.comments = function (test) {
	var code = [
		"/*",
		"/* nested */",
		"*/",
		"/* unclosed ...",
	];

	var run = TestRun(test)
		.addError(3, "Unbegun comment.")
		.addError(4, "Unclosed comment.");
	run.test(code, {es3: true});
	run.test(code, {}); // es5
	run.test(code, {esnext: true});
	run.test(code, {moz: true});

	var src = "/* this is a comment /* with nested slash-start */";
	TestRun(test).test(src);
	TestRun(test).test(fs.readFileSync(__dirname + "/fixtures/gruntComment.js", "utf8"));

	test.done();
};

exports.regexp = function (test) {
	var code = [
		"var a1 = /\\\x1f/;",
		"var a2 = /[\\\x1f]/;",
		"var b1 = /\\</;", // only \< is unexpected?!
		"var b2 = /[\\<]/;", // only \< is unexpected?!
		"var c = /(?(a)b)/;",
		"var d = /)[--aa-b-cde-]/;",
		"var e = /[]/;",
		"var f = /[^]/;",
		"var g = /[a^[]/;",

		// FIXME: Firefox doesn't handle [a-\\s] well.
		// See https://bugzilla.mozilla.org/show_bug.cgi?id=813249
		"", // "var h = /[a-\\s-\\w-\\d\\x10-\\x20--]/;",

		"var i = /[/-a1-/]/;",
		"var j = /[a-<<-3]./;",
		"var k = /]}/;",
		"var l = /?(*)(+)({)/;",
		"var m = /a{b}b{2,c}c{3,2}d{4,?}x{30,40}/;",
		"var n = /a??b+?c*?d{3,4}? a?b+c*d{3,4}/;",
		"var o = /a\\/*  [a-^-22-]/;",
		"var p = /(?:(?=a|(?!b)))/;",
		"var q = /=;/;",
		"var r = /(/;",
		"var s = /(((/;",
		"var t = /x/* 2;",
		"var u = /x/;",
		"var v = /dsdg;",
		"var w = v + /s/;",
		"var x = w - /s/;",
		"var y = typeof /[a-z]/;" // GH-657
	];

	var run = TestRun(test)
		.addError(1, "This character may get silently deleted by one or more browsers.")
		.addError(1, "Unexpected control character in regular expression.")
		.addError(2, "This character may get silently deleted by one or more browsers.")
		.addError(2, "Unexpected control character in regular expression.")
		.addError(3, "Unexpected escaped character '<' in regular expression.")
		.addError(4, "Unexpected escaped character '<' in regular expression.")
		.addError(5, "Invalid regular expression.")
		.addError(6, "Invalid regular expression.")
		.addError(11, "Invalid regular expression.")
		.addError(12, "Invalid regular expression.")
		.addError(14, "Invalid regular expression.")
		.addError(15, "Invalid regular expression.")
		.addError(17, "Invalid regular expression.")
		.addError(20, "Invalid regular expression.")
		.addError(21, "Invalid regular expression.")
		.addError(24, "Unclosed regular expression.");
	run.test(code, {es3: true});
	run.test(code, {}); // es5
	run.test(code, {esnext: true});
	run.test(code, {moz: true});

	
	TestRun(test).test("var y = Math.sqrt(16) / 180;", {es3: true});
	TestRun(test).test("var y = Math.sqrt(16) / 180;", {}); // es5
	TestRun(test).test("var y = Math.sqrt(16) / 180;", {esnext: true});
	TestRun(test).test("var y = Math.sqrt(16) / 180;", {moz: true});

	// GH-803
	TestRun(test).test("var x = [1]; var y = x[0] / 180;", {es3: true});
	TestRun(test).test("var x = [1]; var y = x[0] / 180;", {}); // es5
	TestRun(test).test("var x = [1]; var y = x[0] / 180;", {esnext: true});
	TestRun(test).test("var x = [1]; var y = x[0] / 180;", {moz: true});

	test.done();
};

exports.testRegexRegressions = function (test) {
	// GH-536
	TestRun(test).test("str /= 5;", {es3: true}, { str: true });
	TestRun(test).test("str /= 5;", {}, { str: true }); // es5
	TestRun(test).test("str /= 5;", {esnext: true}, { str: true });
	TestRun(test).test("str /= 5;", {moz: true}, { str: true });

	TestRun(test).test("str = str.replace(/=/g, '');",  {es3: true}, { str: true });
	TestRun(test).test("str = str.replace(/=/g, '');", {}, { str: true }); // es5
	TestRun(test).test("str = str.replace(/=/g, '');", {esnext: true}, { str: true });
	TestRun(test).test("str = str.replace(/=/g, '');", {moz: true}, { str: true });

	TestRun(test).test("str = str.replace(/=abc/g, '');", {es3: true}, { str: true });
	TestRun(test).test("str = str.replace(/=abc/g, '');", {}, { str: true }); // es5
	TestRun(test).test("str = str.replace(/=abc/g, '');", {esnext: true}, { str: true });
	TestRun(test).test("str = str.replace(/=abc/g, '');", {moz: true}, { str: true });

	// GH-538
	TestRun(test).test("var exp = /function(.*){/gi;", {es3: true});
	TestRun(test).test("var exp = /function(.*){/gi;", {}); // es5
	TestRun(test).test("var exp = /function(.*){/gi;", {esnext: true});
	TestRun(test).test("var exp = /function(.*){/gi;", {moz: true});

	test.done();
};

exports.strings = function (test) {
	var code = [
		"var a = '\u0012\\r';",
		"var b = \'\\g\';",
		"var c = '\\u0022\\u0070\\u005C';",
		"var e = '\\x6b..\\x6e';",
		"var f = 'ax"
	];

	var run = TestRun(test)
		.addError(1, "Control character in string: <non-printable>.", {character: 10})
		.addError(1, "This character may get silently deleted by one or more browsers.")
		.addError(2, "Bad or unnecessary escaping.")
		.addError(5, "Unclosed string.")
		.addError(5, "Missing semicolon.");
	run.test(code, {es3: true});
	run.test(code, {}); // es5
	run.test(code, {esnext: true});
	run.test(code, {moz: true});

	test.done();
};

exports.ownProperty = function (test) {
	var code = [
		"var obj = { hasOwnProperty: false };",
		"obj.hasOwnProperty = true;",
		"obj['hasOwnProperty'] = true;",
		"function test() { var hasOwnProperty = {}.hasOwnProperty; }"
	];

	var run = TestRun(test)
		.addError(1, "'hasOwnProperty' is a really bad name.")
		.addError(2, "'hasOwnProperty' is a really bad name.")
		.addError(3, "'hasOwnProperty' is a really bad name.")
		.addError(3, "['hasOwnProperty'] is better written in dot notation.");
	run.test(code, {es3: true});
	run.test(code, {}); // es5
	run.test(code, {esnext: true});
	run.test(code, {moz: true});

	test.done();
};

exports.jsonMode = function (test) {
	var code = [
		'{',
		'	a: 2,',
		'	\'b\': "hallo\\"\\v\\x12\\\'world",',
		'	"c\\"\\v\\x12": \'4\',',
		'	"d": "4\\',
		'	",',
		'	"e": 0x332,',
		'	"x": 0',
		'}',
	];

	var run = TestRun(test)
		.addError(2, "Expected a string and instead saw a.")
		.addError(3, "Strings must use doublequote.")
		.addError(3, "Avoid \\v.")
		.addError(3, "Avoid \\x-.")
		.addError(3, "Avoid \\'.")
		.addError(4, "Avoid \\v.")
		.addError(4, "Avoid \\x-.")
		.addError(4, "Strings must use doublequote.")
		.addError(5, "Avoid EOL escaping.")
		.addError(7, "Avoid 0x-.");
	run.test(code, {multistr: true, es3: true});
	run.test(code, {multistr: true}); // es5
	run.test(code, {multistr: true, esnext: true});
	run.test(code, {multistr: true, moz: true});

	test.done();
};

exports.comma = function (test) {
	var src = fs.readFileSync(__dirname + "/fixtures/comma.js", "utf8");

	TestRun(test)
		.addError(6, "Expected a conditional expression and instead saw an assignment.")
		.addError(6, "Expected \';\' and instead saw \',\'.")
		.addError(6, "Expected \')\' to match \'(\' from line 6 and instead saw \';\'.")
		.addError(6, "Missing semicolon.")
		.addError(6, "Expected an identifier and instead saw \')\'.")
		.addError(6, "Expected an assignment or function call and instead saw an expression.")
		.addError(6, "Missing semicolon.")
		.addError(6, "Expected an assignment or function call and instead saw an expression.")
		.addError(6, "Missing semicolon.")
		.addError(15, "Expected an assignment or function call and instead saw an expression.")
		.addError(15, "Missing semicolon.")
		.addError(20, "Expected an assignment or function call and instead saw an expression.")
		.addError(30, "Expected an assignment or function call and instead saw an expression.")
		.addError(36, "Unexpected 'if'.")
		.addError(44, "Unexpected '}'.")
		.test(src, {es3: true});

	// Regression test (GH-56)
	TestRun(test)
		.addError(4, "Expected an assignment or function call and instead saw an expression.")
		.test(fs.readFileSync(__dirname + "/fixtures/gh56.js", "utf8"));

	// Regression test (GH-363)
	TestRun(test)
		.addError(1, "Extra comma. (it breaks older versions of IE)")
		.test("var f = [1,];", {es3: true});

	test.done();
};

exports.withStatement = function (test) {
	var src = fs.readFileSync(__dirname + "/fixtures/with.js", "utf8");
	var run;

	run = TestRun(test)
		.addError(5, "Don't use 'with'.")
		.addError(5, "Missing space after 'with'.")
		.addError(5, "Unexpected space after '('.")
		.addError(13, "'with' is not allowed in strict mode.")
		.addError(13, "Missing space after ')'.")
		.addError(13, "Unexpected space after '2'.");
	run.test(src, {white: true, es3: true});
	run.test(src, {white: true}); // es5
	run.test(src, {white: true, esnext: true});
	run.test(src, {white: true, moz: true});

	run = TestRun(test)
		.addError(5, "Missing space after 'with'.")
		.addError(5, "Unexpected space after '('.")
		.addError(13, "'with' is not allowed in strict mode.")
		.addError(13, "Missing space after ')'.")
		.addError(13, "Unexpected space after '2'.");
	run.test(src, {white: true, withstmt: true, es3: true});
	run.test(src, {white: true, withstmt: true}); // es5
	run.test(src, {white: true, withstmt: true, esnext: true});
	run.test(src, {white: true, withstmt: true, moz: true});

	test.done();
};

exports.blocks = function (test) {
	var src = fs.readFileSync(__dirname + "/fixtures/blocks.js", "utf8");

	var run = TestRun(test)
		.addError(29, "Unmatched \'{\'.")
		.addError(31, "Unmatched \'{\'.");
	run.test(src, {es3: true});
	run.test(src, {}); // es5
	run.test(src, {esnext: true});
	run.test(src, {moz: true});

	test.done();
};

exports.functionCharacterLocation = function (test) {
	var i;
	var src = fs.readFileSync(__dirname + "/fixtures/nestedFunctions.js", "utf8");
	var locations = JSON.parse(
		fs.readFileSync(
			__dirname + "/fixtures/nestedFunctions-locations.js", "utf8"
		)
	);
	JSHINT(src);
	var report = JSHINT.data().functions;

	test.equal(locations.length, report.length);
	for (i = 0; i < locations.length; i += 1) {
		test.equal(locations[i].name, report[i].name);
		test.equal(locations[i].line, report[i].line);
		test.equal(locations[i].character, report[i].character);
		test.equal(locations[i].last, report[i].last);
		test.equal(locations[i].lastcharacter, report[i].lastcharacter);
	}

	test.done();
};

exports.exported = function (test) {
	var src = fs.readFileSync(__dirname + "/fixtures/exported.js", "utf8");

	var run = TestRun(test)
		.addError(5, "'unused' is defined but never used.")
		.addError(6, "'isDog' is defined but never used.")
		.addError(13, "'unusedDeclaration' is defined but never used.")
		.addError(14, "'unusedExpression' is defined but never used.")
		.addError(17, "'cannotBeExported' is defined but never used.");
	run.test(src, {es3: true, unused: true });
	run.test(src, {unused: true }); // es5
	run.test(src, {esnext: true, unused: true });
	run.test(src, {moz: true, unused: true });

	test.done();
};

exports.testIdentifiers = function (test) {
	var src = fs.readFileSync(__dirname + "/fixtures/identifiers.js", "utf8");

	TestRun(test).test(src, {es3: true});
	var run = TestRun(test)
		.addError(1, "'ascii' is defined but never used.")
		.addError(2, "'num1' is defined but never used.")
		.addError(3, "'lifé' is defined but never used.")
		.addError(4, "'π' is defined but never used.")
		.addError(5, "'привет' is defined but never used.")
		.addError(6, "'\\u1d44' is defined but never used.")
		.addError(7, "'encoded\\u1d44' is defined but never used.");
	run.test(src, {es3: true, unused: true });
	run.test(src, {unused: true }); // es5
	run.test(src, {esnext: true, unused: true });
	run.test(src, {moz: true, unused: true });
	

	test.done();
};

exports["regression for GH-878"] = function (test) {
	var src = fs.readFileSync(__dirname + "/fixtures/gh878.js", "utf8");

	TestRun(test).test(src, {es3: true});

	test.done();
};

exports["regression for GH-910"] = function (test) {
	var src = "(function () { if (true) { foo.bar + } })();";
	TestRun(test)
		.addError(1, "Expected an identifier and instead saw '}'.")
		.addError(1, "Expected an assignment or function call and instead saw an expression.")
		.addError(1, "Missing semicolon.")
		.addError(1, "Expected an identifier and instead saw ')'.")
		.addError(1, "Expected an operator and instead saw '('.")
		.addError(1, "Unmatched '{'.")
		.addError(1, "Unmatched '('.")
		.addError(1, "Expected an assignment or function call and instead saw an expression.")
		.addError(1, "Missing semicolon.")
		.test(src, { es3: true, nonew: true });
	test.done();
};

exports.testHtml = function (test) {
	var html = "<html><body>Hello World</body></html>";
	TestRun(test)
		.addError(1, "Expected an identifier and instead saw '<'.")
		.addError(1, "Expected an assignment or function call and instead saw an expression.")
		.addError(1, "Missing semicolon.")
		.addError(1, "Expected an identifier and instead saw '<'.")
		.test(html, {});
	test.done();
};

exports["test: destructuring var in function scope"] = function (test) {
	var code = [
		"function foobar() {",
		"	var [ a, b, c ] = [ 1, 2, 3 ];",
		"	var [ a ] = [ 1 ];",
		"	var [ a ] = [ z ];",
		"	var [ h, w ] = [ 'hello', 'world' ]; ",
		"	var [ o ] = [ { o : 1 } ];",
		"	var [ a, [ [ [ b ], c ], d ] ] = [ 1, [ [ [ 2 ], 3], 4 ] ];",
		"	var { foo : bar } = { foo : 1 };",
		"	var [ a, { foo : bar } ] = [ 2, { foo : 1 } ];",
		"	var [ 1 ] = [ a ];",
		"	var [ a, b; c ] = [ 1, 2, 3 ];",
		"	var [ a, b, c ] = [ 1, 2; 3 ];",
		"}"
	];

	TestRun(test)
		.addError(1,  "'foobar' is defined but never used.")
		.addError(3,  "'a' is already defined.")
		.addError(4,  "'a' is already defined.")
		.addError(7,  "'a' is already defined.")
		.addError(7,  "'b' is already defined.")
		.addError(7,  "'c' is already defined.")
		.addError(9,  "'a' is already defined.")
		.addError(9,  "'bar' is already defined.")
		.addError(10,  "Expected an identifier and instead saw '1'.")
		.addError(10,  "Expected ',' and instead saw '1'.")
		.addError(10,  "Expected an identifier and instead saw ']'.")
		.addError(11, "Expected ',' and instead saw ';'.")
		.addError(11, "'a' is already defined.")
		.addError(11, "'b' is already defined.")
		.addError(11, "'c' is already defined.")
		.addError(12, "'a' is already defined.")
		.addError(12, "'b' is already defined.")
		.addError(12, "'c' is already defined.")
		.addError(12, "Expected ']' to match '[' from line 12 and instead saw ';'.")
		.addError(12, "Missing semicolon.")
		.addError(12, "Expected an assignment or function call and instead saw an expression.")
		.addError(12, "Missing semicolon.")
		.addError(12, "Expected an identifier and instead saw ']'.")
		.addError(12, "Expected an assignment or function call and instead saw an expression.")
		.addError(4,  "'z' is not defined.")
		.addError(12, "'a' is defined but never used.")
		.addError(12, "'b' is defined but never used.")
		.addError(12, "'c' is defined but never used.")
		.addError(5,  "'h' is defined but never used.")
		.addError(5,  "'w' is defined but never used.")
		.addError(6,  "'o' is defined but never used.")
		.addError(7,  "'d' is defined but never used.")
		.addError(9,  "'bar' is defined but never used.")
		.test(code, {esnext: true, unused: true, undef: true});

	test.done();
};

exports["test: destructuring var as moz"] = function (test) {
	var code = [
		"var [ a, b, c ] = [ 1, 2, 3 ];",
		"var [ a ] = [ 1 ];",
		"var [ a ] = [ z ];",
		"var [ h, w ] = [ 'hello', 'world' ]; ",
		"var [ o ] = [ { o : 1 } ];",
		"var [ a, [ [ [ b ], c ], d ] ] = [ 1, [ [ [ 2 ], 3], 4 ] ];",
		"var { foo : bar } = { foo : 1 };",
		"var [ a, { foo : bar } ] = [ 2, { foo : 1 } ];",
	];

	TestRun(test)
		.addError(3,  "'z' is not defined.")
		.addError(8,  "'a' is defined but never used.")
		.addError(6,  "'b' is defined but never used.")
		.addError(6,  "'c' is defined but never used.")
		.addError(4,  "'h' is defined but never used.")
		.addError(4,  "'w' is defined but never used.")
		.addError(5,  "'o' is defined but never used.")
		.addError(6,  "'d' is defined but never used.")
		.addError(8,  "'bar' is defined but never used.")
		.test(code, {moz: true, unused: true, undef: true});

	test.done();
};
exports["test: destructuring var as esnext"] = function (test) {
	var code = [
		"var [ a, b, c ] = [ 1, 2, 3 ];",
		"var [ a ] = [ 1 ];",
		"var [ a ] = [ z ];",
		"var [ h, w ] = [ 'hello', 'world' ]; ",
		"var [ o ] = [ { o : 1 } ];",
		"var [ a, [ [ [ b ], c ], d ] ] = [ 1, [ [ [ 2 ], 3], 4 ] ];",
		"var { foo : bar } = { foo : 1 };",
		"var [ a, { foo : bar } ] = [ 2, { foo : 1 } ];",
	];

	TestRun(test)
		.addError(3,  "'z' is not defined.")
		.addError(8,  "'a' is defined but never used.")
		.addError(6,  "'b' is defined but never used.")
		.addError(6,  "'c' is defined but never used.")
		.addError(4,  "'h' is defined but never used.")
		.addError(4,  "'w' is defined but never used.")
		.addError(5,  "'o' is defined but never used.")
		.addError(6,  "'d' is defined but never used.")
		.addError(8,  "'bar' is defined but never used.")
		.test(code, {esnext: true, unused: true, undef: true});

	test.done();
};
exports["test: destructuring var as es5"] = function (test) {
	var code = [
		"var [ a, b, c ] = [ 1, 2, 3 ];",
		"var [ a ] = [ 1 ];",
		"var [ a ] = [ z ];",
		"var [ h, w ] = [ 'hello', 'world' ]; ",
		"var [ o ] = [ { o : 1 } ];",
		"var [ a, [ [ [ b ], c ], d ] ] = [ 1, [ [ [ 2 ], 3], 4 ] ];",
		"var { foo : bar } = { foo : 1 };",
		"var [ a, { foo : bar } ] = [ 2, { foo : 1 } ];",
	];

	TestRun(test)
		.addError(1, "'destructuring expression' is only available in JavaScript 1.7.")
		.addError(2, "'destructuring expression' is only available in JavaScript 1.7.")
		.addError(3, "'destructuring expression' is only available in JavaScript 1.7.")
		.addError(4, "'destructuring expression' is only available in JavaScript 1.7.")
		.addError(5, "'destructuring expression' is only available in JavaScript 1.7.")
		.addError(6, "'destructuring expression' is only available in JavaScript 1.7.")
		.addError(6, "'destructuring expression' is only available in JavaScript 1.7.")
		.addError(6, "'destructuring expression' is only available in JavaScript 1.7.")
		.addError(7, "'destructuring expression' is only available in JavaScript 1.7.")
		.addError(8, "'destructuring expression' is only available in JavaScript 1.7.")
		.addError(8, "'destructuring expression' is only available in JavaScript 1.7.")
		.addError(3,  "'z' is not defined.")
		.addError(8,  "'a' is defined but never used.")
		.addError(6,  "'b' is defined but never used.")
		.addError(6,  "'c' is defined but never used.")
		.addError(4,  "'h' is defined but never used.")
		.addError(4,  "'w' is defined but never used.")
		.addError(5,  "'o' is defined but never used.")
		.addError(6,  "'d' is defined but never used.")
		.addError(8,  "'bar' is defined but never used.")
		.test(code, {unused: true, undef: true}); // es5

	test.done();
};
exports["test: destructuring var as legacy JS"] = function (test) {
	var code = [
		"var [ a, b, c ] = [ 1, 2, 3 ];",
		"var [ a ] = [ 1 ];",
		"var [ a ] = [ z ];",
		"var [ h, w ] = [ 'hello', 'world' ]; ",
		"var [ o ] = [ { o : 1 } ];",
		"var [ a, [ [ [ b ], c ], d ] ] = [ 1, [ [ [ 2 ], 3], 4 ] ];",
		"var { foo : bar } = { foo : 1 };",
		"var [ a, { foo : bar } ] = [ 2, { foo : 1 } ];",
	];

	TestRun(test)
		.addError(1, "'destructuring expression' is only available in JavaScript 1.7.")
		.addError(2, "'destructuring expression' is only available in JavaScript 1.7.")
		.addError(3, "'destructuring expression' is only available in JavaScript 1.7.")
		.addError(4, "'destructuring expression' is only available in JavaScript 1.7.")
		.addError(5, "'destructuring expression' is only available in JavaScript 1.7.")
		.addError(6, "'destructuring expression' is only available in JavaScript 1.7.")
		.addError(6, "'destructuring expression' is only available in JavaScript 1.7.")
		.addError(6, "'destructuring expression' is only available in JavaScript 1.7.")
		.addError(7, "'destructuring expression' is only available in JavaScript 1.7.")
		.addError(8, "'destructuring expression' is only available in JavaScript 1.7.")
		.addError(8, "'destructuring expression' is only available in JavaScript 1.7.")
		.addError(3,  "'z' is not defined.")
		.addError(8,  "'a' is defined but never used.")
		.addError(6,  "'b' is defined but never used.")
		.addError(6,  "'c' is defined but never used.")
		.addError(4,  "'h' is defined but never used.")
		.addError(4,  "'w' is defined but never used.")
		.addError(5,  "'o' is defined but never used.")
		.addError(6,  "'d' is defined but never used.")
		.addError(8,  "'bar' is defined but never used.")
		.test(code, {es3: true, unused: true, undef: true});

	test.done();
};
exports["test: destructuring var errors"] = function (test) {
	var code = [
		"var [ a, b, c ] = [ 1, 2, 3 ];",
		"var [ a ] = [ 1 ];",
		"var [ a ] = [ z ];",
		"var [ h, w ] = [ 'hello', 'world' ]; ",
		"var [ o ] = [ { o : 1 } ];",
		"var [ a, [ [ [ b ], c ], d ] ] = [ 1, [ [ [ 2 ], 3], 4 ] ];",
		"var { foo : bar } = { foo : 1 };",
		"var [ a, { foo : bar } ] = [ 2, { foo : 1 } ];",
		"var [ 1 ] = [ a ];",
		"var [ a, b; c ] = [ 1, 2, 3 ];",
		"var [ a, b, c ] = [ 1, 2; 3 ];"
	];

	TestRun(test)
		.addError(9,  "Expected an identifier and instead saw '1'.")
		.addError(9,  "Expected ',' and instead saw '1'.")
		.addError(9,  "Expected an identifier and instead saw ']'.")
		.addError(10, "Expected ',' and instead saw ';'.")
		.addError(11, "Expected ']' to match '[' from line 11 and instead saw ';'.")
		.addError(11, "Missing semicolon.")
		.addError(11, "Expected an assignment or function call and instead saw an expression.")
		.addError(11, "Missing semicolon.")
		.addError(11, "Expected an identifier and instead saw ']'.")
		.addError(11, "Expected an assignment or function call and instead saw an expression.")
		.addError(3,  "'z' is not defined.")
		.addError(11, "'a' is defined but never used.")
		.addError(11, "'b' is defined but never used.")
		.addError(11, "'c' is defined but never used.")
		.addError(4,  "'h' is defined but never used.")
		.addError(4,  "'w' is defined but never used.")
		.addError(5,  "'o' is defined but never used.")
		.addError(6,  "'d' is defined but never used.")
		.addError(8,  "'bar' is defined but never used.")
		.test(code, {esnext: true, unused: true, undef: true});

	test.done();
};

exports["test: destructuring const as moz"] = function (test) {
	var code = [
		"const [ a, b, c ] = [ 1, 2, 3 ];",
		"const [ d ] = [ 1 ];",
		"const [ e ] = [ z ];",
		"const [ hel, wor ] = [ 'hello', 'world' ]; ",
		"const [ o ] = [ { o : 1 } ];",
		"const [ f, [ [ [ g ], h ], i ] ] = [ 1, [ [ [ 2 ], 3], 4 ] ];",
		"const { foo : bar } = { foo : 1 };",
		"const [ j, { foo : foobar } ] = [ 2, { foo : 1 } ];",
	];

	TestRun(test)
		.addError(3, "'z' is not defined.")
		.test(code, {moz: true, unused: true, undef: true});

	test.done();
};
exports["test: destructuring const as esnext"] = function (test) {
	var code = [
		"const [ a, b, c ] = [ 1, 2, 3 ];",
		"const [ d ] = [ 1 ];",
		"const [ e ] = [ z ];",
		"const [ hel, wor ] = [ 'hello', 'world' ]; ",
		"const [ o ] = [ { o : 1 } ];",
		"const [ f, [ [ [ g ], h ], i ] ] = [ 1, [ [ [ 2 ], 3], 4 ] ];",
		"const { foo : bar } = { foo : 1 };",
		"const [ j, { foo : foobar } ] = [ 2, { foo : 1 } ];",
	];

	TestRun(test)
		.addError(3, "'z' is not defined.")
		.test(code, {esnext: true, unused: true, undef: true});

	test.done();
};
exports["test: destructuring const as es5"] = function (test) {
	var code = [
		"const [ a, b, c ] = [ 1, 2, 3 ];",
		"const [ d ] = [ 1 ];",
		"const [ e ] = [ z ];",
		"const [ hel, wor ] = [ 'hello', 'world' ]; ",
		"const [ o ] = [ { o : 1 } ];",
		"const [ f, [ [ [ g ], h ], i ] ] = [ 1, [ [ [ 2 ], 3], 4 ] ];",
		"const { foo : bar } = { foo : 1 };",
		"const [ j, { foo : foobar } ] = [ 2, { foo : 1 } ];",
	];

	TestRun(test)
		.addError(1, "'const' is only available in JavaScript 1.7.")
		.addError(1, "'destructuring expression' is only available in JavaScript 1.7.")
		.addError(2, "'const' is only available in JavaScript 1.7.")
		.addError(2, "'destructuring expression' is only available in JavaScript 1.7.")
		.addError(3, "'const' is only available in JavaScript 1.7.")
		.addError(3, "'destructuring expression' is only available in JavaScript 1.7.")
		.addError(4, "'const' is only available in JavaScript 1.7.")
		.addError(4, "'destructuring expression' is only available in JavaScript 1.7.")
		.addError(5, "'const' is only available in JavaScript 1.7.")
		.addError(5, "'destructuring expression' is only available in JavaScript 1.7.")
		.addError(6, "'const' is only available in JavaScript 1.7.")
		.addError(6, "'destructuring expression' is only available in JavaScript 1.7.")
		.addError(6, "'destructuring expression' is only available in JavaScript 1.7.")
		.addError(7, "'const' is only available in JavaScript 1.7.")
		.addError(7, "'destructuring expression' is only available in JavaScript 1.7.")
		.addError(8, "'const' is only available in JavaScript 1.7.")
		.addError(8, "'destructuring expression' is only available in JavaScript 1.7.")
		.addError(8, "'destructuring expression' is only available in JavaScript 1.7.")
		.addError(3, "'z' is not defined.")
		.test(code, {unused: true, undef: true}); // es5

	test.done();
};
exports["test: destructuring const as legacy JS"] = function (test) {
	var code = [
		"const [ a, b, c ] = [ 1, 2, 3 ];",
		"const [ d ] = [ 1 ];",
		"const [ e ] = [ z ];",
		"const [ hel, wor ] = [ 'hello', 'world' ]; ",
		"const [ o ] = [ { o : 1 } ];",
		"const [ f, [ [ [ g ], h ], i ] ] = [ 1, [ [ [ 2 ], 3], 4 ] ];",
		"const { foo : bar } = { foo : 1 };",
		"const [ j, { foo : foobar } ] = [ 2, { foo : 1 } ];",
	];

	TestRun(test)
		.addError(1, "'const' is only available in JavaScript 1.7.")
		.addError(1, "'destructuring expression' is only available in JavaScript 1.7.")
		.addError(2, "'const' is only available in JavaScript 1.7.")
		.addError(2, "'destructuring expression' is only available in JavaScript 1.7.")
		.addError(3, "'const' is only available in JavaScript 1.7.")
		.addError(3, "'destructuring expression' is only available in JavaScript 1.7.")
		.addError(4, "'const' is only available in JavaScript 1.7.")
		.addError(4, "'destructuring expression' is only available in JavaScript 1.7.")
		.addError(5, "'const' is only available in JavaScript 1.7.")
		.addError(5, "'destructuring expression' is only available in JavaScript 1.7.")
		.addError(6, "'const' is only available in JavaScript 1.7.")
		.addError(6, "'destructuring expression' is only available in JavaScript 1.7.")
		.addError(6, "'destructuring expression' is only available in JavaScript 1.7.")
		.addError(7, "'const' is only available in JavaScript 1.7.")
		.addError(7, "'destructuring expression' is only available in JavaScript 1.7.")
		.addError(8, "'const' is only available in JavaScript 1.7.")
		.addError(8, "'destructuring expression' is only available in JavaScript 1.7.")
		.addError(8, "'destructuring expression' is only available in JavaScript 1.7.")
		.addError(3, "'z' is not defined.")
		.test(code, {es3: true, unused: true, undef: true});

	test.done();
};

exports["test: destructuring const errors"] = function (test) {
	var code = [
		"const [ a, b, c ] = [ 1, 2, 3 ];",
		"const [ a, b, c ] = [ 1, 2, 3 ];",
		"const [ 1 ] = [ a ];",
		"const [ k, l; m ] = [ 1, 2, 3 ];",
		"const [ n, o, p ] = [ 1, 2; 3 ];"
	];

	TestRun(test)
		.addError(2, "const 'a' has already been declared.")
		.addError(2, "const 'b' has already been declared.")
		.addError(2, "const 'c' has already been declared.")
		.addError(3, "Expected an identifier and instead saw '1'.")
		.addError(3, "Expected ',' and instead saw '1'.")
		.addError(3, "Expected an identifier and instead saw ']'.")
		.addError(4, "Expected ',' and instead saw ';'.")
		.addError(5, "Expected ']' to match '[' from line 5 and instead saw ';'.")
		.addError(5, "Missing semicolon.")
		.addError(5, "Expected an assignment or function call and instead saw an expression.")
		.addError(5, "Missing semicolon.")
		.addError(5, "Expected an identifier and instead saw ']'.")
		.addError(5, "Expected an assignment or function call and instead saw an expression.")
		.addError(5, "Missing semicolon.")
		.test(code, {es3: true, esnext: true, unused: true, undef: true});

	test.done();
};

exports["test: destructuring globals as moz"] = function (test) {
	var code = [
		"var a, b, c, d, h, w, o;",
		"[ a, b, c ] = [ 1, 2, 3 ];",
		"[ a ] = [ 1 ];",
		"[ a ] = [ z ];",
		"[ h, w ] = [ 'hello', 'world' ]; ",
		"[ o ] = [ { o : 1 } ];",
		"[ a, [ [ [ b ], c ], d ] ] = [ 1, [ [ [ 2 ], 3], 4 ] ];",
		"[ a, { foo : b } ] = [ 2, { foo : 1 } ];",
	];

	TestRun(test)
		.addError(4,  "'z' is not defined.")
		.test(code, {moz: true, unused: true, undef: true});

	test.done();
};
exports["test: destructuring globals as esnext"] = function (test) {
	var code = [
		"var a, b, c, d, h, w, o;",
		"[ a, b, c ] = [ 1, 2, 3 ];",
		"[ a ] = [ 1 ];",
		"[ a ] = [ z ];",
		"[ h, w ] = [ 'hello', 'world' ]; ",
		"[ o ] = [ { o : 1 } ];",
		"[ a, [ [ [ b ], c ], d ] ] = [ 1, [ [ [ 2 ], 3], 4 ] ];",
		"[ a, { foo : b } ] = [ 2, { foo : 1 } ];",
	];
	
	TestRun(test)
		.addError(4,  "'z' is not defined.")
		.test(code, {esnext: true, unused: true, undef: true});

	test.done();
};
exports["test: destructuring globals as es5"] = function (test) {
	var code = [
		"var a, b, c, d, h, w, o;",
		"[ a, b, c ] = [ 1, 2, 3 ];",
		"[ a ] = [ 1 ];",
		"[ a ] = [ z ];",
		"[ h, w ] = [ 'hello', 'world' ]; ",
		"[ o ] = [ { o : 1 } ];",
		"[ a, [ [ [ b ], c ], d ] ] = [ 1, [ [ [ 2 ], 3], 4 ] ];",
		"[ a, { foo : b } ] = [ 2, { foo : 1 } ];",
	];
	
	TestRun(test)
		.addError(4,  "'z' is not defined.")
		.addError(2, "'destructuring assignment' is only available in JavaScript 1.7.")
		.addError(3, "'destructuring assignment' is only available in JavaScript 1.7.")
		.addError(4, "'destructuring assignment' is only available in JavaScript 1.7.")
		.addError(5, "'destructuring assignment' is only available in JavaScript 1.7.")
		.addError(6, "'destructuring assignment' is only available in JavaScript 1.7.")
		.addError(7, "'destructuring assignment' is only available in JavaScript 1.7.")
		.addError(8, "'destructuring assignment' is only available in JavaScript 1.7.")
		.test(code, {unused: true, undef: true}); // es5
	
	test.done();
};
exports["test: destructuring globals as legacy JS"] = function (test) {
	var code = [
		"var a, b, c, d, h, w, o;",
		"[ a, b, c ] = [ 1, 2, 3 ];",
		"[ a ] = [ 1 ];",
		"[ a ] = [ z ];",
		"[ h, w ] = [ 'hello', 'world' ]; ",
		"[ o ] = [ { o : 1 } ];",
		"[ a, [ [ [ b ], c ], d ] ] = [ 1, [ [ [ 2 ], 3], 4 ] ];",
		"[ a, { foo : b } ] = [ 2, { foo : 1 } ];",
	];
	
	TestRun(test)
		.addError(4,  "'z' is not defined.")
		.addError(2, "'destructuring assignment' is only available in JavaScript 1.7.")
		.addError(3, "'destructuring assignment' is only available in JavaScript 1.7.")
		.addError(4, "'destructuring assignment' is only available in JavaScript 1.7.")
		.addError(5, "'destructuring assignment' is only available in JavaScript 1.7.")
		.addError(6, "'destructuring assignment' is only available in JavaScript 1.7.")
		.addError(7, "'destructuring assignment' is only available in JavaScript 1.7.")
		.addError(8, "'destructuring assignment' is only available in JavaScript 1.7.")
		.test(code, {es3: true, unused: true, undef: true});
	
	test.done();
};
exports["test: destructuring globals with syntax error"] = function (test) {
	var code = [
		"var a, b, c;",
		"[ a ] = [ z ];",
		"[ 1 ] = [ a ];",
		"[ a, b; c ] = [ 1, 2, 3 ];",
		"[ a, b, c ] = [ 1, 2; 3 ];"
	];
	
	TestRun(test)
		.addError(4, "Expected ']' to match '[' from line 4 and instead saw ';'.")
		.addError(4, "Expected an assignment or function call and instead saw an expression.")
		.addError(4, "Missing semicolon.")
		.addError(4, "Expected an assignment or function call and instead saw an expression.")
		.addError(4, "Missing semicolon.")
		.addError(4, "Expected an identifier and instead saw ']'.")
		.addError(4, "Expected an operator and instead saw '='.")
		.addError(4, "Expected an operator and instead saw '['.")
		.addError(4, "Expected an assignment or function call and instead saw an expression.")
		.addError(4, "Missing semicolon.")
		.addError(4, "Expected an assignment or function call and instead saw an expression.")
		.addError(4, "Expected an assignment or function call and instead saw an expression.")
		.addError(4, "Missing semicolon.")
		.addError(4, "Expected an identifier and instead saw ']'.")
		.addError(4, "Expected an assignment or function call and instead saw an expression.")
		.addError(5, "Expected ']' to match '[' from line 5 and instead saw ';'.")
		.addError(5, "Missing semicolon.")
		.addError(5, "Expected an assignment or function call and instead saw an expression.")
		.addError(5, "Missing semicolon.")
		.addError(5, "Expected an identifier and instead saw ']'.")
		.addError(5, "Expected an assignment or function call and instead saw an expression.")
		.addError(2,  "'z' is not defined.")
		.test(code, {esnext: true, unused: true, undef: true});
	
	test.done();
};

exports["test: destructuring assign of empty values as moz"] = function (test) {
	var code = [
		"var [ a ] = [ 1, 2 ];",
		"var [ c, d ] = [ 1 ];",
		"var [ e, , f ] = [ 3, , 4 ];"
	];

	TestRun(test)
		.addError(1, "'a' is defined but never used.")
		.addError(2, "'c' is defined but never used.")
		.addError(2, "'d' is defined but never used.")
		.addError(3, "'e' is defined but never used.")
		.addError(3, "'f' is defined but never used.")
		.test(code, {moz: true, unused: true, undef: true, laxcomma: true});

	test.done();
};
exports["test: destructuring assign of empty values as esnext"] = function (test) {
	var code = [
		"var [ a ] = [ 1, 2 ];",
		"var [ c, d ] = [ 1 ];",
		"var [ e, , f ] = [ 3, , 4 ];"
	];

	TestRun(test)
		.addError(1, "'a' is defined but never used.")
		.addError(2, "'c' is defined but never used.")
		.addError(2, "'d' is defined but never used.")
		.addError(3, "'e' is defined but never used.")
		.addError(3, "'f' is defined but never used.")
		.test(code, {esnext: true, unused: true, undef: true});

	test.done();
};
exports["test: destructuring assign of empty values as es5"] = function (test) {
	var code = [
		"var [ a ] = [ 1, 2 ];",
		"var [ c, d ] = [ 1 ];",
		"var [ e, , f ] = [ 3, , 4 ];"
	];

	TestRun(test)
		.addError(1, "'destructuring expression' is only available in JavaScript 1.7.")
		.addError(1, "'a' is defined but never used.")
		.addError(2, "'destructuring expression' is only available in JavaScript 1.7.")
		.addError(2, "'c' is defined but never used.")
		.addError(2, "'d' is defined but never used.")
		.addError(3, "'destructuring expression' is only available in JavaScript 1.7.")
		.addError(3, "'e' is defined but never used.")
		.addError(3, "'f' is defined but never used.")
		.test(code, {unused: true, undef: true}); // es5

	test.done();
};
exports["test: destructuring assign of empty values as JS legacy"] = function (test) {
	var code = [
		"var [ a ] = [ 1, 2 ];",
		"var [ c, d ] = [ 1 ];",
		"var [ e, , f ] = [ 3, , 4 ];"
	];

	TestRun(test)
		.addError(1, "'destructuring expression' is only available in JavaScript 1.7.")
		.addError(1, "'a' is defined but never used.")
		.addError(2, "'destructuring expression' is only available in JavaScript 1.7.")
		.addError(2, "'c' is defined but never used.")
		.addError(2, "'d' is defined but never used.")
		.addError(3, "'destructuring expression' is only available in JavaScript 1.7.")
		.addError(3, "'e' is defined but never used.")
		.addError(3, "'f' is defined but never used.")
		.addError(3, "Extra comma. (it breaks older versions of IE)")
		.test(code, {es3: true, unused: true, undef: true});

	test.done();
};

exports["test: let statement as moz"] = function (test) {
	var code = [
		"let x = 1;",
		"{",
		"	let y = 3 ;",
		"	{",
		"		let z = 2;",
		"		print(x + ' ' + y + ' ' + z);",
		"	}",
		"	print(x + ' ' + y);",
		"}",
		"print(x);"
	];

	TestRun(test)
		.test(code, {moz: true, unused: true, undef: true, predef: ["print"]});

	test.done();
};
exports["test: let statement as esnext"] = function (test) {
	var code = [
		"let x = 1;",
		"{",
		"	let y = 3 ;",
		"	{",
		"		let z = 2;",
		"		print(x + ' ' + y + ' ' + z);",
		"	}",
		"	print(x + ' ' + y);",
		"}",
		"print(x);"
	];

	TestRun(test)
		.test(code, {esnext: true, unused: true, undef: true, predef: ["print"]});

	test.done();
};
exports["test: let statement as es5"] = function (test) {
	var code = [
		"let x = 1;",
		"{",
		"	let y = 3 ;",
		"	{",
		"		let z = 2;",
		"		print(x + ' ' + y + ' ' + z);",
		"	}",
		"	print(x + ' ' + y);",
		"}",
		"print(x);"
	];

	TestRun(test)
		.addError(1, "'let' is only available in JavaScript 1.7.")
		.addError(3, "'let' is only available in JavaScript 1.7.")
		.addError(5, "'let' is only available in JavaScript 1.7.")
		.test(code, {unused: true, undef: true, predef: ["print"]}); // es5

	test.done();
};
exports["test: let statement as legacy JS"] = function (test) {
	var code = [
		"let x = 1;",
		"{",
		"	let y = 3 ;",
		"	{",
		"		let z = 2;",
		"		print(x + ' ' + y + ' ' + z);",
		"	}",
		"	print(x + ' ' + y);",
		"}",
		"print(x);"
	];

	TestRun(test)
		.addError(1, "'let' is only available in JavaScript 1.7.")
		.addError(3, "'let' is only available in JavaScript 1.7.")
		.addError(5, "'let' is only available in JavaScript 1.7.")
		.test(code, {es3: true, unused: true, undef: true, predef: ["print"]});

	test.done();
};

exports["test: let statement out of scope as moz"] = function (test) {
	var code = [
		"let x = 1;",
		"{",
		"	let y = 3 ;",
		"	{",
		"		let z = 2;",
		"	}",
		"	print(z);",
		"}",
		"print(y);",
	];

	TestRun(test)
		.addError(5, "'z' is defined but never used.")
		.addError(3, "'y' is defined but never used.")
		.addError(7, "'z' is not defined.")
		.addError(9, "'y' is not defined.")
		.test(code, {moz: true, unused: true, undef: true, predef: ["print"]});

	test.done();
};
exports["test: let statement out of scope as esnext"] = function (test) {
	var code = [
		"let x = 1;",
		"{",
		"	let y = 3 ;",
		"	{",
		"		let z = 2;",
		"	}",
		"	print(z);",
		"}",
		"print(y);",
	];

	TestRun(test)
		.addError(5, "'z' is defined but never used.")
		.addError(3, "'y' is defined but never used.")
		.addError(7, "'z' is not defined.")
		.addError(9, "'y' is not defined.")
		.test(code, {esnext: true, unused: true, undef: true, predef: ["print"]});

	test.done();
};
exports["test: let statement out of scope as es5"] = function (test) {
	var code = [
		"let x = 1;",
		"{",
		"	let y = 3 ;",
		"	{",
		"		let z = 2;",
		"	}",
		"	print(z);",
		"}",
		"print(y);",
	];

	TestRun(test)
		.addError(1, "'let' is only available in JavaScript 1.7.")
		.addError(3, "'let' is only available in JavaScript 1.7.")
		.addError(5, "'let' is only available in JavaScript 1.7.")
		.addError(5, "'z' is defined but never used.")
		.addError(3, "'y' is defined but never used.")
		.addError(7, "'z' is not defined.")
		.addError(9, "'y' is not defined.")
		.test(code, {unused: true, undef: true, predef: ["print"]}); // es5

	test.done();
};
exports["test: let statement out of scope as legacy JS"] = function (test) {
	var code = [
		"let x = 1;",
		"{",
		"	let y = 3 ;",
		"	{",
		"		let z = 2;",
		"	}",
		"	print(z);",
		"}",
		"print(y);",
	];

	TestRun(test)
		.addError(1, "'let' is only available in JavaScript 1.7.")
		.addError(3, "'let' is only available in JavaScript 1.7.")
		.addError(5, "'let' is only available in JavaScript 1.7.")
		.addError(5, "'z' is defined but never used.")
		.addError(3, "'y' is defined but never used.")
		.addError(7, "'z' is not defined.")
		.addError(9, "'y' is not defined.")
		.test(code, {es3: true, unused: true, undef: true, predef: ["print"]});

	test.done();
};

exports["test: let statement in functions as moz"] = function (test) {
	var code = [
		"let x = 1;",
		"function foo() {",
		"	let y = 3 ;",
		"	function bar() {",
		"		let z = 2;",
		"		print(x);",
		"		print(z);",
		"	}",
		"	print(y);",
		"	bar();",
		"}",
		"foo();"
	];

	TestRun(test)
		.test(code, {moz: true, unused: true, undef: true, predef: ["print"]});

	test.done();
};
exports["test: let statement in functions as esnext"] = function (test) {
	var code = [
		"let x = 1;",
		"function foo() {",
		"	let y = 3 ;",
		"	function bar() {",
		"		let z = 2;",
		"		print(x);",
		"		print(z);",
		"	}",
		"	print(y);",
		"	bar();",
		"}",
		"foo();"
	];

	TestRun(test)
		.test(code, {esnext: true, unused: true, undef: true, predef: ["print"]});

	test.done();
};
exports["test: let statement in functions as es5"] = function (test) {
	var code = [
		"let x = 1;",
		"function foo() {",
		"	let y = 3 ;",
		"	function bar() {",
		"		let z = 2;",
		"		print(x);",
		"		print(z);",
		"	}",
		"	print(y);",
		"	bar();",
		"}",
		"foo();"
	];

	TestRun(test)
		.addError(1, "'let' is only available in JavaScript 1.7.")
		.addError(3, "'let' is only available in JavaScript 1.7.")
		.addError(5, "'let' is only available in JavaScript 1.7.")
		.test(code, {unused: true, undef: true, predef: ["print"]}); // es5

	test.done();
};
exports["test: let statement in functions as legacy JS"] = function (test) {
	var code = [
		"let x = 1;",
		"function foo() {",
		"	let y = 3 ;",
		"	function bar() {",
		"		let z = 2;",
		"		print(x);",
		"		print(z);",
		"	}",
		"	print(y);",
		"	bar();",
		"}",
		"foo();"
	];

	TestRun(test)
		.addError(1, "'let' is only available in JavaScript 1.7.")
		.addError(3, "'let' is only available in JavaScript 1.7.")
		.addError(5, "'let' is only available in JavaScript 1.7.")
		.test(code, {es3: true, unused: true, undef: true, predef: ["print"]});

	test.done();
};

exports["test: let statement not in scope as moz"] = function (test) {
	var code = [
		"let x = 1;",
		"function foo() {",
		"	let y = 3 ;",
		"	let bar = function () {",
		"		print(x);",
		"		let z = 2;",
		"	};",
		"	print(z);",
		"}",
		"print(y);",
		"bar();",
		"foo();",
	];

	TestRun(test)
		.addError(6, "'z' is defined but never used.")
		.addError(3, "'y' is defined but never used.")
		.addError(4, "'bar' is defined but never used.")
		.addError(8, "'z' is not defined.")
		.addError(10, "'y' is not defined.")
		.addError(11, "'bar' is not defined.")
		.test(code, {moz: true, unused: true, undef: true, predef: ["print"]});

	test.done();
};
exports["test: let statement not in scope as esnext"] = function (test) {
	var code = [
		"let x = 1;",
		"function foo() {",
		"	let y = 3 ;",
		"	let bar = function () {",
		"		print(x);",
		"		let z = 2;",
		"	};",
		"	print(z);",
		"}",
		"print(y);",
		"bar();",
		"foo();",
	];

	TestRun(test)
		.addError(6, "'z' is defined but never used.")
		.addError(3, "'y' is defined but never used.")
		.addError(4, "'bar' is defined but never used.")
		.addError(8, "'z' is not defined.")
		.addError(10, "'y' is not defined.")
		.addError(11, "'bar' is not defined.")
		.test(code, {esnext: true, unused: true, undef: true, predef: ["print"]});

	test.done();
};
exports["test: let statement not in scope as es5"] = function (test) {
	var code = [
		"let x = 1;",
		"function foo() {",
		"	let y = 3 ;",
		"	let bar = function () {",
		"		print(x);",
		"		let z = 2;",
		"	};",
		"	print(z);",
		"}",
		"print(y);",
		"bar();",
		"foo();",
	];

	TestRun(test)
		.addError(1, "'let' is only available in JavaScript 1.7.")
		.addError(3, "'let' is only available in JavaScript 1.7.")
		.addError(4, "'let' is only available in JavaScript 1.7.")
		.addError(6, "'let' is only available in JavaScript 1.7.")
		.addError(6, "'z' is defined but never used.")
		.addError(3, "'y' is defined but never used.")
		.addError(4, "'bar' is defined but never used.")
		.addError(8, "'z' is not defined.")
		.addError(10, "'y' is not defined.")
		.addError(11, "'bar' is not defined.")
		.test(code, {unused: true, undef: true, predef: ["print"]}); // es5

	test.done();
};
exports["test: let statement not in scope as legacy JS"] = function (test) {
	var code = [
		"let x = 1;",
		"function foo() {",
		"	let y = 3 ;",
		"	let bar = function () {",
		"		print(x);",
		"		let z = 2;",
		"	};",
		"	print(z);",
		"}",
		"print(y);",
		"bar();",
		"foo();",
	];

	TestRun(test)
		.addError(1, "'let' is only available in JavaScript 1.7.")
		.addError(3, "'let' is only available in JavaScript 1.7.")
		.addError(4, "'let' is only available in JavaScript 1.7.")
		.addError(6, "'let' is only available in JavaScript 1.7.")
		.addError(6, "'z' is defined but never used.")
		.addError(3, "'y' is defined but never used.")
		.addError(4, "'bar' is defined but never used.")
		.addError(8, "'z' is not defined.")
		.addError(10, "'y' is not defined.")
		.addError(11, "'bar' is not defined.")
		.test(code, {es3: true, unused: true, undef: true, predef: ["print"]});

	test.done();
};

exports["test: let statement in for loop as moz"] = function (test) {
	var code = [
		"var obj={foo: 'bar', bar: 'foo'};",
		"for ( let [n, v] in Iterator(obj) ) {",
		"	print('Name: ' + n + ', Value: ' + v);",
		"}",
		"for (let i in [1, 2, 3, 4]) {",
		"	print(i);",
		"}",
		"for (let i in [1, 2, 3, 4]) {",
		"	print(i);",
		"}",
		"for (let i = 0; i<15; ++i) {",
		"	print(i);",
		"}",
		"for (let i=i ; i < 10 ; i++ ) {",
		"print(i);",
		"}"
	];

	TestRun(test)
		.test(code, {moz: true, unused: true, undef: true, predef: ["print", "Iterator"]});

	test.done();
};
exports["test: let statement in for loop as esnext"] = function (test) {
	var code = [
		"var obj={foo: 'bar', bar: 'foo'};",
		"for ( let [n, v] in Iterator(obj) ) {",
		"	print('Name: ' + n + ', Value: ' + v);",
		"}",
		"for (let i in [1, 2, 3, 4]) {",
		"	print(i);",
		"}",
		"for (let i in [1, 2, 3, 4]) {",
		"	print(i);",
		"}",
		"for (let i = 0; i<15; ++i) {",
		"	print(i);",
		"}",
		"for (let i=i ; i < 10 ; i++ ) {",
		"print(i);",
		"}"
	];

	TestRun(test)
		.test(code, {esnext: true, unused: true, undef: true, predef: ["print", "Iterator"]});

	test.done();
};
exports["test: let statement in for loop as es5"] = function (test) {
	var code = [
		"var obj={foo: 'bar', bar: 'foo'};",
		"for ( let [n, v] in Iterator(obj) ) {",
		"	print('Name: ' + n + ', Value: ' + v);",
		"}",
		"for (let i in [1, 2, 3, 4]) {",
		"	print(i);",
		"}",
		"for (let i in [1, 2, 3, 4]) {",
		"	print(i);",
		"}",
		"for (let i = 0; i<15; ++i) {",
		"	print(i);",
		"}",
		"for (let i=i ; i < 10 ; i++ ) {",
		"print(i);",
		"}"
	];

	TestRun(test)
		.addError(2, "'let' is only available in JavaScript 1.7.")
		.addError(2, "'destructuring expression' is only available in JavaScript 1.7.")
		.addError(5, "'let' is only available in JavaScript 1.7.")
		.addError(8, "'let' is only available in JavaScript 1.7.")
		.addError(11, "'let' is only available in JavaScript 1.7.")
		.addError(14, "'let' is only available in JavaScript 1.7.")
		.test(code, {unused: true, undef: true, predef: ["print", "Iterator"]}); // es5

	test.done();
};
exports["test: let statement in for loop as legacy JS"] = function (test) {
	var code = [
		"var obj={foo: 'bar', bar: 'foo'};",
		"for ( let [n, v] in Iterator(obj) ) {",
		"	print('Name: ' + n + ', Value: ' + v);",
		"}",
		"for (let i in [1, 2, 3, 4]) {",
		"	print(i);",
		"}",
		"for (let i in [1, 2, 3, 4]) {",
		"	print(i);",
		"}",
		"for (let i = 0; i<15; ++i) {",
		"	print(i);",
		"}",
		"for (let i=i ; i < 10 ; i++ ) {",
		"print(i);",
		"}"
	];

	TestRun(test)
		.addError(2, "'let' is only available in JavaScript 1.7.")
		.addError(2, "'destructuring expression' is only available in JavaScript 1.7.")
		.addError(5, "'let' is only available in JavaScript 1.7.")
		.addError(8, "'let' is only available in JavaScript 1.7.")
		.addError(11, "'let' is only available in JavaScript 1.7.")
		.addError(14, "'let' is only available in JavaScript 1.7.")
		.test(code, {es3: true, unused: true, undef: true, predef: ["print", "Iterator"]});

	test.done();
};

exports["test: let statement in destructured for loop as moz"] = function (test) {
	// example taken from https://developer.mozilla.org/en-US/docs/JavaScript/New_in_JavaScript/1.7
	var code = [
		"var people = [",
		"{",
		"	name: 'Mike Smith',",
		"	family: {",
		"	mother: 'Jane Smith',",
		"	father: 'Harry Smith',",
		"	sister: 'Samantha Smith'",
		"	},",
		"	age: 35",
		"},",
		"{",
		"	name: 'Tom Jones',",
		"	family: {",
		"	mother: 'Norah Jones',",
		"	father: 'Richard Jones',",
		"	brother: 'Howard Jones'",
		"	},",
		"	age: 25",
		"}",
		"];",
		"for (let {name: n, family: { father: f } } in people) {",
		"print('Name: ' + n + ', Father: ' + f);",
		"}"
	];

	TestRun(test)
		.test(code, {moz: true, unused: true,
					 undef: true, predef: ["print"]});

	test.done();
};
exports["test: let statement in destructured for loop as esnext"] = function (test) {
	// example taken from https://developer.mozilla.org/en-US/docs/JavaScript/New_in_JavaScript/1.7
	var code = [
		"var people = [",
		"{",
		"	name: 'Mike Smith',",
		"	family: {",
		"	mother: 'Jane Smith',",
		"	father: 'Harry Smith',",
		"	sister: 'Samantha Smith'",
		"	},",
		"	age: 35",
		"},",
		"{",
		"	name: 'Tom Jones',",
		"	family: {",
		"	mother: 'Norah Jones',",
		"	father: 'Richard Jones',",
		"	brother: 'Howard Jones'",
		"	},",
		"	age: 25",
		"}",
		"];",
		"for (let {name: n, family: { father: f } } in people) {",
		"print('Name: ' + n + ', Father: ' + f);",
		"}"
	];

	TestRun(test)
		.test(code, {esnext: true, unused: true,
					 undef: true, predef: ["print"]});

	test.done();
};
exports["test: let statement in destructured for loop as es5"] = function (test) {
	// example taken from https://developer.mozilla.org/en-US/docs/JavaScript/New_in_JavaScript/1.7
	var code = [
		"var people = [",
		"{",
		"	name: 'Mike Smith',",
		"	family: {",
		"	mother: 'Jane Smith',",
		"	father: 'Harry Smith',",
		"	sister: 'Samantha Smith'",
		"	},",
		"	age: 35",
		"},",
		"{",
		"	name: 'Tom Jones',",
		"	family: {",
		"	mother: 'Norah Jones',",
		"	father: 'Richard Jones',",
		"	brother: 'Howard Jones'",
		"	},",
		"	age: 25",
		"}",
		"];",
		"for (let {name: n, family: { father: f } } in people) {",
		"print('Name: ' + n + ', Father: ' + f);",
		"}"
	];

	TestRun(test)
		.addError(21, "'let' is only available in JavaScript 1.7.")
		.addError(21, "'destructuring expression' is only available in JavaScript 1.7.")
		.test(code, {unused: true, undef: true, predef: ["print"]}); // es5

	test.done();
};
exports["test: let statement in destructured for loop as legacy JS"] = function (test) {
	// example taken from https://developer.mozilla.org/en-US/docs/JavaScript/New_in_JavaScript/1.7
	var code = [
		"var people = [",
		"{",
		"	name: 'Mike Smith',",
		"	family: {",
		"	mother: 'Jane Smith',",
		"	father: 'Harry Smith',",
		"	sister: 'Samantha Smith'",
		"	},",
		"	age: 35",
		"},",
		"{",
		"	name: 'Tom Jones',",
		"	family: {",
		"	mother: 'Norah Jones',",
		"	father: 'Richard Jones',",
		"	brother: 'Howard Jones'",
		"	},",
		"	age: 25",
		"}",
		"];",
		"for (let {name: n, family: { father: f } } in people) {",
		"print('Name: ' + n + ', Father: ' + f);",
		"}"
	];

	TestRun(test)
		.addError(21, "'let' is only available in JavaScript 1.7.")
		.addError(21, "'destructuring expression' is only available in JavaScript 1.7.")
		.test(code, {es3: true, unused: true, undef: true, predef: ["print"]});

	test.done();
};

exports["test: let statement (as seen in jetpack)"] = function (test) {
	// Example taken from jetpack/addons sdk library from Mozilla project
	var code = [
		"const { Cc, Ci } = require('chrome');",
		"// add a text/unicode flavor (html converted to plain text)",
		"let (str = Cc['@mozilla.org/supports-string;1'].",
		"            createInstance(Ci.nsISupportsString),",
		"    converter = Cc['@mozilla.org/feed-textconstruct;1'].",
		"                createInstance(Ci.nsIFeedTextConstruct))",
		"{",
		"converter.type = 'html';",
		"converter.text = options.data;",
		"str.data = converter.plainText();",
		"xferable.addDataFlavor('text/unicode');",
		"xferable.setTransferData('text/unicode', str, str.data.length * 2);",
		"}"
	];

	TestRun(test)
		.test(code, {moz: true, unused: true, undef: true,
					 predef: ["require", "xferable", "options"]});
	test.done();
};
exports["test: let statement (as seen in jetpack) as esnext"] = function (test) {
	// Example taken from jetpack/addons sdk library from Mozilla project
	var code = [
		"const { Cc, Ci } = require('chrome');",
		"// add a text/unicode flavor (html converted to plain text)",
		"let (str = Cc['@mozilla.org/supports-string;1'].",
		"            createInstance(Ci.nsISupportsString),",
		"    converter = Cc['@mozilla.org/feed-textconstruct;1'].",
		"                createInstance(Ci.nsIFeedTextConstruct))",
		"{",
		"converter.type = 'html';",
		"converter.text = options.data;",
		"str.data = converter.plainText();",
		"xferable.addDataFlavor('text/unicode');",
		"xferable.setTransferData('text/unicode', str, str.data.length * 2);",
		"}"
	];

	TestRun(test)
		.addError(3, "'let block' is only available in Mozilla JavaScript extensions (use moz option).")
		.test(code, {esnext: true, unused: true, undef: true,
					 predef: ["require", "xferable", "options"]});
	test.done();
};
exports["test: let statement (as seen in jetpack) as es5"] = function (test) {
	// Example taken from jetpack/addons sdk library from Mozilla project
	var code = [
		"const { Cc, Ci } = require('chrome');",
		"// add a text/unicode flavor (html converted to plain text)",
		"let (str = Cc['@mozilla.org/supports-string;1'].",
		"            createInstance(Ci.nsISupportsString),",
		"    converter = Cc['@mozilla.org/feed-textconstruct;1'].",
		"                createInstance(Ci.nsIFeedTextConstruct))",
		"{",
		"converter.type = 'html';",
		"converter.text = options.data;",
		"str.data = converter.plainText();",
		"xferable.addDataFlavor('text/unicode');",
		"xferable.setTransferData('text/unicode', str, str.data.length * 2);",
		"}"
	];

	TestRun(test)
		.addError(1, "'const' is only available in JavaScript 1.7.")
		.addError(1, "'destructuring expression' is only available in JavaScript 1.7.")
		.addError(3, "'let' is only available in JavaScript 1.7.")
		.addError(3, "'let block' is only available in Mozilla JavaScript extensions (use moz option).")
		.test(code, {unused: true, undef: true,
					 predef: ["require", "xferable", "options"]}); // es5
	test.done();
};
exports["test: let statement (as seen in jetpack) as legacy JS"] = function (test) {
	// Example taken from jetpack/addons sdk library from Mozilla project
	var code = [
		"const { Cc, Ci } = require('chrome');",
		"// add a text/unicode flavor (html converted to plain text)",
		"let (str = Cc['@mozilla.org/supports-string;1'].",
		"            createInstance(Ci.nsISupportsString),",
		"    converter = Cc['@mozilla.org/feed-textconstruct;1'].",
		"                createInstance(Ci.nsIFeedTextConstruct))",
		"{",
		"converter.type = 'html';",
		"converter.text = options.data;",
		"str.data = converter.plainText();",
		"xferable.addDataFlavor('text/unicode');",
		"xferable.setTransferData('text/unicode', str, str.data.length * 2);",
		"}"
	];

	TestRun(test)
		.addError(1, "'const' is only available in JavaScript 1.7.")
		.addError(1, "'destructuring expression' is only available in JavaScript 1.7.")
		.addError(3, "'let' is only available in JavaScript 1.7.")
		.addError(3, "'let block' is only available in Mozilla JavaScript extensions (use moz option).")
		.test(code, {es3: true, unused: true, undef: true,
					 predef: ["require", "xferable", "options"]});
	test.done();
};

exports["test: let block and let expression"] = function (test) {
	// Example taken from jetpack/addons sdk library from Mozilla project
	var code = [
		"let (x=1, y=2, z=3)",
		"{",
		"	let(t=4) print(x, y, z, t);",
		"	print(let(u=4) u,x);",
		"}"
	];

	TestRun(test)
		.test(code, {moz: true, unused: true, undef: true, predef: ["print"]});
	test.done();
};
exports["test: let block and let expression as esnext"] = function (test) {
	// Example taken from jetpack/addons sdk library from Mozilla project
	var code = [
		"let (x=1, y=2, z=3)",
		"{",
		"	let(t=4) print(x, y, z, t);",
		"	print(let(u=4) u,x);",
		"}"
	];

	TestRun(test)
		.addError(1, "'let block' is only available in Mozilla JavaScript extensions (use moz option).")
		.addError(3, "'let block' is only available in Mozilla JavaScript extensions (use moz option).")
		.addError(4, "'let expressions' is only available in Mozilla JavaScript extensions " +
			"(use moz option).")
		.test(code, {esnext: true, unused: true, undef: true, predef: ["print"]});
	test.done();
};
exports["test: let block and let expression as es5"] = function (test) {
	// Example taken from jetpack/addons sdk library from Mozilla project
	var code = [
		"let (x=1, y=2, z=3)",
		"{",
		"	let(t=4) print(x, y, z, t);",
		"	print(let(u=4) u,x);",
		"}"
	];

	TestRun(test)
		.addError(1, "'let' is only available in JavaScript 1.7.")
		.addError(1, "'let block' is only available in Mozilla JavaScript extensions (use moz option).")
		.addError(3, "'let' is only available in JavaScript 1.7.")
		.addError(3, "'let block' is only available in Mozilla JavaScript extensions (use moz option).")
		.addError(4, "'let expressions' is only available in Mozilla JavaScript extensions " +
			"(use moz option).")
		.addError(4, "'let' is only available in JavaScript 1.7.")
		.test(code, {unused: true, undef: true, predef: ["print"]}); // es5
	test.done();
};
exports["test: let block and let expression as legacy JS"] = function (test) {
	// Example taken from jetpack/addons sdk library from Mozilla project
	var code = [
		"let (x=1, y=2, z=3)",
		"{",
		"	let(t=4) print(x, y, z, t);",
		"	print(let(u=4) u,x);",
		"}"
	];

	TestRun(test)
		.addError(1, "'let' is only available in JavaScript 1.7.")
		.addError(1, "'let block' is only available in Mozilla JavaScript extensions (use moz option).")
		.addError(3, "'let' is only available in JavaScript 1.7.")
		.addError(3, "'let block' is only available in Mozilla JavaScript extensions (use moz option).")
		.addError(4, "'let expressions' is only available in Mozilla JavaScript extensions " +
			"(use moz option).")
		.addError(4, "'let' is only available in JavaScript 1.7.")
		.test(code, {es3: true, unused: true, undef: true, predef: ["print"]});
	test.done();
};

exports["test destructuring function as moz"] = function (test) {
	// Example from https://developer.mozilla.org/en-US/docs/JavaScript/New_in_JavaScript/1.7
	var code = [
		"function userId({id}) {",
		"	return id;",
		"}",
		"function whois({displayName: displayName, fullName: {firstName: name}}) {",
		"	print(displayName + ' is ' + name);",
		"}",
		"var user = {id: 42, displayName: 'jdoe', fullName: {firstName: 'John', lastName: 'Doe'}};",
		"print('userId: ' + userId(user));",
		"whois(user);"
	];
	TestRun(test)
		.test(code, {moz: true, unused: true, undef: true, predef: ["print"]});

	test.done();
};
exports["test destructuring function as esnext"] = function (test) {
	// Example from https://developer.mozilla.org/en-US/docs/JavaScript/New_in_JavaScript/1.7
	var code = [
		"function userId({id}) {",
		"	return id;",
		"}",
		"function whois({displayName: displayName, fullName: {firstName: name}}) {",
		"	print(displayName + ' is ' + name);",
		"}",
		"var user = {id: 42, displayName: 'jdoe', fullName: {firstName: 'John', lastName: 'Doe'}};",
		"print('userId: ' + userId(user));",
		"whois(user);"
	];
	TestRun(test)
		.test(code, {esnext: true, unused: true, undef: true, predef: ["print"]});

	test.done();
};
exports["test destructuring function as es5"] = function (test) {
	// Example from https://developer.mozilla.org/en-US/docs/JavaScript/New_in_JavaScript/1.7
	var code = [
		"function userId({id}) {",
		"	return id;",
		"}",
		"function whois({displayName: displayName, fullName: {firstName: name}}) {",
		"	print(displayName + ' is ' + name);",
		"}",
		"var user = {id: 42, displayName: 'jdoe', fullName: {firstName: 'John', lastName: 'Doe'}};",
		"print('userId: ' + userId(user));",
		"whois(user);"
	];
	TestRun(test)
		.addError(1, "'destructuring expression' is only available in JavaScript 1.7.")
		.addError(4, "'destructuring expression' is only available in JavaScript 1.7.")
		.addError(4, "'destructuring expression' is only available in JavaScript 1.7.")
		.test(code, {unused: true, undef: true, predef: ["print"]}); // es5

	test.done();
};
exports["test destructuring function as legacy JS"] = function (test) {
	// Example from https://developer.mozilla.org/en-US/docs/JavaScript/New_in_JavaScript/1.7
	var code = [
		"function userId({id}) {",
		"	return id;",
		"}",
		"function whois({displayName: displayName, fullName: {firstName: name}}) {",
		"	print(displayName + ' is ' + name);",
		"}",
		"var user = {id: 42, displayName: 'jdoe', fullName: {firstName: 'John', lastName: 'Doe'}};",
		"print('userId: ' + userId(user));",
		"whois(user);"
	];
	TestRun(test)
		.addError(1, "'destructuring expression' is only available in JavaScript 1.7.")
		.addError(4, "'destructuring expression' is only available in JavaScript 1.7.")
		.addError(4, "'destructuring expression' is only available in JavaScript 1.7.")
		.test(code, {es3: true, unused: true, undef: true, predef: ["print"]});

	test.done();
};

exports["test: invalid for each"] = function (test) {
	// example taken from https://developer.mozilla.org/en-US/docs/JavaScript/New_in_JavaScript/1.7
	var code = [
		"for each (let i = 0; i<15; ++i) {",
		"	print(i);",
		"}"
	];

	TestRun(test)
		.addError(1, "Invalid for each loop.")
		.test(code, {moz: true, unused: true, undef: true, predef: ["print"]});

	test.done();
};
exports["test: invalid for each as esnext"] = function (test) {
	// example taken from https://developer.mozilla.org/en-US/docs/JavaScript/New_in_JavaScript/1.7
	var code = [
		"for each (let i = 0; i<15; ++i) {",
		"	print(i);",
		"}"
	];

	TestRun(test)
		.addError(1, "Invalid for each loop.")
		.addError(1, "'for each' is only available in Mozilla JavaScript extensions (use moz option).")
		.test(code, {esnext: true, unused: true, undef: true, predef: ["print"]});

	test.done();
};
exports["test: invalid for each as ES5"] = function (test) {
	// example taken from https://developer.mozilla.org/en-US/docs/JavaScript/New_in_JavaScript/1.7
	var code = [
		"for each (let i = 0; i<15; ++i) {",
		"	print(i);",
		"}"
	];

	TestRun(test)
		.addError(1, "Invalid for each loop.")
		.addError(1, "'for each' is only available in Mozilla JavaScript extensions (use moz option).")
		.addError(1, "'let' is only available in JavaScript 1.7.")
		.test(code, {unused: true, undef: true, predef: ["print"]}); // es5

	test.done();
};
exports["test: invalid for each as legacy JS"] = function (test) {
	// example taken from https://developer.mozilla.org/en-US/docs/JavaScript/New_in_JavaScript/1.7
	var code = [
		"for each (let i = 0; i<15; ++i) {",
		"	print(i);",
		"}"
	];
	TestRun(test)
		.addError(1, "Invalid for each loop.")
		.addError(1, "'for each' is only available in Mozilla JavaScript extensions (use moz option).")
		.addError(1, "'let' is only available in JavaScript 1.7.")
		.test(code, {es3: true, unused: true, undef: true, predef: ["print"]});

	test.done();
};

exports["test: esnext generator"] = function (test) {
	// example taken from https://developer.mozilla.org/en-US/docs/JavaScript/New_in_JavaScript/1.7
	var code = [
		"function* fib() {",
		"	var i = 0, j = 1;",
		"	while (true) {",
		"		yield i;",
		"		[i, j] = [j, i + j];",
		"	}",
		"}",

		"var g = fib();",
		"for (var i = 0; i < 10; i++)",
		"	print(g.next());"
	];
	TestRun(test)
		.test(code, {esnext: true, unused: true, undef: true, predef: ["print"]});

	test.done();
};
exports["test: esnext generator as moz extension"] = function (test) {
	// example taken from https://developer.mozilla.org/en-US/docs/JavaScript/New_in_JavaScript/1.7
	var code = [
		"function* fib() {",
		"	var i = 0, j = 1;",
		"	while (true) {",
		"		yield i;",
		"		[i, j] = [j, i + j];",
		"	}",
		"}",

		"var g = fib();",
		"for (var i = 0; i < 10; i++)",
		"	print(g.next());"
	];
	TestRun(test)
		.addError(1, "'function*' is only available in ES6 (use esnext option).")
		.test(code, {moz: true, unused: true, undef: true, predef: ["print"]});

	test.done();
};
exports["test: esnext generator as es5"] = function (test) {
	// example taken from https://developer.mozilla.org/en-US/docs/JavaScript/New_in_JavaScript/1.7
	var code = [
		"function* fib() {",
		"	var i = 0, j = 1;",
		"	while (true) {",
		"		yield i;",
		"		[i, j] = [j, i + j];",
		"	}",
		"}",

		"var g = fib();",
		"for (var i = 0; i < 10; i++)",
		"	print(g.next());"
	];
	TestRun(test)
		.addError(1, "'function*' is only available in ES6 (use esnext option).")
		.addError(4, "'yield' is only available in JavaScript 1.7.")
		.addError(5, "'destructuring assignment' is only available in JavaScript 1.7.")
		.test(code, {unused: true, undef: true, predef: ["print"]}); // es5

	test.done();
};
exports["test: esnext generator as legacy JS"] = function (test) {
	// example taken from https://developer.mozilla.org/en-US/docs/JavaScript/New_in_JavaScript/1.7
	var code = [
		"function* fib() {",
		"	var i = 0, j = 1;",
		"	while (true) {",
		"		yield i;",
		"		[i, j] = [j, i + j];",
		"	}",
		"}",

		"var g = fib();",
		"for (var i = 0; i < 10; i++)",
		"	print(g.next());"
	];
	TestRun(test)
		.addError(1, "'function*' is only available in ES6 (use esnext option).")
		.addError(4, "'yield' is only available in JavaScript 1.7.")
		.addError(5, "'destructuring assignment' is only available in JavaScript 1.7.")
		.test(code, {es3: true, unused: true, undef: true, predef: ["print"]});

	test.done();
};

exports["test: esnext generator without yield"] = function (test) {
	// example taken from https://developer.mozilla.org/en-US/docs/JavaScript/New_in_JavaScript/1.7
	var code = [
		"function* fib() {",
		"	var i = 0, j = 1;",
		"	while (true) {",
		"		[i, j] = [j, i + j];",
		"		return i;",
		"	}",
		"}",

		"var g = fib();",
		"for (let i = 0; i < 10; i++)",
		"	print(g.next());"
	];
	TestRun(test)
		.addError(7, "A generator function shall contain a yield statement.")
		.test(code, {esnext: true, unused: true, undef: true, predef: ["print"]});

	test.done();
};

exports["test: mozilla generator"] = function (test) {
	// example taken from https://developer.mozilla.org/en-US/docs/JavaScript/New_in_JavaScript/1.7
	var code = [
		"function fib() {",
		"	var i = 0, j = 1;",
		"	while (true) {",
		"		yield i;",
		"		[i, j] = [j, i + j];",
		"	}",
		"}",
		"var g = fib();",
		"for (let i = 0; i < 10; i++)",
		"	print(g.next());"
	];
	TestRun(test)
		.test(code, {moz: true, unused: true, undef: true, predef: ["print", "Iterator"]});

	test.done();
};
exports["test: mozilla generator as esnext"] = function (test) {
	// example taken from https://developer.mozilla.org/en-US/docs/JavaScript/New_in_JavaScript/1.7
	var code = [
		"function fib() {",
		"	var i = 0, j = 1;",
		"	while (true) {",
		"		yield i;",
		"		[i, j] = [j, i + j];",
		"	}",
		"}",
		"var g = fib();",
		"for (let i = 0; i < 10; i++)",
		"	print(g.next());"
	];
	TestRun(test)
		.addError(4, 
		 "A yield statement shall be within a generator function (with syntax: `function*`)")
		.test(code, {esnext: true, unused: true, undef: true, predef: ["print", "Iterator"]});

	test.done();
};
exports["test: mozilla generator as es5"] = function (test) {
	// example taken from https://developer.mozilla.org/en-US/docs/JavaScript/New_in_JavaScript/1.7
	var code = [
		"function fib() {",
		"	var i = 0, j = 1;",
		"	while (true) {",
		"		yield i;",
		"		[i, j] = [j, i + j];",
		"	}",
		"}",
		"var g = fib();",
		"for (let i = 0; i < 10; i++)",
		"	print(g.next());"
	];
	TestRun(test)
		.addError(4, "'yield' is only available in JavaScript 1.7.")
		.addError(5, "'destructuring assignment' is only available in JavaScript 1.7.")
		.addError(9, "'let' is only available in JavaScript 1.7.")
		.test(code, {unused: true, undef: true, predef: ["print", "Iterator"]}); // es5

	test.done();
};
exports["test: mozilla generator as legacy JS"] = function (test) {
	// example taken from https://developer.mozilla.org/en-US/docs/JavaScript/New_in_JavaScript/1.7
	var code = [
		"function fib() {",
		"	var i = 0, j = 1;",
		"	while (true) {",
		"		yield i;",
		"		[i, j] = [j, i + j];",
		"	}",
		"}",
		"var g = fib();",
		"for (let i = 0; i < 10; i++)",
		"	print(g.next());"
	];
	TestRun(test)
		.addError(4, "'yield' is only available in JavaScript 1.7.")
		.addError(5, "'destructuring assignment' is only available in JavaScript 1.7.")
		.addError(9, "'let' is only available in JavaScript 1.7.")
		.test(code, {es3: true, unused: true, undef: true, predef: ["print", "Iterator"]});

	test.done();
};

exports["test: array comprehension"] = function (test) {
	// example taken from https://developer.mozilla.org/en-US/docs/JavaScript/New_in_JavaScript/1.7
	var code = [
		"function range(begin, end) {",
		"	for (let i = begin; i < end; ++i) {",
		"		yield i;",
		"	}",
		"}",
		"var ten_squares = [i * i for each (i in range(0, 10))];",
		"var evens = [i for each (i in range(0, 21)) if (i % 2 === 0)];",
		"print('squares:', ten_squares);",
		"print('evens:', evens);"
	];
	TestRun(test)
		.test(code, {moz: true, unused: true, undef: true, predef: ["print"]});

	test.done();
};
exports["test: array comprehension as esnext"] = function (test) {
	// example taken from https://developer.mozilla.org/en-US/docs/JavaScript/New_in_JavaScript/1.7
	var code = [
		"function range(begin, end) {",
		"	for (let i = begin; i < end; ++i) {",
		"		yield i;",
		"	}",
		"}",
		"var ten_squares = [i * i for each (i in range(0, 10))];",
		"var evens = [i for each (i in range(0, 21)) if (i % 2 === 0)];",
		"print('squares:', ten_squares);",
		"print('evens:', evens);"
	];
	TestRun(test)
		.addError(3, "A yield statement shall be within a generator function (with syntax: " +
			"`function*`)")
		.addError(6, "'array comprehension' is only available in Mozilla JavaScript extensions " +
			"(use moz option).")
		.addError(6, "'for each' is only available in Mozilla JavaScript extensions (use moz option).")
		.addError(7, "'array comprehension' is only available in Mozilla JavaScript extensions " +
			"(use moz option).")
		.addError(7, "'for each' is only available in Mozilla JavaScript extensions (use moz option).")
		.test(code, {esnext: true, unused: true, undef: true, predef: ["print"]});

	test.done();
};
exports["test: array comprehension as es5"] = function (test) {
	// example taken from https://developer.mozilla.org/en-US/docs/JavaScript/New_in_JavaScript/1.7
	var code = [
		"function range(begin, end) {",
		"	for (let i = begin; i < end; ++i) {",
		"		yield i;",
		"	}",
		"}",
		"var ten_squares = [i * i for each (i in range(0, 10))];",
		"var evens = [i for each (i in range(0, 21)) if (i % 2 === 0)];",
		"print('squares:', ten_squares);",
		"print('evens:', evens);"
	];
	TestRun(test)
		.addError(2, "'let' is only available in JavaScript 1.7.")
		.addError(3, "'yield' is only available in JavaScript 1.7.")
		.addError(6, "'array comprehension' is only available in Mozilla JavaScript extensions " +
			"(use moz option).")
		.addError(6, "'for each' is only available in Mozilla JavaScript extensions (use moz option).")
		.addError(7, "'array comprehension' is only available in Mozilla JavaScript extensions " +
			"(use moz option).")
		.addError(7, "'for each' is only available in Mozilla JavaScript extensions (use moz option).")
		.test(code, {unused: true, undef: true, predef: ["print"]}); // es5

	test.done();
};
exports["test: array comprehension as legacy JS"] = function (test) {
	// example taken from https://developer.mozilla.org/en-US/docs/JavaScript/New_in_JavaScript/1.7
	var code = [
		"function range(begin, end) {",
		"	for (let i = begin; i < end; ++i) {",
		"		yield i;",
		"	}",
		"}",
		"var ten_squares = [i * i for each (i in range(0, 10))];",
		"var evens = [i for each (i in range(0, 21)) if (i % 2 === 0)];",
		"print('squares:', ten_squares);",
		"print('evens:', evens);"
	];
	TestRun(test)
		.addError(2, "'let' is only available in JavaScript 1.7.")
		.addError(3, "'yield' is only available in JavaScript 1.7.")
		.addError(6, "'array comprehension' is only available in Mozilla JavaScript extensions " +
			"(use moz option).")
		.addError(6, "'for each' is only available in Mozilla JavaScript extensions (use moz option).")
		.addError(7, "'array comprehension' is only available in Mozilla JavaScript extensions (use " +
			"moz option).")
		.addError(7, "'for each' is only available in Mozilla JavaScript extensions (use moz option).")
		.test(code, {es3: true, unused: true, undef: true, predef: ["print"]});

	test.done();
};

exports['test array comprehension with dest array at global scope'] = function (test) {
	var code = [
		"[ [i, j] for each ([i, j] in [[0,0], [1,1], [2,2]])];",
		"var destarray_comparray_1 = [ [i, [j, j] ] for each ([i, j] in [[0,0], [1,1], [2,2]])];",
		"var destarray_comparray_2 = [ [i, {i: [i, j]} ] for each ([i, j] in [[0,0], [1,1], [2,2]])];",
	];
	TestRun(test)
		.test(code, {moz: true, undef: true, predef: ["print"]});

	test.done();
};
exports['test array comprehension with dest array at global scope as esnext'] = function (test) {
	var code = [
		"[ [i, j] for each ([i, j] in [[0,0], [1,1], [2,2]])];",
		"var destarray_comparray_1 = [ [i, [j, j] ] for each ([i, j] in [[0,0], [1,1], [2,2]])];",
		"var destarray_comparray_2 = [ [i, {i: [i, j]} ] for each ([i, j] in [[0,0], [1,1], [2,2]])];",
	];
	TestRun(test)
		.addError(1, "'array comprehension' is only available in Mozilla JavaScript extensions " +
			"(use moz option).")
		.addError(1, "'for each' is only available in Mozilla JavaScript extensions (use moz option).")
		.addError(2, "'array comprehension' is only available in Mozilla JavaScript extensions " +
			"(use moz option).")
		.addError(2, "'for each' is only available in Mozilla JavaScript extensions (use moz option).")
		.addError(3, "'array comprehension' is only available in Mozilla JavaScript extensions " +
			"(use moz option).")
		.addError(3, "'for each' is only available in Mozilla JavaScript extensions (use moz option).")
		.test(code, {esnext: true, undef: true, predef: ["print"]});

	test.done();
};
exports['test array comprehension with dest array at global scope as es5'] = function (test) {
	var code = [
		"[ [i, j] for each ([i, j] in [[0,0], [1,1], [2,2]])];",
		"var destarray_comparray_1 = [ [i, [j, j] ] for each ([i, j] in [[0,0], [1,1], [2,2]])];",
		"var destarray_comparray_2 = [ [i, {i: [i, j]} ] for each ([i, j] in [[0,0], [1,1], [2,2]])];",
	];
	TestRun(test)
		.addError(1, "'array comprehension' is only available in Mozilla JavaScript extensions " +
			"(use moz option).")
		.addError(1, "'for each' is only available in Mozilla JavaScript extensions (use moz option).")
		.addError(2, "'array comprehension' is only available in Mozilla JavaScript extensions " +
			"(use moz option).")
		.addError(2, "'for each' is only available in Mozilla JavaScript extensions (use moz option).")
		.addError(3, "'array comprehension' is only available in Mozilla JavaScript extensions " +
			"(use moz option).")
		.addError(3, "'for each' is only available in Mozilla JavaScript extensions (use moz option).")
		.test(code, {undef: true, predef: ["print"]}); // es5

	test.done();
};
exports['test array comprehension with dest array at global scope as JS legacy'] = function (test) {
	var code = [
		"[ [i, j] for each ([i, j] in [[0,0], [1,1], [2,2]])];",
		"var destarray_comparray_1 = [ [i, [j, j] ] for each ([i, j] in [[0,0], [1,1], [2,2]])];",
		"var destarray_comparray_2 = [ [i, {i: [i, j]} ] for each ([i, j] in [[0,0], [1,1], [2,2]])];",
	];
	TestRun(test)
		.addError(1, "'array comprehension' is only available in Mozilla JavaScript extensions " +
			"(use moz option).")
		.addError(1, "'for each' is only available in Mozilla JavaScript extensions (use moz option).")
		.addError(2, "'array comprehension' is only available in Mozilla JavaScript extensions " +
			"(use moz option).")
		.addError(2, "'for each' is only available in Mozilla JavaScript extensions (use moz option).")
		.addError(3, "'array comprehension' is only available in Mozilla JavaScript extensions " +
			"(use moz option).")
		.addError(3, "'for each' is only available in Mozilla JavaScript extensions (use moz option).")
		.test(code, {es3: true, undef: true, predef: ["print"]});

	test.done();
};

exports["test: array comprehension imbrication with dest array"] = function (test) {
	var code = [
		"[ [i, j] for ([i, j] in [[a, b] for each ([a, b] in [[2,2], [3,4]])]) ];"
	];

	TestRun(test)
		.test(code, {moz: true, undef: true, predef: ["print"]});

	test.done();
};
exports["test: array comprehension imbrication with dest array as esnext"] = function (test) {
	var code = [
		"[ [i, j] for each ([i, j] in [[a, b] for each ([a, b] in [[2,2], [3,4]])]) ];"
	];
	TestRun(test)
		.addError(1, "'array comprehension' is only available in Mozilla JavaScript extensions " +
			"(use moz option).")
		.addError(1, "'array comprehension' is only available in Mozilla JavaScript extensions " +
			"(use moz option).")
		.addError(1, "'for each' is only available in Mozilla JavaScript extensions (use moz option).")
		.test(code, {esnext: true, undef: true, predef: ["print"]});

	test.done();
};
exports["test: array comprehension imbrication with dest array as es5"] = function (test) {
	var code = [
		"[ [i, j] for each ([i, j] in [[a, b] for each ([a, b] in [[2,2], [3,4]])]) ];"

	];
	TestRun(test)
		.addError(1, "'array comprehension' is only available in Mozilla JavaScript extensions " +
			"(use moz option).")
		.addError(1, "'array comprehension' is only available in Mozilla JavaScript extensions " +
			"(use moz option).")
		.addError(1, "'for each' is only available in Mozilla JavaScript extensions (use moz option).")
		.test(code, {undef: true, predef: ["print"]}); // es5

	test.done();
};
exports["test: array comprehension imbrication with dest array as legacy JS"] = function (test) {
	var code = [
		"[ [i, j] for each ([i, j] in [[a, b] for each ([a, b] in [[2,2], [3,4]])]) ];"

	];
	TestRun(test)
		.addError(1, "'array comprehension' is only available in Mozilla JavaScript extensions " +
			"(use moz option).")
		.addError(1, "'array comprehension' is only available in Mozilla JavaScript extensions " +
			"(use moz option).")
		.addError(1, "'for each' is only available in Mozilla JavaScript extensions (use moz option).")
		.test(code, {es3: true, undef: true, predef: ["print"]});

	test.done();
};

exports["test: no false positive array comprehension"] = function (test) {
	var code = [
		"var foo = []; for (let i in [1,2,3]) { print(i); }"
	];
	TestRun(test)
		.test(code, {moz: true, undef: true, predef: ["print"]});

	test.done();
};

exports["try catch filters"] = function (test) {
	var code = [
		"try {",
		"	throw {name: 'foo', message: 'bar'};",
		"}",
		"catch (e if e.name === 'foo') {",
		"	print (e.message);",
		"}"
	];
	TestRun(test)
		.test(code, {moz: true, undef: true, predef: ["print"]});

	test.done();
};
exports["try catch filters as esnext"] = function (test) {
	var code = [
		"try {",
		"	throw {name: 'foo', message: 'bar'};",
		"}",
		"catch (e if e.name === 'foo') {",
		"	print (e.message);",
		"}"
	];
	TestRun(test)
		.addError(4, "'catch filter' is only available in Mozilla JavaScript extensions " +
			"(use moz option).")
		.test(code, {esnext: true, undef: true, predef: ["print"]});

	test.done();
};
exports["try catch filters as es5"] = function (test) {
	var code = [
		"try {",
		"	throw {name: 'foo', message: 'bar'};",
		"}",
		"catch (e if e.name === 'foo') {",
		"	print (e.message);",
		"}"
	];
	TestRun(test)
<<<<<<< HEAD
		.addError(4, "'catch filter' is only available in Mozilla JavaScript extensions " +
			"(use moz option).")
		.test(code, {es5: true, undef: true, predef: ["print"]});
=======
		.addError(4, "'catch filter' is only available in Mozilla JavaScript extensions (use moz option).")
		.test(code, {undef: true, predef: ["print"]}); // es5
>>>>>>> 33db1391

	test.done();
};
exports["try catch filters as legacy JS"] = function (test) {
	var code = [
		"try {",
		"	throw {name: 'foo', message: 'bar'};",
		"}",
		"catch (e if e.name === 'foo') {",
		"	print (e.message);",
		"}"
	];
	TestRun(test)
<<<<<<< HEAD
		.addError(4, "'catch filter' is only available in Mozilla JavaScript extensions " +
			"(use moz option).")
		.test(code, {undef: true, predef: ["print"]});
=======
		.addError(4, "'catch filter' is only available in Mozilla JavaScript extensions (use moz option).")
		.test(code, {es3: true, undef: true, predef: ["print"]});
>>>>>>> 33db1391

	test.done();
};

exports["test: function closure expression"] = function (test) {
	var code = [
		"let (arr = [1,2,3]) {",
		"	arr.every(function (o) o instanceof Object);",
		"}"
	];
	TestRun(test)
		.test(code, {es3: true, moz: true, undef: true});

	test.done();
};
exports["test: function closure expression as esnext"] = function (test) {
	var code = [
		"var arr = [1,2,3];",
		"arr.every(function (o) o instanceof Object);",
	];
	TestRun(test)
		.addError(2, "'function closure expressions' is only available in Mozilla JavaScript " +
			"extensions (use moz option).")
		.test(code, {esnext: true, undef: true});

	test.done();
};
exports["test: function closure expression as es5"] = function (test) {
	var code = [
		"var arr = [1,2,3];",
		"arr.every(function (o) o instanceof Object);",
	];
	TestRun(test)
<<<<<<< HEAD
		.addError(2, "'function closure expressions' is only available in Mozilla JavaScript " +
			"extensions (use moz option).")
		.test(code, {es5: true, undef: true});
=======
		.addError(2, "'function closure expressions' is only available in Mozilla JavaScript extensions (use moz option).")
		.test(code, {undef: true}); // es5
>>>>>>> 33db1391

	test.done();
};
exports["test: function closure expression as legacy JS"] = function (test) {
	var code = [
		"var arr = [1,2,3];",
		"arr.every(function (o) o instanceof Object);",
	];
	TestRun(test)
<<<<<<< HEAD
		.addError(2, "'function closure expressions' is only available in Mozilla JavaScript " +
			"extensions (use moz option).")
		.test(code, {undef: true});
=======
		.addError(2, "'function closure expressions' is only available in Mozilla JavaScript extensions (use moz option).")
		.test(code, {es3: true, undef: true});
>>>>>>> 33db1391

	test.done();
};

exports["test: for of as esnext"] = function (test) {
	var code = [
		"for (let x of [1,2,3,4]) {",
		"    print(x);",
		"}",
		"for (let x of [1,2,3,4]) print(x);"
	];
	TestRun(test)
		.test(code, {esnext: true, undef: true, predef: ["print"]});

	test.done();
};
exports["test: for of as es5"] = function (test) {
	var code = [
		"for (let x of [1,2,3,4]) {",
		"    print(x);",
		"}",
		"for (let x of [1,2,3,4]) print(x);"
	];
	TestRun(test)
		.addError(1, "'for of' is only available in JavaScript 1.7.")
		.addError(1, "'let' is only available in JavaScript 1.7.")
		.addError(4, "'for of' is only available in JavaScript 1.7.")
		.addError(4, "'let' is only available in JavaScript 1.7.")
		.test(code, {undef: true, predef: ["print"]}); // es5

	test.done();
};
exports["test: for of as legacy JS"] = function (test) {
	var code = [
		"for (let x of [1,2,3,4]) {",
		"    print(x);",
		"}",
		"for (let x of [1,2,3,4]) print(x);"
	];
	TestRun(test)
		.addError(1, "'for of' is only available in JavaScript 1.7.")
		.addError(1, "'let' is only available in JavaScript 1.7.")
		.addError(4, "'for of' is only available in JavaScript 1.7.")
		.addError(4, "'let' is only available in JavaScript 1.7.")
		.test(code, {undef: true, predef: ["print"]}); // es5

	test.done();
};

exports["test: try multi-catch for moz extensions"] = function (test) {
	var code = [
		"try {",
		"    print('X');",
		"} catch (err) {",
		"    print(err);",
		"} catch (err) {",
		"    print(err);",
		"} finally {",
		"    print('Z');",
		"}"
	];
	TestRun(test)
		.test(code, {moz: true, undef: true, predef: ["print"]});

	test.done();
};
exports["test: try multi-catch as esnext"] = function (test) {
	var code = [
		"try {",
		"    print('X');",
		"} catch (err) {",
		"    print(err);",
		"} catch (err) {",
		"    print(err);",
		"} finally {",
		"    print('Z');",
		"}"
	];
	TestRun(test)
		.addError(5, "'multiple catch blocks' is only available in Mozilla JavaScript extensions " +
			"(use moz option).")
		.test(code, {esnext: true, undef: true, predef: ["print"]});

	test.done();
};
exports["test: try multi-catch as es5"] = function (test) {
	var code = [
		"try {",
		"    print('X');",
		"} catch (err) {",
		"    print(err);",
		"} catch (err) {",
		"    print(err);",
		"} finally {",
		"    print('Z');",
		"}"
	];
	TestRun(test)
<<<<<<< HEAD
		.addError(5, "'multiple catch blocks' is only available in Mozilla JavaScript extensions " +
			"(use moz option).")
		.test(code, {es5: true, undef: true, predef: ["print"]});
=======
		.addError(5, "'multiple catch blocks' is only available in Mozilla JavaScript extensions (use moz option).")
		.test(code, {undef: true, predef: ["print"]}); // es5
>>>>>>> 33db1391

	test.done();
};
exports["test: try multi-catch as legacy JS"] = function (test) {
	var code = [
		"try {",
		"    print('X');",
		"} catch (err) {",
		"    print(err);",
		"} catch (err) {",
		"    print(err);",
		"} finally {",
		"    print('Z');",
		"}"
	];

	TestRun(test)
<<<<<<< HEAD
		.addError(5, "'multiple catch blocks' is only available in Mozilla JavaScript extensions " +
			"(use moz option).")
		.test(code, {undef: true, predef: ["print"]});
=======
		.addError(5, "'multiple catch blocks' is only available in Mozilla JavaScript extensions (use moz option).")
		.test(code, {es3: true, undef: true, predef: ["print"]});
>>>>>>> 33db1391

	test.done();
};

exports["test: no let not directly within a block"] = function (test) {
	var code = [
		"if (true) let x = 1;",
		"function foo() {",
		"   if (true)",
		"       let x = 1;",
		"}",
		"if (true) let (x = 1) print(x);",
		"for (let x = 0; x < 42; ++x) let a = 1;",
		"for (let x in [1, 2, 3, 4] ) let a = 1;",
		"for (let x of [1, 2, 3, 4] ) let a = 1;",
		"while (true) let a = 1;",
		"if (false) let a = 1; else if (true) let a = 1; else let a = 2;"
	];

	TestRun(test)
		.addError(1, "Let declaration not directly within block.")
		.addError(4, "Let declaration not directly within block.")
		.addError(7, "Let declaration not directly within block.")
		.addError(8, "Let declaration not directly within block.")
		.addError(9, "Let declaration not directly within block.")
		.addError(10, "Let declaration not directly within block.")
		.addError(11, "Let declaration not directly within block.")
		.addError(11, "Let declaration not directly within block.")
		.addError(11, "Let declaration not directly within block.")
		.test(code, {moz: true, predef: ["print"]});

	test.done();
};

exports["regression test for crash from GH-964"] = function (test) {
	var code = [
		"function test(a, b) {",
		"  return a[b] || a[b] = new A();",
		"}"
	];

	TestRun(test)
		.addError(2, "Bad assignment.")
		.addError(2, "Expected an operator and instead saw 'new'.")
		.addError(2, "Missing semicolon.")
		.test(code);

	test.done();
};

exports["regression test for GH-890"] = function (test) {
	var code = [
		"var a = 1; ",
		"  ",
		"var b;"
	];

	TestRun(test)
		.addError(1, "Trailing whitespace.")
		.test(code, { trailing: true });

	test.done();
};

exports["automatic comma insertion GH-950"] = function (test) {
	var code = [
		"var a = b",
		"instanceof c;",

		"var a = { b: 'X' }",
		"delete a.b",

		"var y = true",
		"           && true && false;",

		"function test() {",
		"  return",
		"      { a: 1 }",
		"}",
	];

	var run = TestRun(test)
		.addError(2, "Bad line breaking before 'instanceof'.")
		.addError(6, "Bad line breaking before '&&'.")
		.addError(8, "Line breaking error 'return'.")
		.addError(9, "Label 'a' on 1 statement.")
		.addError(9, "Expected an assignment or function call and instead saw an expression.");
	
	run.test(code, {es3: true, asi: true});
	run.test(code, {asi: true}); // es5
	run.test(code, {esnext: true, asi: true});
	run.test(code, {moz: true, asi: true});

	run = TestRun(test)
		.addError(2, "Bad line breaking before 'instanceof'.")
		.addError(3, "Missing semicolon.")
		.addError(4, "Missing semicolon.")
		.addError(6, "Bad line breaking before '&&'.")
		.addError(8, "Line breaking error 'return'.")
		.addError(8, "Missing semicolon.")
		.addError(9, "Label 'a' on 1 statement.")
		.addError(9, "Expected an assignment or function call and instead saw an expression.")
		.addError(9, "Missing semicolon.");

	run.test(code, {es3: true, asi: false});
	run.test(code, {asi: false}); // es5
	run.test(code, {esnext: true, asi: false});
	run.test(code, {moz: true, asi: false});

	test.done();
};

exports["fat arrows support"] = function (test) {
	var code = [
		"let empty = () => {};",
		"let identity = x => x;",
		"let square = x => x * x;",
		"let key_maker = val => ({key: val});",
		"let odds = evens.map(v => v + 1);",
		"let fives = []; nats.forEach(v => { if (v % 5 === 0) fives.push(v); });",

		"let block = (x,y,{z: t}) => {",
		"	print(x,y,z);",
		"	print(j, t);",
		"};",

		// using lexical this
		"const obj = {",
		"  method: function () {",
		"    return () => this;",
		"  }",
		"};",
	];
	var run = TestRun(test);
	run.test(code, {esnext: true});
	run.test(code, {moz: true});

	var run = TestRun(test)
				.addError(1, "'let' is only available in JavaScript 1.7.")
				.addError(1, "'arrow function syntax (=>)' is only available in JavaScript 1.7.")
				.addError(2, "'let' is only available in JavaScript 1.7.")
				.addError(2, "'arrow function syntax (=>)' is only available in JavaScript 1.7.")
				.addError(3, "'let' is only available in JavaScript 1.7.")
				.addError(3, "'arrow function syntax (=>)' is only available in JavaScript 1.7.")
				.addError(4, "'let' is only available in JavaScript 1.7.")
				.addError(4, "'arrow function syntax (=>)' is only available in JavaScript 1.7.")
				.addError(5, "'let' is only available in JavaScript 1.7.")
				.addError(5, "'arrow function syntax (=>)' is only available in JavaScript 1.7.")
				.addError(6, "'let' is only available in JavaScript 1.7.")
				.addError(6, "'arrow function syntax (=>)' is only available in JavaScript 1.7.")
				.addError(7, "'let' is only available in JavaScript 1.7.")
				.addError(7, "'destructuring expression' is only available in JavaScript 1.7.")
				.addError(7, "'arrow function syntax (=>)' is only available in JavaScript 1.7.")
				.addError(11, "'const' is only available in JavaScript 1.7.")
				.addError(13, "'arrow function syntax (=>)' is only available in JavaScript 1.7.");
	run.test(code); // es5
	run.test(code, {es3: true});

	test.done();
}<|MERGE_RESOLUTION|>--- conflicted
+++ resolved
@@ -2598,14 +2598,9 @@
 		"}"
 	];
 	TestRun(test)
-<<<<<<< HEAD
 		.addError(4, "'catch filter' is only available in Mozilla JavaScript extensions " +
 			"(use moz option).")
-		.test(code, {es5: true, undef: true, predef: ["print"]});
-=======
-		.addError(4, "'catch filter' is only available in Mozilla JavaScript extensions (use moz option).")
 		.test(code, {undef: true, predef: ["print"]}); // es5
->>>>>>> 33db1391
 
 	test.done();
 };
@@ -2619,14 +2614,9 @@
 		"}"
 	];
 	TestRun(test)
-<<<<<<< HEAD
 		.addError(4, "'catch filter' is only available in Mozilla JavaScript extensions " +
 			"(use moz option).")
-		.test(code, {undef: true, predef: ["print"]});
-=======
-		.addError(4, "'catch filter' is only available in Mozilla JavaScript extensions (use moz option).")
 		.test(code, {es3: true, undef: true, predef: ["print"]});
->>>>>>> 33db1391
 
 	test.done();
 };
@@ -2660,14 +2650,9 @@
 		"arr.every(function (o) o instanceof Object);",
 	];
 	TestRun(test)
-<<<<<<< HEAD
 		.addError(2, "'function closure expressions' is only available in Mozilla JavaScript " +
 			"extensions (use moz option).")
-		.test(code, {es5: true, undef: true});
-=======
-		.addError(2, "'function closure expressions' is only available in Mozilla JavaScript extensions (use moz option).")
 		.test(code, {undef: true}); // es5
->>>>>>> 33db1391
 
 	test.done();
 };
@@ -2677,14 +2662,9 @@
 		"arr.every(function (o) o instanceof Object);",
 	];
 	TestRun(test)
-<<<<<<< HEAD
 		.addError(2, "'function closure expressions' is only available in Mozilla JavaScript " +
 			"extensions (use moz option).")
-		.test(code, {undef: true});
-=======
-		.addError(2, "'function closure expressions' is only available in Mozilla JavaScript extensions (use moz option).")
 		.test(code, {es3: true, undef: true});
->>>>>>> 33db1391
 
 	test.done();
 };
@@ -2783,14 +2763,9 @@
 		"}"
 	];
 	TestRun(test)
-<<<<<<< HEAD
 		.addError(5, "'multiple catch blocks' is only available in Mozilla JavaScript extensions " +
 			"(use moz option).")
-		.test(code, {es5: true, undef: true, predef: ["print"]});
-=======
-		.addError(5, "'multiple catch blocks' is only available in Mozilla JavaScript extensions (use moz option).")
 		.test(code, {undef: true, predef: ["print"]}); // es5
->>>>>>> 33db1391
 
 	test.done();
 };
@@ -2808,14 +2783,9 @@
 	];
 
 	TestRun(test)
-<<<<<<< HEAD
 		.addError(5, "'multiple catch blocks' is only available in Mozilla JavaScript extensions " +
 			"(use moz option).")
-		.test(code, {undef: true, predef: ["print"]});
-=======
-		.addError(5, "'multiple catch blocks' is only available in Mozilla JavaScript extensions (use moz option).")
 		.test(code, {es3: true, undef: true, predef: ["print"]});
->>>>>>> 33db1391
 
 	test.done();
 };
@@ -2953,7 +2923,7 @@
 	run.test(code, {esnext: true});
 	run.test(code, {moz: true});
 
-	var run = TestRun(test)
+	run = TestRun(test)
 				.addError(1, "'let' is only available in JavaScript 1.7.")
 				.addError(1, "'arrow function syntax (=>)' is only available in JavaScript 1.7.")
 				.addError(2, "'let' is only available in JavaScript 1.7.")
@@ -2975,4 +2945,4 @@
 	run.test(code, {es3: true});
 
 	test.done();
-}+};