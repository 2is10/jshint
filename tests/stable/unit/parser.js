/**
 * Tests for the parser/tokenizer
 */

"use strict";

var JSHINT	= require('../../../src/stable/jshint.js').JSHINT;
var fs		= require('fs');
var TestRun = require("../helpers/testhelper").setup.testRun;

exports.unsafe = function (test) {
	var code = [
		"var a\u000a = 'Here is a unsafe character';",
	];

	TestRun(test)
		.addError(1, "This character may get silently deleted by one or more browsers.")
		.test(code, {es3: true});

	test.done();
};

exports.other = function (test) {
	var code = [
		"\\",
		"!",
	];

	TestRun(test)
		.addError(1, "Unexpected '\\'.")
		.addError(2, "Unexpected early end of program.")
		.addError(2, "Expected an identifier and instead saw '(end)'.")
		.test(code, {es3: true});

	// GH-818
	TestRun(test)
		.addError(1, "Expected an identifier and instead saw ')'.")
		.test("if (product < ) {}", {es3: true});

	test.done();
};

exports.confusingOps = function (test) {
	var code = [
		"var a = 3 - -3;",
		"var b = 3 + +3;",
		"a = a - --a;",
		"a = b + ++b;",
		"a = a-- - 3;", // this is not confusing?!
		"a = a++ + 3;", // this is not confusing?!
	];

	var run = TestRun(test)
		.addError(1, "Confusing minuses.")
		.addError(2, "Confusing pluses.")
		.addError(3, "Confusing minuses.")
		.addError(4, "Confusing pluses.");
	run.test(code, {es3: true});
	run.test(code, {}); // es5
	run.test(code, {esnext: true});
	run.test(code, {moz: true});

	test.done();
};


exports.plusplus = function (test) {
	var run;
	var code = [
		"var a = ++[2];",
		"var b = --(2);",
	];

	run = TestRun(test)
		.addError(1, "Unexpected use of '++'.")
		.addError(2, "Unexpected use of '--'.");
	run.test(code, { plusplus: true, es3: true });
	run.test(code, { plusplus: true }); // es5
	run.test(code, { plusplus: true, esnext: true });
	run.test(code, { plusplus: true, moz: true });

	run = TestRun(test)
		.addError(2, "Bad operand.");
	run.test(code, { plusplus: false, es3: true });
	run.test(code, { plusplus: false }); // es5
	run.test(code, { plusplus: false, esnext: true });
	run.test(code, { plusplus: false, moz: true });

	test.done();
};

exports.assignment = function (test) {
	var code = [
		"function test() {",
		"arguments.length = 2;",
		"arguments[0] = 3;",
		"}",
		"function test2() {",
		"\"use strict\";",
		"arguments.length = 2;",
		"arguments[0] = 3;",
		"}",
		"a() = 2;",
	];

	var run = TestRun(test)
		.addError(2, "Bad assignment.")
		.addError(3, "Bad assignment.")
		.addError(10, "Bad assignment.")
		.addError(10, "Expected an assignment or function call and instead saw an expression.")
		.addError(10, "Missing semicolon.");

	run.test(code, { plusplus: true, es3: true });
	run.test(code, { plusplus: true }); // es5
	run.test(code, { plusplus: true, esnext: true });
	run.test(code, { plusplus: true, moz: true });

	test.done();
};

exports.relations = function (test) {
	var code = [
		"var a = 2 === NaN;",
		"var b = NaN == 2;",
		"var c = !2 < 3;",
		"var c = 2 < !3;",
		"var d = (!'x' in obj);",
		"var e = (!a === b);",
		"var f = (a === !'hi');",
		"var g = (!2 === 1);",
		"var h = (![1, 2, 3] === []);",
	];

	var run = TestRun(test)
		.addError(1, "Use the isNaN function to compare with NaN.")
		.addError(2, "Use the isNaN function to compare with NaN.")
		.addError(3, "Confusing use of '!'.", {character : 9})
		.addError(4, "Confusing use of '!'.", {character : 13})
		.addError(5, "Confusing use of '!'.", {character : 10})
		.addError(6, "Confusing use of '!'.", {character : 10})
		.addError(7, "Confusing use of '!'.", {character : 16})
		.addError(8, "Confusing use of '!'.", {character : 10})
		.addError(9, "Confusing use of '!'.", {character : 10});
	run.test(code, {es3: true});
	run.test(code, {}); // es5
	run.test(code, {esnext: true});
	run.test(code, {moz: true});

	test.done();
};

exports.options = function (test) {
	var code = [
		"/*member a*/",
		"/*members b*/",
		"var x; x.a.b.c();",
		"/*jshint ++ */",
		"/*jslint indent: 0 */",
		"/*jslint indent: -2 */",
		"/*jslint indent: 100.4 */",
		"/*jslint maxlen: 200.4 */",
		"/*jslint maxerr: 300.4 */",
		"/*jslint maxerr: 0 */",
		"/*jslint maxerr: 20 */",
		"/*member c:true */",
		"/*jshint d:no */",
		"/*jshint white:no */",
		"/*global xxx*/",
		"xxx = 2;",
	];

	var run = TestRun(test)
		.addError(3, "Unexpected /*member 'c'.")
		.addError(4, "Bad option: '++'.")
		.addError(5, "Expected a small integer or 'false' and instead saw '0'.")
		.addError(6, "Expected a small integer or 'false' and instead saw '-2'.")
		.addError(7, "Expected a small integer or 'false' and instead saw '100.4'.")
		.addError(8, "Expected a small integer or 'false' and instead saw '200.4'.")
		.addError(9, "Expected a small integer or 'false' and instead saw '300.4'.")
		.addError(10, "Expected a small integer or 'false' and instead saw '0'.")
		.addError(13, "Bad option: 'd'.")
		.addError(14, "Bad option value.")
		.addError(16, "Read only.");
	run.test(code, {es3: true});
	run.test(code, {}); // es5
	run.test(code, {esnext: true});
	run.test(code, {moz: true});

	TestRun(test).test(fs.readFileSync(__dirname + "/fixtures/gh988.js", "utf8"));

	test.done();
};

exports.shebang = function (test) {
	var code = [
		"#!test",
		"var a = 'xxx';",
		"#!test"
	];

	var run = TestRun(test)
		.addError(3, "Expected an identifier and instead saw '#'.")
		.addError(3, "Expected an operator and instead saw '!'.")
		.addError(3, "Expected an assignment or function call and instead saw an expression.")
		.addError(3, "Missing semicolon.");
	run.test(code, {es3: true});
	run.test(code, {}); // es5
	run.test(code, {esnext: true});
	run.test(code, {moz: true});

	test.done();
};

exports.numbers = function (test) {
	/*jshint maxlen: 300*/

	var code = [
		"var a = 10e307;",
		"var b = 10e308;",
		"var c = 0.03 + 0.3 + 3.0 + 30.00;",
		"var d = 03;",
		"var e = .3;",
		"var f = 0xAAg;",
		"var g = 0033;",
		"var h = 3.;",
		"var i = 3.7.toString();",
		"var j = 1e-10;" // GH-821
	];

	TestRun(test)
		.addError(2, "Bad number '10e308'.")
		.addError(5, "A leading decimal point can be confused with a dot: '.3'.")
		.addError(6, "Unexpected '0'.")
		.addError(7, "Expected an identifier and instead saw 'var'.")
		.addError(7, "Missing semicolon.")
		.addError(7, "Don't use extra leading zeros '0033'.")
		.addError(8, "A trailing decimal point can be confused with a dot: '3.'.")
		.addError(9, "A dot following a number can be confused with a decimal point.")
		.test(code, {es3: true});

	// Octals are prohibited in strict mode.
	TestRun(test)
		.addError(3, "Octal literals are not allowed in strict mode.")
		.test([
			"(function () {",
			"'use strict';",
			"return 045;",
			"}());"
		]);

	// GitHub #751 - an expression containing a number with a leading decimal point should be parsed in its entirety
	TestRun(test)
		.addError(1, "A leading decimal point can be confused with a dot: '.3'.")
		.addError(2, "A leading decimal point can be confused with a dot: '.3'.")
		.test([
			"var a = .3 + 1;",
			"var b = 1 + .3;",
		]);

	test.done();
};

exports.comments = function (test) {
	var code = [
		"/*",
		"/* nested */",
		"*/",
		"/* unclosed ...",
	];

	var run = TestRun(test)
		.addError(3, "Unbegun comment.")
		.addError(4, "Unclosed comment.");
	run.test(code, {es3: true});
	run.test(code, {}); // es5
	run.test(code, {esnext: true});
	run.test(code, {moz: true});

	var src = "/* this is a comment /* with nested slash-start */";
	TestRun(test).test(src);
	TestRun(test).test(fs.readFileSync(__dirname + "/fixtures/gruntComment.js", "utf8"));

	test.done();
};

exports.regexp = function (test) {
	var code = [
		"var a1 = /\\\x1f/;",
		"var a2 = /[\\\x1f]/;",
		"var b1 = /\\</;", // only \< is unexpected?!
		"var b2 = /[\\<]/;", // only \< is unexpected?!
		"var c = /(?(a)b)/;",
		"var d = /)[--aa-b-cde-]/;",
		"var e = /[]/;",
		"var f = /[^]/;",
		"var g = /[a^[]/;",

		// FIXME: Firefox doesn't handle [a-\\s] well.
		// See https://bugzilla.mozilla.org/show_bug.cgi?id=813249
		"", // "var h = /[a-\\s-\\w-\\d\\x10-\\x20--]/;",

		"var i = /[/-a1-/]/;",
		"var j = /[a-<<-3]./;",
		"var k = /]}/;",
		"var l = /?(*)(+)({)/;",
		"var m = /a{b}b{2,c}c{3,2}d{4,?}x{30,40}/;",
		"var n = /a??b+?c*?d{3,4}? a?b+c*d{3,4}/;",
		"var o = /a\\/*  [a-^-22-]/;",
		"var p = /(?:(?=a|(?!b)))/;",
		"var q = /=;/;",
		"var r = /(/;",
		"var s = /(((/;",
		"var t = /x/* 2;",
		"var u = /x/;",
		"var v = /dsdg;",
		"var w = v + /s/;",
		"var x = w - /s/;",
		"var y = typeof /[a-z]/;" // GH-657
	];

	var run = TestRun(test)
		.addError(1, "This character may get silently deleted by one or more browsers.")
		.addError(1, "Unexpected control character in regular expression.")
		.addError(2, "This character may get silently deleted by one or more browsers.")
		.addError(2, "Unexpected control character in regular expression.")
		.addError(3, "Unexpected escaped character '<' in regular expression.")
		.addError(4, "Unexpected escaped character '<' in regular expression.")
		.addError(5, "Invalid regular expression.")
		.addError(6, "Invalid regular expression.")
		.addError(11, "Invalid regular expression.")
		.addError(12, "Invalid regular expression.")
		.addError(14, "Invalid regular expression.")
		.addError(15, "Invalid regular expression.")
		.addError(17, "Invalid regular expression.")
		.addError(20, "Invalid regular expression.")
		.addError(21, "Invalid regular expression.")
		.addError(24, "Unclosed regular expression.");
	run.test(code, {es3: true});
	run.test(code, {}); // es5
	run.test(code, {esnext: true});
	run.test(code, {moz: true});

	
	TestRun(test).test("var y = Math.sqrt(16) / 180;", {es3: true});
	TestRun(test).test("var y = Math.sqrt(16) / 180;", {}); // es5
	TestRun(test).test("var y = Math.sqrt(16) / 180;", {esnext: true});
	TestRun(test).test("var y = Math.sqrt(16) / 180;", {moz: true});

	// GH-803
	TestRun(test).test("var x = [1]; var y = x[0] / 180;", {es3: true});
	TestRun(test).test("var x = [1]; var y = x[0] / 180;", {}); // es5
	TestRun(test).test("var x = [1]; var y = x[0] / 180;", {esnext: true});
	TestRun(test).test("var x = [1]; var y = x[0] / 180;", {moz: true});

	test.done();
};

exports.testRegexRegressions = function (test) {
	// GH-536
	TestRun(test).test("str /= 5;", {es3: true}, { str: true });
	TestRun(test).test("str /= 5;", {}, { str: true }); // es5
	TestRun(test).test("str /= 5;", {esnext: true}, { str: true });
	TestRun(test).test("str /= 5;", {moz: true}, { str: true });

	TestRun(test).test("str = str.replace(/=/g, '');",  {es3: true}, { str: true });
	TestRun(test).test("str = str.replace(/=/g, '');", {}, { str: true }); // es5
	TestRun(test).test("str = str.replace(/=/g, '');", {esnext: true}, { str: true });
	TestRun(test).test("str = str.replace(/=/g, '');", {moz: true}, { str: true });

	TestRun(test).test("str = str.replace(/=abc/g, '');", {es3: true}, { str: true });
	TestRun(test).test("str = str.replace(/=abc/g, '');", {}, { str: true }); // es5
	TestRun(test).test("str = str.replace(/=abc/g, '');", {esnext: true}, { str: true });
	TestRun(test).test("str = str.replace(/=abc/g, '');", {moz: true}, { str: true });

	// GH-538
	TestRun(test).test("var exp = /function(.*){/gi;", {es3: true});
	TestRun(test).test("var exp = /function(.*){/gi;", {}); // es5
	TestRun(test).test("var exp = /function(.*){/gi;", {esnext: true});
	TestRun(test).test("var exp = /function(.*){/gi;", {moz: true});

	test.done();
};

exports.strings = function (test) {
	var code = [
		"var a = '\u0012\\r';",
		"var b = \'\\g\';",
		"var c = '\\u0022\\u0070\\u005C';",
		"var e = '\\x6b..\\x6e';",
		"var f = 'ax"
	];

	var run = TestRun(test)
		.addError(1, "Control character in string: <non-printable>.", {character: 10})
		.addError(1, "This character may get silently deleted by one or more browsers.")
		.addError(2, "Bad or unnecessary escaping.")
		.addError(5, "Unclosed string.")
		.addError(5, "Missing semicolon.");
	run.test(code, {es3: true});
	run.test(code, {}); // es5
	run.test(code, {esnext: true});
	run.test(code, {moz: true});

	test.done();
};

exports.ownProperty = function (test) {
	var code = [
		"var obj = { hasOwnProperty: false };",
		"obj.hasOwnProperty = true;",
		"obj['hasOwnProperty'] = true;",
		"function test() { var hasOwnProperty = {}.hasOwnProperty; }"
	];

	var run = TestRun(test)
		.addError(1, "'hasOwnProperty' is a really bad name.")
		.addError(2, "'hasOwnProperty' is a really bad name.")
		.addError(3, "'hasOwnProperty' is a really bad name.")
		.addError(3, "['hasOwnProperty'] is better written in dot notation.");
	run.test(code, {es3: true});
	run.test(code, {}); // es5
	run.test(code, {esnext: true});
	run.test(code, {moz: true});

	test.done();
};

exports.jsonMode = function (test) {
	var code = [
		'{',
		'	a: 2,',
		'	\'b\': "hallo\\"\\v\\x12\\\'world",',
		'	"c\\"\\v\\x12": \'4\',',
		'	"d": "4\\',
		'	",',
		'	"e": 0x332,',
		'	"x": 0',
		'}',
	];

	var run = TestRun(test)
		.addError(2, "Expected a string and instead saw a.")
		.addError(3, "Strings must use doublequote.")
		.addError(3, "Avoid \\v.")
		.addError(3, "Avoid \\x-.")
		.addError(3, "Avoid \\'.")
		.addError(4, "Avoid \\v.")
		.addError(4, "Avoid \\x-.")
		.addError(4, "Strings must use doublequote.")
		.addError(5, "Avoid EOL escaping.")
		.addError(7, "Avoid 0x-.");
	run.test(code, {multistr: true, es3: true});
	run.test(code, {multistr: true}); // es5
	run.test(code, {multistr: true, esnext: true});
	run.test(code, {multistr: true, moz: true});

	test.done();
};

exports.comma = function (test) {
	var src = fs.readFileSync(__dirname + "/fixtures/comma.js", "utf8");

	TestRun(test)
		.addError(6, "Expected a conditional expression and instead saw an assignment.")
		.addError(6, "Expected \';\' and instead saw \',\'.")
		.addError(6, "Expected \')\' to match \'(\' from line 6 and instead saw \';\'.")
		.addError(6, "Missing semicolon.")
		.addError(6, "Expected an identifier and instead saw \')\'.")
		.addError(6, "Expected an assignment or function call and instead saw an expression.")
		.addError(6, "Missing semicolon.")
		.addError(6, "Expected an assignment or function call and instead saw an expression.")
		.addError(6, "Missing semicolon.")
		.addError(15, "Expected an assignment or function call and instead saw an expression.")
		.addError(15, "Missing semicolon.")
		.addError(20, "Expected an assignment or function call and instead saw an expression.")
		.addError(30, "Expected an assignment or function call and instead saw an expression.")
		.addError(36, "Unexpected 'if'.")
		.addError(44, "Unexpected '}'.")
		.test(src, {es3: true});

	// Regression test (GH-56)
	TestRun(test)
		.addError(4, "Expected an assignment or function call and instead saw an expression.")
		.test(fs.readFileSync(__dirname + "/fixtures/gh56.js", "utf8"));

	// Regression test (GH-363)
	TestRun(test)
		.addError(1, "Extra comma. (it breaks older versions of IE)")
		.test("var f = [1,];", {es3: true});

	test.done();
};

exports.withStatement = function (test) {
	var src = fs.readFileSync(__dirname + "/fixtures/with.js", "utf8");
	var run;

	run = TestRun(test)
		.addError(5, "Don't use 'with'.")
		.addError(5, "Missing space after 'with'.")
		.addError(5, "Unexpected space after '('.")
		.addError(13, "'with' is not allowed in strict mode.")
		.addError(13, "Missing space after ')'.")
		.addError(13, "Unexpected space after '2'.");
	run.test(src, {white: true, es3: true});
	run.test(src, {white: true}); // es5
	run.test(src, {white: true, esnext: true});
	run.test(src, {white: true, moz: true});

	run = TestRun(test)
		.addError(5, "Missing space after 'with'.")
		.addError(5, "Unexpected space after '('.")
		.addError(13, "'with' is not allowed in strict mode.")
		.addError(13, "Missing space after ')'.")
		.addError(13, "Unexpected space after '2'.");
	run.test(src, {white: true, withstmt: true, es3: true});
	run.test(src, {white: true, withstmt: true}); // es5
	run.test(src, {white: true, withstmt: true, esnext: true});
	run.test(src, {white: true, withstmt: true, moz: true});

	test.done();
};

exports.blocks = function (test) {
	var src = fs.readFileSync(__dirname + "/fixtures/blocks.js", "utf8");

	var run = TestRun(test)
		.addError(29, "Unmatched \'{\'.")
		.addError(31, "Unmatched \'{\'.");
	run.test(src, {es3: true});
	run.test(src, {}); // es5
	run.test(src, {esnext: true});
	run.test(src, {moz: true});

	test.done();
};

exports.functionCharacterLocation = function (test) {
	var i;
	var src = fs.readFileSync(__dirname + "/fixtures/nestedFunctions.js", "utf8");
	var locations = JSON.parse(
		fs.readFileSync(
			__dirname + "/fixtures/nestedFunctions-locations.js", "utf8"
		)
	);
	JSHINT(src);
	var report = JSHINT.data().functions;

	test.equal(locations.length, report.length);
	for (i = 0; i < locations.length; i += 1) {
		test.equal(locations[i].name, report[i].name);
		test.equal(locations[i].line, report[i].line);
		test.equal(locations[i].character, report[i].character);
		test.equal(locations[i].last, report[i].last);
		test.equal(locations[i].lastcharacter, report[i].lastcharacter);
	}

	test.done();
};

exports.exported = function (test) {
	var src = fs.readFileSync(__dirname + "/fixtures/exported.js", "utf8");

	var run = TestRun(test)
		.addError(5, "'unused' is defined but never used.")
		.addError(6, "'isDog' is defined but never used.")
		.addError(13, "'unusedDeclaration' is defined but never used.")
		.addError(14, "'unusedExpression' is defined but never used.")
		.addError(17, "'cannotBeExported' is defined but never used.");
	run.test(src, {es3: true, unused: true });
	run.test(src, {unused: true }); // es5
	run.test(src, {esnext: true, unused: true });
	run.test(src, {moz: true, unused: true });

	test.done();
};

exports.testIdentifiers = function (test) {
	var src = fs.readFileSync(__dirname + "/fixtures/identifiers.js", "utf8");

	TestRun(test).test(src, {es3: true});
	var run = TestRun(test)
		.addError(1, "'ascii' is defined but never used.")
		.addError(2, "'num1' is defined but never used.")
		.addError(3, "'lifé' is defined but never used.")
		.addError(4, "'π' is defined but never used.")
		.addError(5, "'привет' is defined but never used.")
		.addError(6, "'\\u1d44' is defined but never used.")
		.addError(7, "'encoded\\u1d44' is defined but never used.");
	run.test(src, {es3: true, unused: true });
	run.test(src, {unused: true }); // es5
	run.test(src, {esnext: true, unused: true });
	run.test(src, {moz: true, unused: true });
	

	test.done();
};

exports["regression for GH-878"] = function (test) {
	var src = fs.readFileSync(__dirname + "/fixtures/gh878.js", "utf8");

	TestRun(test).test(src, {es3: true});

	test.done();
};

exports["regression for GH-910"] = function (test) {
	var src = "(function () { if (true) { foo.bar + } })();";
	TestRun(test)
		.addError(1, "Expected an identifier and instead saw '}'.")
		.addError(1, "Expected an assignment or function call and instead saw an expression.")
		.addError(1, "Missing semicolon.")
		.addError(1, "Expected an identifier and instead saw ')'.")
		.addError(1, "Expected an operator and instead saw '('.")
		.addError(1, "Unmatched '{'.")
		.addError(1, "Unmatched '('.")
		.addError(1, "Expected an assignment or function call and instead saw an expression.")
		.addError(1, "Missing semicolon.")
		.test(src, { es3: true, nonew: true });
	test.done();
};

exports.testHtml = function (test) {
	var html = "<html><body>Hello World</body></html>";
	TestRun(test)
		.addError(1, "Expected an identifier and instead saw '<'.")
		.addError(1, "Expected an assignment or function call and instead saw an expression.")
		.addError(1, "Missing semicolon.")
		.addError(1, "Expected an identifier and instead saw '<'.")
		.test(html, {});
	test.done();
};

exports["test: destructuring var in function scope"] = function (test) {
	var code = [
		"function foobar() {",
		"	var [ a, b, c ] = [ 1, 2, 3 ];",
		"	var [ a ] = [ 1 ];",
		"	var [ a ] = [ z ];",
		"	var [ h, w ] = [ 'hello', 'world' ]; ",
		"	var [ o ] = [ { o : 1 } ];",
		"	var [ a, [ [ [ b ], c ], d ] ] = [ 1, [ [ [ 2 ], 3], 4 ] ];",
		"	var { foo : bar } = { foo : 1 };",
		"	var [ a, { foo : bar } ] = [ 2, { foo : 1 } ];",
		"	var [ 1 ] = [ a ];",
		"	var [ a, b; c ] = [ 1, 2, 3 ];",
		"	var [ a, b, c ] = [ 1, 2; 3 ];",
		"}"
	];

	TestRun(test)
		.addError(1,  "'foobar' is defined but never used.")
		.addError(3,  "'a' is already defined.")
		.addError(4,  "'a' is already defined.")
		.addError(7,  "'a' is already defined.")
		.addError(7,  "'b' is already defined.")
		.addError(7,  "'c' is already defined.")
		.addError(9,  "'a' is already defined.")
		.addError(9,  "'bar' is already defined.")
		.addError(10,  "Expected an identifier and instead saw '1'.")
		.addError(10,  "Expected ',' and instead saw '1'.")
		.addError(10,  "Expected an identifier and instead saw ']'.")
		.addError(11, "Expected ',' and instead saw ';'.")
		.addError(11, "'a' is already defined.")
		.addError(11, "'b' is already defined.")
		.addError(11, "'c' is already defined.")
		.addError(12, "'a' is already defined.")
		.addError(12, "'b' is already defined.")
		.addError(12, "'c' is already defined.")
		.addError(12, "Expected ']' to match '[' from line 12 and instead saw ';'.")
		.addError(12, "Missing semicolon.")
		.addError(12, "Expected an assignment or function call and instead saw an expression.")
		.addError(12, "Missing semicolon.")
		.addError(12, "Expected an identifier and instead saw ']'.")
		.addError(12, "Expected an assignment or function call and instead saw an expression.")
		.addError(4,  "'z' is not defined.")
		.addError(12, "'a' is defined but never used.")
		.addError(12, "'b' is defined but never used.")
		.addError(12, "'c' is defined but never used.")
		.addError(5,  "'h' is defined but never used.")
		.addError(5,  "'w' is defined but never used.")
		.addError(6,  "'o' is defined but never used.")
		.addError(7,  "'d' is defined but never used.")
		.addError(9,  "'bar' is defined but never used.")
		.test(code, {esnext: true, unused: true, undef: true});

	test.done();
};

exports["test: destructuring var as moz"] = function (test) {
	var code = [
		"var [ a, b, c ] = [ 1, 2, 3 ];",
		"var [ a ] = [ 1 ];",
		"var [ a ] = [ z ];",
		"var [ h, w ] = [ 'hello', 'world' ]; ",
		"var [ o ] = [ { o : 1 } ];",
		"var [ a, [ [ [ b ], c ], d ] ] = [ 1, [ [ [ 2 ], 3], 4 ] ];",
		"var { foo : bar } = { foo : 1 };",
		"var [ a, { foo : bar } ] = [ 2, { foo : 1 } ];",
	];

	TestRun(test)
		.addError(3,  "'z' is not defined.")
		.addError(8,  "'a' is defined but never used.")
		.addError(6,  "'b' is defined but never used.")
		.addError(6,  "'c' is defined but never used.")
		.addError(4,  "'h' is defined but never used.")
		.addError(4,  "'w' is defined but never used.")
		.addError(5,  "'o' is defined but never used.")
		.addError(6,  "'d' is defined but never used.")
		.addError(8,  "'bar' is defined but never used.")
		.test(code, {moz: true, unused: true, undef: true});

	test.done();
};
exports["test: destructuring var as esnext"] = function (test) {
	var code = [
		"var [ a, b, c ] = [ 1, 2, 3 ];",
		"var [ a ] = [ 1 ];",
		"var [ a ] = [ z ];",
		"var [ h, w ] = [ 'hello', 'world' ]; ",
		"var [ o ] = [ { o : 1 } ];",
		"var [ a, [ [ [ b ], c ], d ] ] = [ 1, [ [ [ 2 ], 3], 4 ] ];",
		"var { foo : bar } = { foo : 1 };",
		"var [ a, { foo : bar } ] = [ 2, { foo : 1 } ];",
	];

	TestRun(test)
		.addError(3,  "'z' is not defined.")
		.addError(8,  "'a' is defined but never used.")
		.addError(6,  "'b' is defined but never used.")
		.addError(6,  "'c' is defined but never used.")
		.addError(4,  "'h' is defined but never used.")
		.addError(4,  "'w' is defined but never used.")
		.addError(5,  "'o' is defined but never used.")
		.addError(6,  "'d' is defined but never used.")
		.addError(8,  "'bar' is defined but never used.")
		.test(code, {esnext: true, unused: true, undef: true});

	test.done();
};
exports["test: destructuring var as es5"] = function (test) {
	var code = [
		"var [ a, b, c ] = [ 1, 2, 3 ];",
		"var [ a ] = [ 1 ];",
		"var [ a ] = [ z ];",
		"var [ h, w ] = [ 'hello', 'world' ]; ",
		"var [ o ] = [ { o : 1 } ];",
		"var [ a, [ [ [ b ], c ], d ] ] = [ 1, [ [ [ 2 ], 3], 4 ] ];",
		"var { foo : bar } = { foo : 1 };",
		"var [ a, { foo : bar } ] = [ 2, { foo : 1 } ];",
	];

	TestRun(test)
		.addError(1, "'destructuring expression' is only available in JavaScript 1.7.")
		.addError(2, "'destructuring expression' is only available in JavaScript 1.7.")
		.addError(3, "'destructuring expression' is only available in JavaScript 1.7.")
		.addError(4, "'destructuring expression' is only available in JavaScript 1.7.")
		.addError(5, "'destructuring expression' is only available in JavaScript 1.7.")
		.addError(6, "'destructuring expression' is only available in JavaScript 1.7.")
		.addError(6, "'destructuring expression' is only available in JavaScript 1.7.")
		.addError(6, "'destructuring expression' is only available in JavaScript 1.7.")
		.addError(7, "'destructuring expression' is only available in JavaScript 1.7.")
		.addError(8, "'destructuring expression' is only available in JavaScript 1.7.")
		.addError(8, "'destructuring expression' is only available in JavaScript 1.7.")
		.addError(3,  "'z' is not defined.")
		.addError(8,  "'a' is defined but never used.")
		.addError(6,  "'b' is defined but never used.")
		.addError(6,  "'c' is defined but never used.")
		.addError(4,  "'h' is defined but never used.")
		.addError(4,  "'w' is defined but never used.")
		.addError(5,  "'o' is defined but never used.")
		.addError(6,  "'d' is defined but never used.")
		.addError(8,  "'bar' is defined but never used.")
		.test(code, {unused: true, undef: true}); // es5

	test.done();
};
exports["test: destructuring var as legacy JS"] = function (test) {
	var code = [
		"var [ a, b, c ] = [ 1, 2, 3 ];",
		"var [ a ] = [ 1 ];",
		"var [ a ] = [ z ];",
		"var [ h, w ] = [ 'hello', 'world' ]; ",
		"var [ o ] = [ { o : 1 } ];",
		"var [ a, [ [ [ b ], c ], d ] ] = [ 1, [ [ [ 2 ], 3], 4 ] ];",
		"var { foo : bar } = { foo : 1 };",
		"var [ a, { foo : bar } ] = [ 2, { foo : 1 } ];",
	];

	TestRun(test)
		.addError(1, "'destructuring expression' is only available in JavaScript 1.7.")
		.addError(2, "'destructuring expression' is only available in JavaScript 1.7.")
		.addError(3, "'destructuring expression' is only available in JavaScript 1.7.")
		.addError(4, "'destructuring expression' is only available in JavaScript 1.7.")
		.addError(5, "'destructuring expression' is only available in JavaScript 1.7.")
		.addError(6, "'destructuring expression' is only available in JavaScript 1.7.")
		.addError(6, "'destructuring expression' is only available in JavaScript 1.7.")
		.addError(6, "'destructuring expression' is only available in JavaScript 1.7.")
		.addError(7, "'destructuring expression' is only available in JavaScript 1.7.")
		.addError(8, "'destructuring expression' is only available in JavaScript 1.7.")
		.addError(8, "'destructuring expression' is only available in JavaScript 1.7.")
		.addError(3,  "'z' is not defined.")
		.addError(8,  "'a' is defined but never used.")
		.addError(6,  "'b' is defined but never used.")
		.addError(6,  "'c' is defined but never used.")
		.addError(4,  "'h' is defined but never used.")
		.addError(4,  "'w' is defined but never used.")
		.addError(5,  "'o' is defined but never used.")
		.addError(6,  "'d' is defined but never used.")
		.addError(8,  "'bar' is defined but never used.")
		.test(code, {es3: true, unused: true, undef: true});

	test.done();
};
exports["test: destructuring var errors"] = function (test) {
	var code = [
		"var [ a, b, c ] = [ 1, 2, 3 ];",
		"var [ a ] = [ 1 ];",
		"var [ a ] = [ z ];",
		"var [ h, w ] = [ 'hello', 'world' ]; ",
		"var [ o ] = [ { o : 1 } ];",
		"var [ a, [ [ [ b ], c ], d ] ] = [ 1, [ [ [ 2 ], 3], 4 ] ];",
		"var { foo : bar } = { foo : 1 };",
		"var [ a, { foo : bar } ] = [ 2, { foo : 1 } ];",
		"var [ 1 ] = [ a ];",
		"var [ a, b; c ] = [ 1, 2, 3 ];",
		"var [ a, b, c ] = [ 1, 2; 3 ];"
	];

	TestRun(test)
		.addError(9,  "Expected an identifier and instead saw '1'.")
		.addError(9,  "Expected ',' and instead saw '1'.")
		.addError(9,  "Expected an identifier and instead saw ']'.")
		.addError(10, "Expected ',' and instead saw ';'.")
		.addError(11, "Expected ']' to match '[' from line 11 and instead saw ';'.")
		.addError(11, "Missing semicolon.")
		.addError(11, "Expected an assignment or function call and instead saw an expression.")
		.addError(11, "Missing semicolon.")
		.addError(11, "Expected an identifier and instead saw ']'.")
		.addError(11, "Expected an assignment or function call and instead saw an expression.")
		.addError(3,  "'z' is not defined.")
		.addError(11, "'a' is defined but never used.")
		.addError(11, "'b' is defined but never used.")
		.addError(11, "'c' is defined but never used.")
		.addError(4,  "'h' is defined but never used.")
		.addError(4,  "'w' is defined but never used.")
		.addError(5,  "'o' is defined but never used.")
		.addError(6,  "'d' is defined but never used.")
		.addError(8,  "'bar' is defined but never used.")
		.test(code, {esnext: true, unused: true, undef: true});

	test.done();
};

exports["test: destructuring const as moz"] = function (test) {
	var code = [
		"const [ a, b, c ] = [ 1, 2, 3 ];",
		"const [ d ] = [ 1 ];",
		"const [ e ] = [ z ];",
		"const [ hel, wor ] = [ 'hello', 'world' ]; ",
		"const [ o ] = [ { o : 1 } ];",
		"const [ f, [ [ [ g ], h ], i ] ] = [ 1, [ [ [ 2 ], 3], 4 ] ];",
		"const { foo : bar } = { foo : 1 };",
		"const [ j, { foo : foobar } ] = [ 2, { foo : 1 } ];",
	];

	TestRun(test)
		.addError(3, "'z' is not defined.")
		.test(code, {moz: true, unused: true, undef: true});

	test.done();
};
exports["test: destructuring const as esnext"] = function (test) {
	var code = [
		"const [ a, b, c ] = [ 1, 2, 3 ];",
		"const [ d ] = [ 1 ];",
		"const [ e ] = [ z ];",
		"const [ hel, wor ] = [ 'hello', 'world' ]; ",
		"const [ o ] = [ { o : 1 } ];",
		"const [ f, [ [ [ g ], h ], i ] ] = [ 1, [ [ [ 2 ], 3], 4 ] ];",
		"const { foo : bar } = { foo : 1 };",
		"const [ j, { foo : foobar } ] = [ 2, { foo : 1 } ];",
	];

	TestRun(test)
		.addError(3, "'z' is not defined.")
		.test(code, {esnext: true, unused: true, undef: true});

	test.done();
};
exports["test: destructuring const as es5"] = function (test) {
	var code = [
		"const [ a, b, c ] = [ 1, 2, 3 ];",
		"const [ d ] = [ 1 ];",
		"const [ e ] = [ z ];",
		"const [ hel, wor ] = [ 'hello', 'world' ]; ",
		"const [ o ] = [ { o : 1 } ];",
		"const [ f, [ [ [ g ], h ], i ] ] = [ 1, [ [ [ 2 ], 3], 4 ] ];",
		"const { foo : bar } = { foo : 1 };",
		"const [ j, { foo : foobar } ] = [ 2, { foo : 1 } ];",
	];

	TestRun(test)
		.addError(1, "'const' is only available in JavaScript 1.7.")
		.addError(1, "'destructuring expression' is only available in JavaScript 1.7.")
		.addError(2, "'const' is only available in JavaScript 1.7.")
		.addError(2, "'destructuring expression' is only available in JavaScript 1.7.")
		.addError(3, "'const' is only available in JavaScript 1.7.")
		.addError(3, "'destructuring expression' is only available in JavaScript 1.7.")
		.addError(4, "'const' is only available in JavaScript 1.7.")
		.addError(4, "'destructuring expression' is only available in JavaScript 1.7.")
		.addError(5, "'const' is only available in JavaScript 1.7.")
		.addError(5, "'destructuring expression' is only available in JavaScript 1.7.")
		.addError(6, "'const' is only available in JavaScript 1.7.")
		.addError(6, "'destructuring expression' is only available in JavaScript 1.7.")
		.addError(6, "'destructuring expression' is only available in JavaScript 1.7.")
		.addError(7, "'const' is only available in JavaScript 1.7.")
		.addError(7, "'destructuring expression' is only available in JavaScript 1.7.")
		.addError(8, "'const' is only available in JavaScript 1.7.")
		.addError(8, "'destructuring expression' is only available in JavaScript 1.7.")
		.addError(8, "'destructuring expression' is only available in JavaScript 1.7.")
		.addError(3, "'z' is not defined.")
		.test(code, {unused: true, undef: true}); // es5

	test.done();
};
exports["test: destructuring const as legacy JS"] = function (test) {
	var code = [
		"const [ a, b, c ] = [ 1, 2, 3 ];",
		"const [ d ] = [ 1 ];",
		"const [ e ] = [ z ];",
		"const [ hel, wor ] = [ 'hello', 'world' ]; ",
		"const [ o ] = [ { o : 1 } ];",
		"const [ f, [ [ [ g ], h ], i ] ] = [ 1, [ [ [ 2 ], 3], 4 ] ];",
		"const { foo : bar } = { foo : 1 };",
		"const [ j, { foo : foobar } ] = [ 2, { foo : 1 } ];",
	];

	TestRun(test)
		.addError(1, "'const' is only available in JavaScript 1.7.")
		.addError(1, "'destructuring expression' is only available in JavaScript 1.7.")
		.addError(2, "'const' is only available in JavaScript 1.7.")
		.addError(2, "'destructuring expression' is only available in JavaScript 1.7.")
		.addError(3, "'const' is only available in JavaScript 1.7.")
		.addError(3, "'destructuring expression' is only available in JavaScript 1.7.")
		.addError(4, "'const' is only available in JavaScript 1.7.")
		.addError(4, "'destructuring expression' is only available in JavaScript 1.7.")
		.addError(5, "'const' is only available in JavaScript 1.7.")
		.addError(5, "'destructuring expression' is only available in JavaScript 1.7.")
		.addError(6, "'const' is only available in JavaScript 1.7.")
		.addError(6, "'destructuring expression' is only available in JavaScript 1.7.")
		.addError(6, "'destructuring expression' is only available in JavaScript 1.7.")
		.addError(7, "'const' is only available in JavaScript 1.7.")
		.addError(7, "'destructuring expression' is only available in JavaScript 1.7.")
		.addError(8, "'const' is only available in JavaScript 1.7.")
		.addError(8, "'destructuring expression' is only available in JavaScript 1.7.")
		.addError(8, "'destructuring expression' is only available in JavaScript 1.7.")
		.addError(3, "'z' is not defined.")
		.test(code, {es3: true, unused: true, undef: true});

	test.done();
};

exports["test: destructuring const errors"] = function (test) {
	var code = [
		"const [ a, b, c ] = [ 1, 2, 3 ];",
		"const [ a, b, c ] = [ 1, 2, 3 ];",
		"const [ 1 ] = [ a ];",
		"const [ k, l; m ] = [ 1, 2, 3 ];",
		"const [ n, o, p ] = [ 1, 2; 3 ];"
	];

	TestRun(test)
		.addError(2, "const 'a' has already been declared.")
		.addError(2, "const 'b' has already been declared.")
		.addError(2, "const 'c' has already been declared.")
		.addError(3, "Expected an identifier and instead saw '1'.")
		.addError(3, "Expected ',' and instead saw '1'.")
		.addError(3, "Expected an identifier and instead saw ']'.")
		.addError(4, "Expected ',' and instead saw ';'.")
		.addError(5, "Expected ']' to match '[' from line 5 and instead saw ';'.")
		.addError(5, "Missing semicolon.")
		.addError(5, "Expected an assignment or function call and instead saw an expression.")
		.addError(5, "Missing semicolon.")
		.addError(5, "Expected an identifier and instead saw ']'.")
		.addError(5, "Expected an assignment or function call and instead saw an expression.")
		.addError(5, "Missing semicolon.")
		.test(code, {es3: true, esnext: true, unused: true, undef: true});

	test.done();
};

exports["test: destructuring globals as moz"] = function (test) {
	var code = [
		"var a, b, c, d, h, w, o;",
		"[ a, b, c ] = [ 1, 2, 3 ];",
		"[ a ] = [ 1 ];",
		"[ a ] = [ z ];",
		"[ h, w ] = [ 'hello', 'world' ]; ",
		"[ o ] = [ { o : 1 } ];",
		"[ a, [ [ [ b ], c ], d ] ] = [ 1, [ [ [ 2 ], 3], 4 ] ];",
		"[ a, { foo : b } ] = [ 2, { foo : 1 } ];",
	];

	TestRun(test)
		.addError(4,  "'z' is not defined.")
		.test(code, {moz: true, unused: true, undef: true});

	test.done();
};
exports["test: destructuring globals as esnext"] = function (test) {
	var code = [
		"var a, b, c, d, h, w, o;",
		"[ a, b, c ] = [ 1, 2, 3 ];",
		"[ a ] = [ 1 ];",
		"[ a ] = [ z ];",
		"[ h, w ] = [ 'hello', 'world' ]; ",
		"[ o ] = [ { o : 1 } ];",
		"[ a, [ [ [ b ], c ], d ] ] = [ 1, [ [ [ 2 ], 3], 4 ] ];",
		"[ a, { foo : b } ] = [ 2, { foo : 1 } ];",
	];
	
	TestRun(test)
		.addError(4,  "'z' is not defined.")
		.test(code, {esnext: true, unused: true, undef: true});

	test.done();
};
exports["test: destructuring globals as es5"] = function (test) {
	var code = [
		"var a, b, c, d, h, w, o;",
		"[ a, b, c ] = [ 1, 2, 3 ];",
		"[ a ] = [ 1 ];",
		"[ a ] = [ z ];",
		"[ h, w ] = [ 'hello', 'world' ]; ",
		"[ o ] = [ { o : 1 } ];",
		"[ a, [ [ [ b ], c ], d ] ] = [ 1, [ [ [ 2 ], 3], 4 ] ];",
		"[ a, { foo : b } ] = [ 2, { foo : 1 } ];",
	];
	
	TestRun(test)
		.addError(4,  "'z' is not defined.")
		.addError(2, "'destructuring assignment' is only available in JavaScript 1.7.")
		.addError(3, "'destructuring assignment' is only available in JavaScript 1.7.")
		.addError(4, "'destructuring assignment' is only available in JavaScript 1.7.")
		.addError(5, "'destructuring assignment' is only available in JavaScript 1.7.")
		.addError(6, "'destructuring assignment' is only available in JavaScript 1.7.")
		.addError(7, "'destructuring assignment' is only available in JavaScript 1.7.")
		.addError(8, "'destructuring assignment' is only available in JavaScript 1.7.")
		.test(code, {unused: true, undef: true}); // es5
	
	test.done();
};
exports["test: destructuring globals as legacy JS"] = function (test) {
	var code = [
		"var a, b, c, d, h, w, o;",
		"[ a, b, c ] = [ 1, 2, 3 ];",
		"[ a ] = [ 1 ];",
		"[ a ] = [ z ];",
		"[ h, w ] = [ 'hello', 'world' ]; ",
		"[ o ] = [ { o : 1 } ];",
		"[ a, [ [ [ b ], c ], d ] ] = [ 1, [ [ [ 2 ], 3], 4 ] ];",
		"[ a, { foo : b } ] = [ 2, { foo : 1 } ];",
	];
	
	TestRun(test)
		.addError(4,  "'z' is not defined.")
		.addError(2, "'destructuring assignment' is only available in JavaScript 1.7.")
		.addError(3, "'destructuring assignment' is only available in JavaScript 1.7.")
		.addError(4, "'destructuring assignment' is only available in JavaScript 1.7.")
		.addError(5, "'destructuring assignment' is only available in JavaScript 1.7.")
		.addError(6, "'destructuring assignment' is only available in JavaScript 1.7.")
		.addError(7, "'destructuring assignment' is only available in JavaScript 1.7.")
		.addError(8, "'destructuring assignment' is only available in JavaScript 1.7.")
		.test(code, {es3: true, unused: true, undef: true});
	
	test.done();
};
exports["test: destructuring globals with syntax error"] = function (test) {
	var code = [
		"var a, b, c;",
		"[ a ] = [ z ];",
		"[ 1 ] = [ a ];",
		"[ a, b; c ] = [ 1, 2, 3 ];",
		"[ a, b, c ] = [ 1, 2; 3 ];"
	];
	
	TestRun(test)
		.addError(4, "Expected ']' to match '[' from line 4 and instead saw ';'.")
		.addError(4, "Expected an assignment or function call and instead saw an expression.")
		.addError(4, "Missing semicolon.")
		.addError(4, "Expected an assignment or function call and instead saw an expression.")
		.addError(4, "Missing semicolon.")
		.addError(4, "Expected an identifier and instead saw ']'.")
		.addError(4, "Expected an operator and instead saw '='.")
		.addError(4, "Expected an operator and instead saw '['.")
		.addError(4, "Expected an assignment or function call and instead saw an expression.")
		.addError(4, "Missing semicolon.")
		.addError(4, "Expected an assignment or function call and instead saw an expression.")
		.addError(4, "Expected an assignment or function call and instead saw an expression.")
		.addError(4, "Missing semicolon.")
		.addError(4, "Expected an identifier and instead saw ']'.")
		.addError(4, "Expected an assignment or function call and instead saw an expression.")
		.addError(5, "Expected ']' to match '[' from line 5 and instead saw ';'.")
		.addError(5, "Missing semicolon.")
		.addError(5, "Expected an assignment or function call and instead saw an expression.")
		.addError(5, "Missing semicolon.")
		.addError(5, "Expected an identifier and instead saw ']'.")
		.addError(5, "Expected an assignment or function call and instead saw an expression.")
		.addError(2,  "'z' is not defined.")
		.test(code, {esnext: true, unused: true, undef: true});
	
	test.done();
};

exports["test: destructuring assign of empty values as moz"] = function (test) {
	var code = [
		"var [ a ] = [ 1, 2 ];",
		"var [ c, d ] = [ 1 ];",
		"var [ e, , f ] = [ 3, , 4 ];"
	];

	TestRun(test)
		.addError(1, "'a' is defined but never used.")
		.addError(2, "'c' is defined but never used.")
		.addError(2, "'d' is defined but never used.")
		.addError(3, "'e' is defined but never used.")
		.addError(3, "'f' is defined but never used.")
		.test(code, {moz: true, unused: true, undef: true, laxcomma: true});

	test.done();
};
exports["test: destructuring assign of empty values as esnext"] = function (test) {
	var code = [
		"var [ a ] = [ 1, 2 ];",
		"var [ c, d ] = [ 1 ];",
		"var [ e, , f ] = [ 3, , 4 ];"
	];

	TestRun(test)
		.addError(1, "'a' is defined but never used.")
		.addError(2, "'c' is defined but never used.")
		.addError(2, "'d' is defined but never used.")
		.addError(3, "'e' is defined but never used.")
		.addError(3, "'f' is defined but never used.")
		.test(code, {esnext: true, unused: true, undef: true});

	test.done();
};
exports["test: destructuring assign of empty values as es5"] = function (test) {
	var code = [
		"var [ a ] = [ 1, 2 ];",
		"var [ c, d ] = [ 1 ];",
		"var [ e, , f ] = [ 3, , 4 ];"
	];

	TestRun(test)
		.addError(1, "'destructuring expression' is only available in JavaScript 1.7.")
		.addError(1, "'a' is defined but never used.")
		.addError(2, "'destructuring expression' is only available in JavaScript 1.7.")
		.addError(2, "'c' is defined but never used.")
		.addError(2, "'d' is defined but never used.")
		.addError(3, "'destructuring expression' is only available in JavaScript 1.7.")
		.addError(3, "'e' is defined but never used.")
		.addError(3, "'f' is defined but never used.")
		.test(code, {unused: true, undef: true}); // es5

	test.done();
};
exports["test: destructuring assign of empty values as JS legacy"] = function (test) {
	var code = [
		"var [ a ] = [ 1, 2 ];",
		"var [ c, d ] = [ 1 ];",
		"var [ e, , f ] = [ 3, , 4 ];"
	];

	TestRun(test)
		.addError(1, "'destructuring expression' is only available in JavaScript 1.7.")
		.addError(1, "'a' is defined but never used.")
		.addError(2, "'destructuring expression' is only available in JavaScript 1.7.")
		.addError(2, "'c' is defined but never used.")
		.addError(2, "'d' is defined but never used.")
		.addError(3, "'destructuring expression' is only available in JavaScript 1.7.")
		.addError(3, "'e' is defined but never used.")
		.addError(3, "'f' is defined but never used.")
		.addError(3, "Extra comma. (it breaks older versions of IE)")
		.test(code, {es3: true, unused: true, undef: true});

	test.done();
};

exports["test: let statement as moz"] = function (test) {
	var code = [
		"let x = 1;",
		"{",
		"	let y = 3 ;",
		"	{",
		"		let z = 2;",
		"		print(x + ' ' + y + ' ' + z);",
		"	}",
		"	print(x + ' ' + y);",
		"}",
		"print(x);"
	];

	TestRun(test)
		.test(code, {moz: true, unused: true, undef: true, predef: ["print"]});

	test.done();
};
exports["test: let statement as esnext"] = function (test) {
	var code = [
		"let x = 1;",
		"{",
		"	let y = 3 ;",
		"	{",
		"		let z = 2;",
		"		print(x + ' ' + y + ' ' + z);",
		"	}",
		"	print(x + ' ' + y);",
		"}",
		"print(x);"
	];

	TestRun(test)
		.test(code, {esnext: true, unused: true, undef: true, predef: ["print"]});

	test.done();
};
exports["test: let statement as es5"] = function (test) {
	var code = [
		"let x = 1;",
		"{",
		"	let y = 3 ;",
		"	{",
		"		let z = 2;",
		"		print(x + ' ' + y + ' ' + z);",
		"	}",
		"	print(x + ' ' + y);",
		"}",
		"print(x);"
	];

	TestRun(test)
		.addError(1, "'let' is only available in JavaScript 1.7.")
		.addError(3, "'let' is only available in JavaScript 1.7.")
		.addError(5, "'let' is only available in JavaScript 1.7.")
		.test(code, {unused: true, undef: true, predef: ["print"]}); // es5

	test.done();
};
exports["test: let statement as legacy JS"] = function (test) {
	var code = [
		"let x = 1;",
		"{",
		"	let y = 3 ;",
		"	{",
		"		let z = 2;",
		"		print(x + ' ' + y + ' ' + z);",
		"	}",
		"	print(x + ' ' + y);",
		"}",
		"print(x);"
	];

	TestRun(test)
		.addError(1, "'let' is only available in JavaScript 1.7.")
		.addError(3, "'let' is only available in JavaScript 1.7.")
		.addError(5, "'let' is only available in JavaScript 1.7.")
		.test(code, {es3: true, unused: true, undef: true, predef: ["print"]});

	test.done();
};

exports["test: let statement out of scope as moz"] = function (test) {
	var code = [
		"let x = 1;",
		"{",
		"	let y = 3 ;",
		"	{",
		"		let z = 2;",
		"	}",
		"	print(z);",
		"}",
		"print(y);",
	];

	TestRun(test)
		.addError(5, "'z' is defined but never used.")
		.addError(3, "'y' is defined but never used.")
		.addError(7, "'z' is not defined.")
		.addError(9, "'y' is not defined.")
		.test(code, {moz: true, unused: true, undef: true, predef: ["print"]});

	test.done();
};
exports["test: let statement out of scope as esnext"] = function (test) {
	var code = [
		"let x = 1;",
		"{",
		"	let y = 3 ;",
		"	{",
		"		let z = 2;",
		"	}",
		"	print(z);",
		"}",
		"print(y);",
	];

	TestRun(test)
		.addError(5, "'z' is defined but never used.")
		.addError(3, "'y' is defined but never used.")
		.addError(7, "'z' is not defined.")
		.addError(9, "'y' is not defined.")
		.test(code, {esnext: true, unused: true, undef: true, predef: ["print"]});

	test.done();
};
exports["test: let statement out of scope as es5"] = function (test) {
	var code = [
		"let x = 1;",
		"{",
		"	let y = 3 ;",
		"	{",
		"		let z = 2;",
		"	}",
		"	print(z);",
		"}",
		"print(y);",
	];

	TestRun(test)
		.addError(1, "'let' is only available in JavaScript 1.7.")
		.addError(3, "'let' is only available in JavaScript 1.7.")
		.addError(5, "'let' is only available in JavaScript 1.7.")
		.addError(5, "'z' is defined but never used.")
		.addError(3, "'y' is defined but never used.")
		.addError(7, "'z' is not defined.")
		.addError(9, "'y' is not defined.")
		.test(code, {unused: true, undef: true, predef: ["print"]}); // es5

	test.done();
};
exports["test: let statement out of scope as legacy JS"] = function (test) {
	var code = [
		"let x = 1;",
		"{",
		"	let y = 3 ;",
		"	{",
		"		let z = 2;",
		"	}",
		"	print(z);",
		"}",
		"print(y);",
	];

	TestRun(test)
		.addError(1, "'let' is only available in JavaScript 1.7.")
		.addError(3, "'let' is only available in JavaScript 1.7.")
		.addError(5, "'let' is only available in JavaScript 1.7.")
		.addError(5, "'z' is defined but never used.")
		.addError(3, "'y' is defined but never used.")
		.addError(7, "'z' is not defined.")
		.addError(9, "'y' is not defined.")
		.test(code, {es3: true, unused: true, undef: true, predef: ["print"]});

	test.done();
};

exports["test: let statement in functions as moz"] = function (test) {
	var code = [
		"let x = 1;",
		"function foo() {",
		"	let y = 3 ;",
		"	function bar() {",
		"		let z = 2;",
		"		print(x);",
		"		print(z);",
		"	}",
		"	print(y);",
		"	bar();",
		"}",
		"foo();"
	];

	TestRun(test)
		.test(code, {moz: true, unused: true, undef: true, predef: ["print"]});

	test.done();
};
exports["test: let statement in functions as esnext"] = function (test) {
	var code = [
		"let x = 1;",
		"function foo() {",
		"	let y = 3 ;",
		"	function bar() {",
		"		let z = 2;",
		"		print(x);",
		"		print(z);",
		"	}",
		"	print(y);",
		"	bar();",
		"}",
		"foo();"
	];

	TestRun(test)
		.test(code, {esnext: true, unused: true, undef: true, predef: ["print"]});

	test.done();
};
exports["test: let statement in functions as es5"] = function (test) {
	var code = [
		"let x = 1;",
		"function foo() {",
		"	let y = 3 ;",
		"	function bar() {",
		"		let z = 2;",
		"		print(x);",
		"		print(z);",
		"	}",
		"	print(y);",
		"	bar();",
		"}",
		"foo();"
	];

	TestRun(test)
		.addError(1, "'let' is only available in JavaScript 1.7.")
		.addError(3, "'let' is only available in JavaScript 1.7.")
		.addError(5, "'let' is only available in JavaScript 1.7.")
		.test(code, {unused: true, undef: true, predef: ["print"]}); // es5

	test.done();
};
exports["test: let statement in functions as legacy JS"] = function (test) {
	var code = [
		"let x = 1;",
		"function foo() {",
		"	let y = 3 ;",
		"	function bar() {",
		"		let z = 2;",
		"		print(x);",
		"		print(z);",
		"	}",
		"	print(y);",
		"	bar();",
		"}",
		"foo();"
	];

	TestRun(test)
		.addError(1, "'let' is only available in JavaScript 1.7.")
		.addError(3, "'let' is only available in JavaScript 1.7.")
		.addError(5, "'let' is only available in JavaScript 1.7.")
		.test(code, {es3: true, unused: true, undef: true, predef: ["print"]});

	test.done();
};

exports["test: let statement not in scope as moz"] = function (test) {
	var code = [
		"let x = 1;",
		"function foo() {",
		"	let y = 3 ;",
		"	let bar = function () {",
		"		print(x);",
		"		let z = 2;",
		"	};",
		"	print(z);",
		"}",
		"print(y);",
		"bar();",
		"foo();",
	];

	TestRun(test)
		.addError(6, "'z' is defined but never used.")
		.addError(3, "'y' is defined but never used.")
		.addError(4, "'bar' is defined but never used.")
		.addError(8, "'z' is not defined.")
		.addError(10, "'y' is not defined.")
		.addError(11, "'bar' is not defined.")
		.test(code, {moz: true, unused: true, undef: true, predef: ["print"]});

	test.done();
};
exports["test: let statement not in scope as esnext"] = function (test) {
	var code = [
		"let x = 1;",
		"function foo() {",
		"	let y = 3 ;",
		"	let bar = function () {",
		"		print(x);",
		"		let z = 2;",
		"	};",
		"	print(z);",
		"}",
		"print(y);",
		"bar();",
		"foo();",
	];

	TestRun(test)
		.addError(6, "'z' is defined but never used.")
		.addError(3, "'y' is defined but never used.")
		.addError(4, "'bar' is defined but never used.")
		.addError(8, "'z' is not defined.")
		.addError(10, "'y' is not defined.")
		.addError(11, "'bar' is not defined.")
		.test(code, {esnext: true, unused: true, undef: true, predef: ["print"]});

	test.done();
};
exports["test: let statement not in scope as es5"] = function (test) {
	var code = [
		"let x = 1;",
		"function foo() {",
		"	let y = 3 ;",
		"	let bar = function () {",
		"		print(x);",
		"		let z = 2;",
		"	};",
		"	print(z);",
		"}",
		"print(y);",
		"bar();",
		"foo();",
	];

	TestRun(test)
		.addError(1, "'let' is only available in JavaScript 1.7.")
		.addError(3, "'let' is only available in JavaScript 1.7.")
		.addError(4, "'let' is only available in JavaScript 1.7.")
		.addError(6, "'let' is only available in JavaScript 1.7.")
		.addError(6, "'z' is defined but never used.")
		.addError(3, "'y' is defined but never used.")
		.addError(4, "'bar' is defined but never used.")
		.addError(8, "'z' is not defined.")
		.addError(10, "'y' is not defined.")
		.addError(11, "'bar' is not defined.")
		.test(code, {unused: true, undef: true, predef: ["print"]}); // es5

	test.done();
};
exports["test: let statement not in scope as legacy JS"] = function (test) {
	var code = [
		"let x = 1;",
		"function foo() {",
		"	let y = 3 ;",
		"	let bar = function () {",
		"		print(x);",
		"		let z = 2;",
		"	};",
		"	print(z);",
		"}",
		"print(y);",
		"bar();",
		"foo();",
	];

	TestRun(test)
		.addError(1, "'let' is only available in JavaScript 1.7.")
		.addError(3, "'let' is only available in JavaScript 1.7.")
		.addError(4, "'let' is only available in JavaScript 1.7.")
		.addError(6, "'let' is only available in JavaScript 1.7.")
		.addError(6, "'z' is defined but never used.")
		.addError(3, "'y' is defined but never used.")
		.addError(4, "'bar' is defined but never used.")
		.addError(8, "'z' is not defined.")
		.addError(10, "'y' is not defined.")
		.addError(11, "'bar' is not defined.")
		.test(code, {es3: true, unused: true, undef: true, predef: ["print"]});

	test.done();
};

exports["test: let statement in for loop as moz"] = function (test) {
	var code = [
		"var obj={foo: 'bar', bar: 'foo'};",
		"for ( let [n, v] in Iterator(obj) ) {",
		"	print('Name: ' + n + ', Value: ' + v);",
		"}",
		"for (let i in [1, 2, 3, 4]) {",
		"	print(i);",
		"}",
		"for (let i in [1, 2, 3, 4]) {",
		"	print(i);",
		"}",
		"for (let i = 0; i<15; ++i) {",
		"	print(i);",
		"}",
		"for (let i=i ; i < 10 ; i++ ) {",
		"print(i);",
		"}"
	];

	TestRun(test)
		.test(code, {moz: true, unused: true, undef: true, predef: ["print", "Iterator"]});

	test.done();
};
exports["test: let statement in for loop as esnext"] = function (test) {
	var code = [
		"var obj={foo: 'bar', bar: 'foo'};",
		"for ( let [n, v] in Iterator(obj) ) {",
		"	print('Name: ' + n + ', Value: ' + v);",
		"}",
		"for (let i in [1, 2, 3, 4]) {",
		"	print(i);",
		"}",
		"for (let i in [1, 2, 3, 4]) {",
		"	print(i);",
		"}",
		"for (let i = 0; i<15; ++i) {",
		"	print(i);",
		"}",
		"for (let i=i ; i < 10 ; i++ ) {",
		"print(i);",
		"}"
	];

	TestRun(test)
		.test(code, {esnext: true, unused: true, undef: true, predef: ["print", "Iterator"]});

	test.done();
};
exports["test: let statement in for loop as es5"] = function (test) {
	var code = [
		"var obj={foo: 'bar', bar: 'foo'};",
		"for ( let [n, v] in Iterator(obj) ) {",
		"	print('Name: ' + n + ', Value: ' + v);",
		"}",
		"for (let i in [1, 2, 3, 4]) {",
		"	print(i);",
		"}",
		"for (let i in [1, 2, 3, 4]) {",
		"	print(i);",
		"}",
		"for (let i = 0; i<15; ++i) {",
		"	print(i);",
		"}",
		"for (let i=i ; i < 10 ; i++ ) {",
		"print(i);",
		"}"
	];

	TestRun(test)
		.addError(2, "'let' is only available in JavaScript 1.7.")
		.addError(2, "'destructuring expression' is only available in JavaScript 1.7.")
		.addError(5, "'let' is only available in JavaScript 1.7.")
		.addError(8, "'let' is only available in JavaScript 1.7.")
		.addError(11, "'let' is only available in JavaScript 1.7.")
		.addError(14, "'let' is only available in JavaScript 1.7.")
		.test(code, {unused: true, undef: true, predef: ["print", "Iterator"]}); // es5

	test.done();
};
exports["test: let statement in for loop as legacy JS"] = function (test) {
	var code = [
		"var obj={foo: 'bar', bar: 'foo'};",
		"for ( let [n, v] in Iterator(obj) ) {",
		"	print('Name: ' + n + ', Value: ' + v);",
		"}",
		"for (let i in [1, 2, 3, 4]) {",
		"	print(i);",
		"}",
		"for (let i in [1, 2, 3, 4]) {",
		"	print(i);",
		"}",
		"for (let i = 0; i<15; ++i) {",
		"	print(i);",
		"}",
		"for (let i=i ; i < 10 ; i++ ) {",
		"print(i);",
		"}"
	];

	TestRun(test)
		.addError(2, "'let' is only available in JavaScript 1.7.")
		.addError(2, "'destructuring expression' is only available in JavaScript 1.7.")
		.addError(5, "'let' is only available in JavaScript 1.7.")
		.addError(8, "'let' is only available in JavaScript 1.7.")
		.addError(11, "'let' is only available in JavaScript 1.7.")
		.addError(14, "'let' is only available in JavaScript 1.7.")
		.test(code, {es3: true, unused: true, undef: true, predef: ["print", "Iterator"]});

	test.done();
};

exports["test: let statement in destructured for loop as moz"] = function (test) {
	// example taken from https://developer.mozilla.org/en-US/docs/JavaScript/New_in_JavaScript/1.7
	var code = [
		"var people = [",
		"{",
		"	name: 'Mike Smith',",
		"	family: {",
		"	mother: 'Jane Smith',",
		"	father: 'Harry Smith',",
		"	sister: 'Samantha Smith'",
		"	},",
		"	age: 35",
		"},",
		"{",
		"	name: 'Tom Jones',",
		"	family: {",
		"	mother: 'Norah Jones',",
		"	father: 'Richard Jones',",
		"	brother: 'Howard Jones'",
		"	},",
		"	age: 25",
		"}",
		"];",
		"for (let {name: n, family: { father: f } } in people) {",
		"print('Name: ' + n + ', Father: ' + f);",
		"}"
	];

	TestRun(test)
		.test(code, {moz: true, unused: true,
					 undef: true, predef: ["print"]});

	test.done();
};
exports["test: let statement in destructured for loop as esnext"] = function (test) {
	// example taken from https://developer.mozilla.org/en-US/docs/JavaScript/New_in_JavaScript/1.7
	var code = [
		"var people = [",
		"{",
		"	name: 'Mike Smith',",
		"	family: {",
		"	mother: 'Jane Smith',",
		"	father: 'Harry Smith',",
		"	sister: 'Samantha Smith'",
		"	},",
		"	age: 35",
		"},",
		"{",
		"	name: 'Tom Jones',",
		"	family: {",
		"	mother: 'Norah Jones',",
		"	father: 'Richard Jones',",
		"	brother: 'Howard Jones'",
		"	},",
		"	age: 25",
		"}",
		"];",
		"for (let {name: n, family: { father: f } } in people) {",
		"print('Name: ' + n + ', Father: ' + f);",
		"}"
	];

	TestRun(test)
		.test(code, {esnext: true, unused: true,
					 undef: true, predef: ["print"]});

	test.done();
};
exports["test: let statement in destructured for loop as es5"] = function (test) {
	// example taken from https://developer.mozilla.org/en-US/docs/JavaScript/New_in_JavaScript/1.7
	var code = [
		"var people = [",
		"{",
		"	name: 'Mike Smith',",
		"	family: {",
		"	mother: 'Jane Smith',",
		"	father: 'Harry Smith',",
		"	sister: 'Samantha Smith'",
		"	},",
		"	age: 35",
		"},",
		"{",
		"	name: 'Tom Jones',",
		"	family: {",
		"	mother: 'Norah Jones',",
		"	father: 'Richard Jones',",
		"	brother: 'Howard Jones'",
		"	},",
		"	age: 25",
		"}",
		"];",
		"for (let {name: n, family: { father: f } } in people) {",
		"print('Name: ' + n + ', Father: ' + f);",
		"}"
	];

	TestRun(test)
		.addError(21, "'let' is only available in JavaScript 1.7.")
		.addError(21, "'destructuring expression' is only available in JavaScript 1.7.")
		.test(code, {unused: true, undef: true, predef: ["print"]}); // es5

	test.done();
};
exports["test: let statement in destructured for loop as legacy JS"] = function (test) {
	// example taken from https://developer.mozilla.org/en-US/docs/JavaScript/New_in_JavaScript/1.7
	var code = [
		"var people = [",
		"{",
		"	name: 'Mike Smith',",
		"	family: {",
		"	mother: 'Jane Smith',",
		"	father: 'Harry Smith',",
		"	sister: 'Samantha Smith'",
		"	},",
		"	age: 35",
		"},",
		"{",
		"	name: 'Tom Jones',",
		"	family: {",
		"	mother: 'Norah Jones',",
		"	father: 'Richard Jones',",
		"	brother: 'Howard Jones'",
		"	},",
		"	age: 25",
		"}",
		"];",
		"for (let {name: n, family: { father: f } } in people) {",
		"print('Name: ' + n + ', Father: ' + f);",
		"}"
	];

	TestRun(test)
		.addError(21, "'let' is only available in JavaScript 1.7.")
		.addError(21, "'destructuring expression' is only available in JavaScript 1.7.")
		.test(code, {es3: true, unused: true, undef: true, predef: ["print"]});

	test.done();
};

exports["test: let statement (as seen in jetpack)"] = function (test) {
	// Example taken from jetpack/addons sdk library from Mozilla project
	var code = [
		"const { Cc, Ci } = require('chrome');",
		"// add a text/unicode flavor (html converted to plain text)",
		"let (str = Cc['@mozilla.org/supports-string;1'].",
		"            createInstance(Ci.nsISupportsString),",
		"    converter = Cc['@mozilla.org/feed-textconstruct;1'].",
		"                createInstance(Ci.nsIFeedTextConstruct))",
		"{",
		"converter.type = 'html';",
		"converter.text = options.data;",
		"str.data = converter.plainText();",
		"xferable.addDataFlavor('text/unicode');",
		"xferable.setTransferData('text/unicode', str, str.data.length * 2);",
		"}"
	];

	TestRun(test)
		.test(code, {moz: true, unused: true, undef: true,
					 predef: ["require", "xferable", "options"]});
	test.done();
};
exports["test: let statement (as seen in jetpack) as esnext"] = function (test) {
	// Example taken from jetpack/addons sdk library from Mozilla project
	var code = [
		"const { Cc, Ci } = require('chrome');",
		"// add a text/unicode flavor (html converted to plain text)",
		"let (str = Cc['@mozilla.org/supports-string;1'].",
		"            createInstance(Ci.nsISupportsString),",
		"    converter = Cc['@mozilla.org/feed-textconstruct;1'].",
		"                createInstance(Ci.nsIFeedTextConstruct))",
		"{",
		"converter.type = 'html';",
		"converter.text = options.data;",
		"str.data = converter.plainText();",
		"xferable.addDataFlavor('text/unicode');",
		"xferable.setTransferData('text/unicode', str, str.data.length * 2);",
		"}"
	];

	TestRun(test)
		.addError(3, "'let block' is only available in Mozilla JavaScript extensions (use moz option).")
		.test(code, {esnext: true, unused: true, undef: true,
					 predef: ["require", "xferable", "options"]});
	test.done();
};
exports["test: let statement (as seen in jetpack) as es5"] = function (test) {
	// Example taken from jetpack/addons sdk library from Mozilla project
	var code = [
		"const { Cc, Ci } = require('chrome');",
		"// add a text/unicode flavor (html converted to plain text)",
		"let (str = Cc['@mozilla.org/supports-string;1'].",
		"            createInstance(Ci.nsISupportsString),",
		"    converter = Cc['@mozilla.org/feed-textconstruct;1'].",
		"                createInstance(Ci.nsIFeedTextConstruct))",
		"{",
		"converter.type = 'html';",
		"converter.text = options.data;",
		"str.data = converter.plainText();",
		"xferable.addDataFlavor('text/unicode');",
		"xferable.setTransferData('text/unicode', str, str.data.length * 2);",
		"}"
	];

	TestRun(test)
		.addError(1, "'const' is only available in JavaScript 1.7.")
		.addError(1, "'destructuring expression' is only available in JavaScript 1.7.")
		.addError(3, "'let' is only available in JavaScript 1.7.")
		.addError(3, "'let block' is only available in Mozilla JavaScript extensions (use moz option).")
		.test(code, {unused: true, undef: true,
					 predef: ["require", "xferable", "options"]}); // es5
	test.done();
};
exports["test: let statement (as seen in jetpack) as legacy JS"] = function (test) {
	// Example taken from jetpack/addons sdk library from Mozilla project
	var code = [
		"const { Cc, Ci } = require('chrome');",
		"// add a text/unicode flavor (html converted to plain text)",
		"let (str = Cc['@mozilla.org/supports-string;1'].",
		"            createInstance(Ci.nsISupportsString),",
		"    converter = Cc['@mozilla.org/feed-textconstruct;1'].",
		"                createInstance(Ci.nsIFeedTextConstruct))",
		"{",
		"converter.type = 'html';",
		"converter.text = options.data;",
		"str.data = converter.plainText();",
		"xferable.addDataFlavor('text/unicode');",
		"xferable.setTransferData('text/unicode', str, str.data.length * 2);",
		"}"
	];

	TestRun(test)
		.addError(1, "'const' is only available in JavaScript 1.7.")
		.addError(1, "'destructuring expression' is only available in JavaScript 1.7.")
		.addError(3, "'let' is only available in JavaScript 1.7.")
		.addError(3, "'let block' is only available in Mozilla JavaScript extensions (use moz option).")
		.test(code, {es3: true, unused: true, undef: true,
					 predef: ["require", "xferable", "options"]});
	test.done();
};

exports["test: let block and let expression"] = function (test) {
	// Example taken from jetpack/addons sdk library from Mozilla project
	var code = [
		"let (x=1, y=2, z=3)",
		"{",
		"	let(t=4) print(x, y, z, t);",
		"	print(let(u=4) u,x);",
		"}"
	];

	TestRun(test)
		.test(code, {moz: true, unused: true, undef: true, predef: ["print"]});
	test.done();
};
exports["test: let block and let expression as esnext"] = function (test) {
	// Example taken from jetpack/addons sdk library from Mozilla project
	var code = [
		"let (x=1, y=2, z=3)",
		"{",
		"	let(t=4) print(x, y, z, t);",
		"	print(let(u=4) u,x);",
		"}"
	];

	TestRun(test)
		.addError(1, "'let block' is only available in Mozilla JavaScript extensions (use moz option).")
		.addError(3, "'let block' is only available in Mozilla JavaScript extensions (use moz option).")
		.addError(4, "'let expressions' is only available in Mozilla JavaScript extensions " +
			"(use moz option).")
		.test(code, {esnext: true, unused: true, undef: true, predef: ["print"]});
	test.done();
};
exports["test: let block and let expression as es5"] = function (test) {
	// Example taken from jetpack/addons sdk library from Mozilla project
	var code = [
		"let (x=1, y=2, z=3)",
		"{",
		"	let(t=4) print(x, y, z, t);",
		"	print(let(u=4) u,x);",
		"}"
	];

	TestRun(test)
		.addError(1, "'let' is only available in JavaScript 1.7.")
		.addError(1, "'let block' is only available in Mozilla JavaScript extensions (use moz option).")
		.addError(3, "'let' is only available in JavaScript 1.7.")
		.addError(3, "'let block' is only available in Mozilla JavaScript extensions (use moz option).")
		.addError(4, "'let expressions' is only available in Mozilla JavaScript extensions " +
			"(use moz option).")
		.addError(4, "'let' is only available in JavaScript 1.7.")
		.test(code, {unused: true, undef: true, predef: ["print"]}); // es5
	test.done();
};
exports["test: let block and let expression as legacy JS"] = function (test) {
	// Example taken from jetpack/addons sdk library from Mozilla project
	var code = [
		"let (x=1, y=2, z=3)",
		"{",
		"	let(t=4) print(x, y, z, t);",
		"	print(let(u=4) u,x);",
		"}"
	];

	TestRun(test)
		.addError(1, "'let' is only available in JavaScript 1.7.")
		.addError(1, "'let block' is only available in Mozilla JavaScript extensions (use moz option).")
		.addError(3, "'let' is only available in JavaScript 1.7.")
		.addError(3, "'let block' is only available in Mozilla JavaScript extensions (use moz option).")
		.addError(4, "'let expressions' is only available in Mozilla JavaScript extensions " +
			"(use moz option).")
		.addError(4, "'let' is only available in JavaScript 1.7.")
		.test(code, {es3: true, unused: true, undef: true, predef: ["print"]});
	test.done();
};

exports["test destructuring function as moz"] = function (test) {
	// Example from https://developer.mozilla.org/en-US/docs/JavaScript/New_in_JavaScript/1.7
	var code = [
		"function userId({id}) {",
		"	return id;",
		"}",
		"function whois({displayName: displayName, fullName: {firstName: name}}) {",
		"	print(displayName + ' is ' + name);",
		"}",
		"var user = {id: 42, displayName: 'jdoe', fullName: {firstName: 'John', lastName: 'Doe'}};",
		"print('userId: ' + userId(user));",
		"whois(user);"
	];
	TestRun(test)
		.test(code, {moz: true, unused: true, undef: true, predef: ["print"]});

	test.done();
};
exports["test destructuring function as esnext"] = function (test) {
	// Example from https://developer.mozilla.org/en-US/docs/JavaScript/New_in_JavaScript/1.7
	var code = [
		"function userId({id}) {",
		"	return id;",
		"}",
		"function whois({displayName: displayName, fullName: {firstName: name}}) {",
		"	print(displayName + ' is ' + name);",
		"}",
		"var user = {id: 42, displayName: 'jdoe', fullName: {firstName: 'John', lastName: 'Doe'}};",
		"print('userId: ' + userId(user));",
		"whois(user);"
	];
	TestRun(test)
		.test(code, {esnext: true, unused: true, undef: true, predef: ["print"]});

	test.done();
};
exports["test destructuring function as es5"] = function (test) {
	// Example from https://developer.mozilla.org/en-US/docs/JavaScript/New_in_JavaScript/1.7
	var code = [
		"function userId({id}) {",
		"	return id;",
		"}",
		"function whois({displayName: displayName, fullName: {firstName: name}}) {",
		"	print(displayName + ' is ' + name);",
		"}",
		"var user = {id: 42, displayName: 'jdoe', fullName: {firstName: 'John', lastName: 'Doe'}};",
		"print('userId: ' + userId(user));",
		"whois(user);"
	];
	TestRun(test)
		.addError(1, "'destructuring expression' is only available in JavaScript 1.7.")
		.addError(4, "'destructuring expression' is only available in JavaScript 1.7.")
		.addError(4, "'destructuring expression' is only available in JavaScript 1.7.")
		.test(code, {unused: true, undef: true, predef: ["print"]}); // es5

	test.done();
};
exports["test destructuring function as legacy JS"] = function (test) {
	// Example from https://developer.mozilla.org/en-US/docs/JavaScript/New_in_JavaScript/1.7
	var code = [
		"function userId({id}) {",
		"	return id;",
		"}",
		"function whois({displayName: displayName, fullName: {firstName: name}}) {",
		"	print(displayName + ' is ' + name);",
		"}",
		"var user = {id: 42, displayName: 'jdoe', fullName: {firstName: 'John', lastName: 'Doe'}};",
		"print('userId: ' + userId(user));",
		"whois(user);"
	];
	TestRun(test)
		.addError(1, "'destructuring expression' is only available in JavaScript 1.7.")
		.addError(4, "'destructuring expression' is only available in JavaScript 1.7.")
		.addError(4, "'destructuring expression' is only available in JavaScript 1.7.")
		.test(code, {es3: true, unused: true, undef: true, predef: ["print"]});

	test.done();
};

exports["test: invalid for each"] = function (test) {
	// example taken from https://developer.mozilla.org/en-US/docs/JavaScript/New_in_JavaScript/1.7
	var code = [
		"for each (let i = 0; i<15; ++i) {",
		"	print(i);",
		"}"
	];

	TestRun(test)
		.addError(1, "Invalid for each loop.")
		.test(code, {moz: true, unused: true, undef: true, predef: ["print"]});

	test.done();
};
exports["test: invalid for each as esnext"] = function (test) {
	// example taken from https://developer.mozilla.org/en-US/docs/JavaScript/New_in_JavaScript/1.7
	var code = [
		"for each (let i = 0; i<15; ++i) {",
		"	print(i);",
		"}"
	];

	TestRun(test)
		.addError(1, "Invalid for each loop.")
		.addError(1, "'for each' is only available in Mozilla JavaScript extensions (use moz option).")
		.test(code, {esnext: true, unused: true, undef: true, predef: ["print"]});

	test.done();
};
exports["test: invalid for each as ES5"] = function (test) {
	// example taken from https://developer.mozilla.org/en-US/docs/JavaScript/New_in_JavaScript/1.7
	var code = [
		"for each (let i = 0; i<15; ++i) {",
		"	print(i);",
		"}"
	];

	TestRun(test)
		.addError(1, "Invalid for each loop.")
		.addError(1, "'for each' is only available in Mozilla JavaScript extensions (use moz option).")
		.addError(1, "'let' is only available in JavaScript 1.7.")
		.test(code, {unused: true, undef: true, predef: ["print"]}); // es5

	test.done();
};
exports["test: invalid for each as legacy JS"] = function (test) {
	// example taken from https://developer.mozilla.org/en-US/docs/JavaScript/New_in_JavaScript/1.7
	var code = [
		"for each (let i = 0; i<15; ++i) {",
		"	print(i);",
		"}"
	];
	TestRun(test)
		.addError(1, "Invalid for each loop.")
		.addError(1, "'for each' is only available in Mozilla JavaScript extensions (use moz option).")
		.addError(1, "'let' is only available in JavaScript 1.7.")
		.test(code, {es3: true, unused: true, undef: true, predef: ["print"]});

	test.done();
};

exports["test: esnext generator"] = function (test) {
	// example taken from https://developer.mozilla.org/en-US/docs/JavaScript/New_in_JavaScript/1.7
	var code = [
		"function* fib() {",
		"	var i = 0, j = 1;",
		"	while (true) {",
		"		yield i;",
		"		[i, j] = [j, i + j];",
		"	}",
		"}",

		"var g = fib();",
		"for (var i = 0; i < 10; i++)",
		"	print(g.next());"
	];
	TestRun(test)
		.test(code, {esnext: true, unused: true, undef: true, predef: ["print"]});

	test.done();
};
exports["test: esnext generator as moz extension"] = function (test) {
	// example taken from https://developer.mozilla.org/en-US/docs/JavaScript/New_in_JavaScript/1.7
	var code = [
		"function* fib() {",
		"	var i = 0, j = 1;",
		"	while (true) {",
		"		yield i;",
		"		[i, j] = [j, i + j];",
		"	}",
		"}",

		"var g = fib();",
		"for (var i = 0; i < 10; i++)",
		"	print(g.next());"
	];
	TestRun(test)
		.addError(1, "'function*' is only available in ES6 (use esnext option).")
		.test(code, {moz: true, unused: true, undef: true, predef: ["print"]});

	test.done();
};
exports["test: esnext generator as es5"] = function (test) {
	// example taken from https://developer.mozilla.org/en-US/docs/JavaScript/New_in_JavaScript/1.7
	var code = [
		"function* fib() {",
		"	var i = 0, j = 1;",
		"	while (true) {",
		"		yield i;",
		"		[i, j] = [j, i + j];",
		"	}",
		"}",

		"var g = fib();",
		"for (var i = 0; i < 10; i++)",
		"	print(g.next());"
	];
	TestRun(test)
		.addError(1, "'function*' is only available in ES6 (use esnext option).")
		.addError(4, "'yield' is only available in JavaScript 1.7.")
		.addError(5, "'destructuring assignment' is only available in JavaScript 1.7.")
		.test(code, {unused: true, undef: true, predef: ["print"]}); // es5

	test.done();
};
exports["test: esnext generator as legacy JS"] = function (test) {
	// example taken from https://developer.mozilla.org/en-US/docs/JavaScript/New_in_JavaScript/1.7
	var code = [
		"function* fib() {",
		"	var i = 0, j = 1;",
		"	while (true) {",
		"		yield i;",
		"		[i, j] = [j, i + j];",
		"	}",
		"}",

		"var g = fib();",
		"for (var i = 0; i < 10; i++)",
		"	print(g.next());"
	];
	TestRun(test)
		.addError(1, "'function*' is only available in ES6 (use esnext option).")
		.addError(4, "'yield' is only available in JavaScript 1.7.")
		.addError(5, "'destructuring assignment' is only available in JavaScript 1.7.")
		.test(code, {es3: true, unused: true, undef: true, predef: ["print"]});

	test.done();
};

exports["test: esnext generator without yield"] = function (test) {
	// example taken from https://developer.mozilla.org/en-US/docs/JavaScript/New_in_JavaScript/1.7
	var code = [
		"function* fib() {",
		"	var i = 0, j = 1;",
		"	while (true) {",
		"		[i, j] = [j, i + j];",
		"		return i;",
		"	}",
		"}",

		"var g = fib();",
		"for (let i = 0; i < 10; i++)",
		"	print(g.next());"
	];
	TestRun(test)
		.addError(7, "A generator function shall contain a yield statement.")
		.test(code, {esnext: true, unused: true, undef: true, predef: ["print"]});

	test.done();
};

exports["test: mozilla generator"] = function (test) {
	// example taken from https://developer.mozilla.org/en-US/docs/JavaScript/New_in_JavaScript/1.7
	var code = [
		"function fib() {",
		"	var i = 0, j = 1;",
		"	while (true) {",
		"		yield i;",
		"		[i, j] = [j, i + j];",
		"	}",
		"}",
		"var g = fib();",
		"for (let i = 0; i < 10; i++)",
		"	print(g.next());"
	];
	TestRun(test)
		.test(code, {moz: true, unused: true, undef: true, predef: ["print", "Iterator"]});

	test.done();
};
exports["test: mozilla generator as esnext"] = function (test) {
	// example taken from https://developer.mozilla.org/en-US/docs/JavaScript/New_in_JavaScript/1.7
	var code = [
		"function fib() {",
		"	var i = 0, j = 1;",
		"	while (true) {",
		"		yield i;",
		"		[i, j] = [j, i + j];",
		"	}",
		"}",
		"var g = fib();",
		"for (let i = 0; i < 10; i++)",
		"	print(g.next());"
	];
	TestRun(test)
		.addError(4, 
		 "A yield statement shall be within a generator function (with syntax: `function*`)")
		.test(code, {esnext: true, unused: true, undef: true, predef: ["print", "Iterator"]});

	test.done();
};
exports["test: mozilla generator as es5"] = function (test) {
	// example taken from https://developer.mozilla.org/en-US/docs/JavaScript/New_in_JavaScript/1.7
	var code = [
		"function fib() {",
		"	var i = 0, j = 1;",
		"	while (true) {",
		"		yield i;",
		"		[i, j] = [j, i + j];",
		"	}",
		"}",
		"var g = fib();",
		"for (let i = 0; i < 10; i++)",
		"	print(g.next());"
	];
	TestRun(test)
		.addError(4, "'yield' is only available in JavaScript 1.7.")
		.addError(5, "'destructuring assignment' is only available in JavaScript 1.7.")
		.addError(9, "'let' is only available in JavaScript 1.7.")
		.test(code, {unused: true, undef: true, predef: ["print", "Iterator"]}); // es5

	test.done();
};
exports["test: mozilla generator as legacy JS"] = function (test) {
	// example taken from https://developer.mozilla.org/en-US/docs/JavaScript/New_in_JavaScript/1.7
	var code = [
		"function fib() {",
		"	var i = 0, j = 1;",
		"	while (true) {",
		"		yield i;",
		"		[i, j] = [j, i + j];",
		"	}",
		"}",
		"var g = fib();",
		"for (let i = 0; i < 10; i++)",
		"	print(g.next());"
	];
	TestRun(test)
		.addError(4, "'yield' is only available in JavaScript 1.7.")
		.addError(5, "'destructuring assignment' is only available in JavaScript 1.7.")
		.addError(9, "'let' is only available in JavaScript 1.7.")
		.test(code, {es3: true, unused: true, undef: true, predef: ["print", "Iterator"]});

	test.done();
};

exports["test: array comprehension"] = function (test) {
	// example taken from https://developer.mozilla.org/en-US/docs/JavaScript/New_in_JavaScript/1.7
	var code = [
		"function range(begin, end) {",
		"	for (let i = begin; i < end; ++i) {",
		"		yield i;",
		"	}",
		"}",
		"var ten_squares = [i * i for each (i in range(0, 10))];",
		"var evens = [i for each (i in range(0, 21)) if (i % 2 === 0)];",
		"print('squares:', ten_squares);",
		"print('evens:', evens);"
	];
	TestRun(test)
		.test(code, {moz: true, unused: true, undef: true, predef: ["print"]});

	test.done();
};
exports["test: array comprehension as esnext"] = function (test) {
	// example taken from https://developer.mozilla.org/en-US/docs/JavaScript/New_in_JavaScript/1.7
	var code = [
		"function range(begin, end) {",
		"	for (let i = begin; i < end; ++i) {",
		"		yield i;",
		"	}",
		"}",
		"var ten_squares = [i * i for each (i in range(0, 10))];",
		"var evens = [i for each (i in range(0, 21)) if (i % 2 === 0)];",
		"print('squares:', ten_squares);",
		"print('evens:', evens);"
	];
	TestRun(test)
		.addError(3, "A yield statement shall be within a generator function (with syntax: " +
			"`function*`)")
		.addError(6, "'array comprehension' is only available in Mozilla JavaScript extensions " +
			"(use moz option).")
		.addError(6, "'for each' is only available in Mozilla JavaScript extensions (use moz option).")
		.addError(7, "'array comprehension' is only available in Mozilla JavaScript extensions " +
			"(use moz option).")
		.addError(7, "'for each' is only available in Mozilla JavaScript extensions (use moz option).")
		.test(code, {esnext: true, unused: true, undef: true, predef: ["print"]});

	test.done();
};
exports["test: array comprehension as es5"] = function (test) {
	// example taken from https://developer.mozilla.org/en-US/docs/JavaScript/New_in_JavaScript/1.7
	var code = [
		"function range(begin, end) {",
		"	for (let i = begin; i < end; ++i) {",
		"		yield i;",
		"	}",
		"}",
		"var ten_squares = [i * i for each (i in range(0, 10))];",
		"var evens = [i for each (i in range(0, 21)) if (i % 2 === 0)];",
		"print('squares:', ten_squares);",
		"print('evens:', evens);"
	];
	TestRun(test)
		.addError(2, "'let' is only available in JavaScript 1.7.")
		.addError(3, "'yield' is only available in JavaScript 1.7.")
		.addError(6, "'array comprehension' is only available in Mozilla JavaScript extensions " +
			"(use moz option).")
		.addError(6, "'for each' is only available in Mozilla JavaScript extensions (use moz option).")
		.addError(7, "'array comprehension' is only available in Mozilla JavaScript extensions " +
			"(use moz option).")
		.addError(7, "'for each' is only available in Mozilla JavaScript extensions (use moz option).")
		.test(code, {unused: true, undef: true, predef: ["print"]}); // es5

	test.done();
};
exports["test: array comprehension as legacy JS"] = function (test) {
	// example taken from https://developer.mozilla.org/en-US/docs/JavaScript/New_in_JavaScript/1.7
	var code = [
		"function range(begin, end) {",
		"	for (let i = begin; i < end; ++i) {",
		"		yield i;",
		"	}",
		"}",
		"var ten_squares = [i * i for each (i in range(0, 10))];",
		"var evens = [i for each (i in range(0, 21)) if (i % 2 === 0)];",
		"print('squares:', ten_squares);",
		"print('evens:', evens);"
	];
	TestRun(test)
		.addError(2, "'let' is only available in JavaScript 1.7.")
		.addError(3, "'yield' is only available in JavaScript 1.7.")
		.addError(6, "'array comprehension' is only available in Mozilla JavaScript extensions " +
			"(use moz option).")
		.addError(6, "'for each' is only available in Mozilla JavaScript extensions (use moz option).")
		.addError(7, "'array comprehension' is only available in Mozilla JavaScript extensions (use " +
			"moz option).")
		.addError(7, "'for each' is only available in Mozilla JavaScript extensions (use moz option).")
		.test(code, {es3: true, unused: true, undef: true, predef: ["print"]});

	test.done();
};

exports['test array comprehension with dest array at global scope'] = function (test) {
	var code = [
		"[ [i, j] for each ([i, j] in [[0,0], [1,1], [2,2]])];",
		"var destarray_comparray_1 = [ [i, [j, j] ] for each ([i, j] in [[0,0], [1,1], [2,2]])];",
		"var destarray_comparray_2 = [ [i, {i: [i, j]} ] for each ([i, j] in [[0,0], [1,1], [2,2]])];",
	];
	TestRun(test)
		.test(code, {moz: true, undef: true, predef: ["print"]});

	test.done();
};
exports['test array comprehension with dest array at global scope as esnext'] = function (test) {
	var code = [
		"[ [i, j] for each ([i, j] in [[0,0], [1,1], [2,2]])];",
		"var destarray_comparray_1 = [ [i, [j, j] ] for each ([i, j] in [[0,0], [1,1], [2,2]])];",
		"var destarray_comparray_2 = [ [i, {i: [i, j]} ] for each ([i, j] in [[0,0], [1,1], [2,2]])];",
	];
	TestRun(test)
		.addError(1, "'array comprehension' is only available in Mozilla JavaScript extensions " +
			"(use moz option).")
		.addError(1, "'for each' is only available in Mozilla JavaScript extensions (use moz option).")
		.addError(2, "'array comprehension' is only available in Mozilla JavaScript extensions " +
			"(use moz option).")
		.addError(2, "'for each' is only available in Mozilla JavaScript extensions (use moz option).")
		.addError(3, "'array comprehension' is only available in Mozilla JavaScript extensions " +
			"(use moz option).")
		.addError(3, "'for each' is only available in Mozilla JavaScript extensions (use moz option).")
		.test(code, {esnext: true, undef: true, predef: ["print"]});

	test.done();
};
exports['test array comprehension with dest array at global scope as es5'] = function (test) {
	var code = [
		"[ [i, j] for each ([i, j] in [[0,0], [1,1], [2,2]])];",
		"var destarray_comparray_1 = [ [i, [j, j] ] for each ([i, j] in [[0,0], [1,1], [2,2]])];",
		"var destarray_comparray_2 = [ [i, {i: [i, j]} ] for each ([i, j] in [[0,0], [1,1], [2,2]])];",
	];
	TestRun(test)
		.addError(1, "'array comprehension' is only available in Mozilla JavaScript extensions " +
			"(use moz option).")
		.addError(1, "'for each' is only available in Mozilla JavaScript extensions (use moz option).")
		.addError(2, "'array comprehension' is only available in Mozilla JavaScript extensions " +
			"(use moz option).")
		.addError(2, "'for each' is only available in Mozilla JavaScript extensions (use moz option).")
		.addError(3, "'array comprehension' is only available in Mozilla JavaScript extensions " +
			"(use moz option).")
		.addError(3, "'for each' is only available in Mozilla JavaScript extensions (use moz option).")
		.test(code, {undef: true, predef: ["print"]}); // es5

	test.done();
};
exports['test array comprehension with dest array at global scope as JS legacy'] = function (test) {
	var code = [
		"[ [i, j] for each ([i, j] in [[0,0], [1,1], [2,2]])];",
		"var destarray_comparray_1 = [ [i, [j, j] ] for each ([i, j] in [[0,0], [1,1], [2,2]])];",
		"var destarray_comparray_2 = [ [i, {i: [i, j]} ] for each ([i, j] in [[0,0], [1,1], [2,2]])];",
	];
	TestRun(test)
		.addError(1, "'array comprehension' is only available in Mozilla JavaScript extensions " +
			"(use moz option).")
		.addError(1, "'for each' is only available in Mozilla JavaScript extensions (use moz option).")
		.addError(2, "'array comprehension' is only available in Mozilla JavaScript extensions " +
			"(use moz option).")
		.addError(2, "'for each' is only available in Mozilla JavaScript extensions (use moz option).")
		.addError(3, "'array comprehension' is only available in Mozilla JavaScript extensions " +
			"(use moz option).")
		.addError(3, "'for each' is only available in Mozilla JavaScript extensions (use moz option).")
		.test(code, {es3: true, undef: true, predef: ["print"]});

	test.done();
};

exports["test: array comprehension imbrication with dest array"] = function (test) {
	var code = [
		"[ [i, j] for ([i, j] in [[a, b] for each ([a, b] in [[2,2], [3,4]])]) ];"
	];

	TestRun(test)
		.test(code, {moz: true, undef: true, predef: ["print"]});

	test.done();
};
exports["test: array comprehension imbrication with dest array as esnext"] = function (test) {
	var code = [
		"[ [i, j] for each ([i, j] in [[a, b] for each ([a, b] in [[2,2], [3,4]])]) ];"
	];
	TestRun(test)
		.addError(1, "'array comprehension' is only available in Mozilla JavaScript extensions " +
			"(use moz option).")
		.addError(1, "'array comprehension' is only available in Mozilla JavaScript extensions " +
			"(use moz option).")
		.addError(1, "'for each' is only available in Mozilla JavaScript extensions (use moz option).")
		.test(code, {esnext: true, undef: true, predef: ["print"]});

	test.done();
};
exports["test: array comprehension imbrication with dest array as es5"] = function (test) {
	var code = [
		"[ [i, j] for each ([i, j] in [[a, b] for each ([a, b] in [[2,2], [3,4]])]) ];"

	];
	TestRun(test)
		.addError(1, "'array comprehension' is only available in Mozilla JavaScript extensions " +
			"(use moz option).")
		.addError(1, "'array comprehension' is only available in Mozilla JavaScript extensions " +
			"(use moz option).")
		.addError(1, "'for each' is only available in Mozilla JavaScript extensions (use moz option).")
		.test(code, {undef: true, predef: ["print"]}); // es5

	test.done();
};
exports["test: array comprehension imbrication with dest array as legacy JS"] = function (test) {
	var code = [
		"[ [i, j] for each ([i, j] in [[a, b] for each ([a, b] in [[2,2], [3,4]])]) ];"

	];
	TestRun(test)
		.addError(1, "'array comprehension' is only available in Mozilla JavaScript extensions " +
			"(use moz option).")
		.addError(1, "'array comprehension' is only available in Mozilla JavaScript extensions " +
			"(use moz option).")
		.addError(1, "'for each' is only available in Mozilla JavaScript extensions (use moz option).")
		.test(code, {es3: true, undef: true, predef: ["print"]});

	test.done();
};

exports["test: no false positive array comprehension"] = function (test) {
	var code = [
		"var foo = []; for (let i in [1,2,3]) { print(i); }"
	];
	TestRun(test)
		.test(code, {moz: true, undef: true, predef: ["print"]});

	test.done();
};

exports["try catch filters"] = function (test) {
	var code = [
		"try {",
		"	throw {name: 'foo', message: 'bar'};",
		"}",
		"catch (e if e.name === 'foo') {",
		"	print (e.message);",
		"}"
	];
	TestRun(test)
		.test(code, {moz: true, undef: true, predef: ["print"]});

	test.done();
};
exports["try catch filters as esnext"] = function (test) {
	var code = [
		"try {",
		"	throw {name: 'foo', message: 'bar'};",
		"}",
		"catch (e if e.name === 'foo') {",
		"	print (e.message);",
		"}"
	];
	TestRun(test)
		.addError(4, "'catch filter' is only available in Mozilla JavaScript extensions " +
			"(use moz option).")
		.test(code, {esnext: true, undef: true, predef: ["print"]});

	test.done();
};
exports["try catch filters as es5"] = function (test) {
	var code = [
		"try {",
		"	throw {name: 'foo', message: 'bar'};",
		"}",
		"catch (e if e.name === 'foo') {",
		"	print (e.message);",
		"}"
	];
	TestRun(test)
		.addError(4, "'catch filter' is only available in Mozilla JavaScript extensions " +
			"(use moz option).")
		.test(code, {undef: true, predef: ["print"]}); // es5

	test.done();
};
exports["try catch filters as legacy JS"] = function (test) {
	var code = [
		"try {",
		"	throw {name: 'foo', message: 'bar'};",
		"}",
		"catch (e if e.name === 'foo') {",
		"	print (e.message);",
		"}"
	];
	TestRun(test)
		.addError(4, "'catch filter' is only available in Mozilla JavaScript extensions " +
			"(use moz option).")
		.test(code, {es3: true, undef: true, predef: ["print"]});

	test.done();
};

exports["test: function closure expression"] = function (test) {
	var code = [
		"let (arr = [1,2,3]) {",
		"	arr.every(function (o) o instanceof Object);",
		"}"
	];
	TestRun(test)
		.test(code, {es3: true, moz: true, undef: true});

	test.done();
};
exports["test: function closure expression as esnext"] = function (test) {
	var code = [
		"var arr = [1,2,3];",
		"arr.every(function (o) o instanceof Object);",
	];
	TestRun(test)
		.addError(2, "'function closure expressions' is only available in Mozilla JavaScript " +
			"extensions (use moz option).")
		.test(code, {esnext: true, undef: true});

	test.done();
};
exports["test: function closure expression as es5"] = function (test) {
	var code = [
		"var arr = [1,2,3];",
		"arr.every(function (o) o instanceof Object);",
	];
	TestRun(test)
		.addError(2, "'function closure expressions' is only available in Mozilla JavaScript " +
			"extensions (use moz option).")
		.test(code, {undef: true}); // es5

	test.done();
};
exports["test: function closure expression as legacy JS"] = function (test) {
	var code = [
		"var arr = [1,2,3];",
		"arr.every(function (o) o instanceof Object);",
	];
	TestRun(test)
		.addError(2, "'function closure expressions' is only available in Mozilla JavaScript " +
			"extensions (use moz option).")
		.test(code, {es3: true, undef: true});

	test.done();
};

exports["test: for of as esnext"] = function (test) {
	var code = [
		"for (let x of [1,2,3,4]) {",
		"    print(x);",
		"}",
		"for (let x of [1,2,3,4]) print(x);"
	];
	TestRun(test)
		.test(code, {esnext: true, undef: true, predef: ["print"]});

	test.done();
};
exports["test: for of as es5"] = function (test) {
	var code = [
		"for (let x of [1,2,3,4]) {",
		"    print(x);",
		"}",
		"for (let x of [1,2,3,4]) print(x);"
	];
	TestRun(test)
		.addError(1, "'for of' is only available in JavaScript 1.7.")
		.addError(1, "'let' is only available in JavaScript 1.7.")
		.addError(4, "'for of' is only available in JavaScript 1.7.")
		.addError(4, "'let' is only available in JavaScript 1.7.")
		.test(code, {undef: true, predef: ["print"]}); // es5

	test.done();
};
exports["test: for of as legacy JS"] = function (test) {
	var code = [
		"for (let x of [1,2,3,4]) {",
		"    print(x);",
		"}",
		"for (let x of [1,2,3,4]) print(x);"
	];
	TestRun(test)
		.addError(1, "'for of' is only available in JavaScript 1.7.")
		.addError(1, "'let' is only available in JavaScript 1.7.")
		.addError(4, "'for of' is only available in JavaScript 1.7.")
		.addError(4, "'let' is only available in JavaScript 1.7.")
		.test(code, {undef: true, predef: ["print"]}); // es5

	test.done();
};

exports["test: try multi-catch for moz extensions"] = function (test) {
	var code = [
		"try {",
		"    print('X');",
		"} catch (err) {",
		"    print(err);",
		"} catch (err) {",
		"    print(err);",
		"} finally {",
		"    print('Z');",
		"}"
	];
	TestRun(test)
		.test(code, {moz: true, undef: true, predef: ["print"]});

	test.done();
};
exports["test: try multi-catch as esnext"] = function (test) {
	var code = [
		"try {",
		"    print('X');",
		"} catch (err) {",
		"    print(err);",
		"} catch (err) {",
		"    print(err);",
		"} finally {",
		"    print('Z');",
		"}"
	];
	TestRun(test)
		.addError(5, "'multiple catch blocks' is only available in Mozilla JavaScript extensions " +
			"(use moz option).")
		.test(code, {esnext: true, undef: true, predef: ["print"]});

	test.done();
};
exports["test: try multi-catch as es5"] = function (test) {
	var code = [
		"try {",
		"    print('X');",
		"} catch (err) {",
		"    print(err);",
		"} catch (err) {",
		"    print(err);",
		"} finally {",
		"    print('Z');",
		"}"
	];
	TestRun(test)
		.addError(5, "'multiple catch blocks' is only available in Mozilla JavaScript extensions " +
			"(use moz option).")
		.test(code, {undef: true, predef: ["print"]}); // es5

	test.done();
};
exports["test: try multi-catch as legacy JS"] = function (test) {
	var code = [
		"try {",
		"    print('X');",
		"} catch (err) {",
		"    print(err);",
		"} catch (err) {",
		"    print(err);",
		"} finally {",
		"    print('Z');",
		"}"
	];

	TestRun(test)
		.addError(5, "'multiple catch blocks' is only available in Mozilla JavaScript extensions " +
			"(use moz option).")
		.test(code, {es3: true, undef: true, predef: ["print"]});

	test.done();
};

exports["test: no let not directly within a block"] = function (test) {
	var code = [
		"if (true) let x = 1;",
		"function foo() {",
		"   if (true)",
		"       let x = 1;",
		"}",
		"if (true) let (x = 1) print(x);",
		"for (let x = 0; x < 42; ++x) let a = 1;",
		"for (let x in [1, 2, 3, 4] ) let a = 1;",
		"for (let x of [1, 2, 3, 4] ) let a = 1;",
		"while (true) let a = 1;",
		"if (false) let a = 1; else if (true) let a = 1; else let a = 2;"
	];

	TestRun(test)
		.addError(1, "Let declaration not directly within block.")
		.addError(4, "Let declaration not directly within block.")
		.addError(7, "Let declaration not directly within block.")
		.addError(8, "Let declaration not directly within block.")
		.addError(9, "Let declaration not directly within block.")
		.addError(10, "Let declaration not directly within block.")
		.addError(11, "Let declaration not directly within block.")
		.addError(11, "Let declaration not directly within block.")
		.addError(11, "Let declaration not directly within block.")
		.test(code, {moz: true, predef: ["print"]});

	test.done();
};

exports["regression test for crash from GH-964"] = function (test) {
	var code = [
		"function test(a, b) {",
		"  return a[b] || a[b] = new A();",
		"}"
	];

	TestRun(test)
		.addError(2, "Bad assignment.")
		.addError(2, "Expected an operator and instead saw 'new'.")
		.addError(2, "Missing semicolon.")
		.test(code);

	test.done();
};

exports["regression test for GH-890"] = function (test) {
	var code = [
		"var a = 1; ",
		"  ",
		"var b;"
	];

	TestRun(test)
		.addError(1, "Trailing whitespace.")
		.test(code, { trailing: true });

	test.done();
};

exports["automatic comma insertion GH-950"] = function (test) {
	var code = [
		"var a = b",
		"instanceof c;",

		"var a = { b: 'X' }",
		"delete a.b",

		"var y = true",
		"           && true && false;",

		"function test() {",
		"  return",
		"      { a: 1 }",
		"}",
	];

	var run = TestRun(test)
		.addError(2, "Bad line breaking before 'instanceof'.")
		.addError(6, "Bad line breaking before '&&'.")
		.addError(8, "Line breaking error 'return'.")
		.addError(9, "Label 'a' on 1 statement.")
		.addError(9, "Expected an assignment or function call and instead saw an expression.");
	
	run.test(code, {es3: true, asi: true});
	run.test(code, {asi: true}); // es5
	run.test(code, {esnext: true, asi: true});
	run.test(code, {moz: true, asi: true});

	run = TestRun(test)
		.addError(2, "Bad line breaking before 'instanceof'.")
		.addError(3, "Missing semicolon.")
		.addError(4, "Missing semicolon.")
		.addError(6, "Bad line breaking before '&&'.")
		.addError(8, "Line breaking error 'return'.")
		.addError(8, "Missing semicolon.")
		.addError(9, "Label 'a' on 1 statement.")
		.addError(9, "Expected an assignment or function call and instead saw an expression.")
		.addError(9, "Missing semicolon.");

	run.test(code, {es3: true, asi: false});
	run.test(code, {asi: false}); // es5
	run.test(code, {esnext: true, asi: false});
	run.test(code, {moz: true, asi: false});

	test.done();
};

exports["fat arrows support"] = function (test) {
	var code = [
		"let empty = () => {};",
		"let identity = x => x;",
		"let square = x => x * x;",
		"let key_maker = val => ({key: val});",
		"let odds = evens.map(v => v + 1);",
		"let fives = []; nats.forEach(v => { if (v % 5 === 0) fives.push(v); });",

		"let block = (x,y,{z: t}) => {",
		"	print(x,y,z);",
		"	print(j, t);",
		"};",

		// using lexical this
		"const obj = {",
		"  method: function () {",
		"    return () => this;",
		"  }",
		"};",
	];
	var run = TestRun(test);
	run.test(code, {esnext: true});
	run.test(code, {moz: true});

	run = TestRun(test)
		.addError(1, "'let' is only available in JavaScript 1.7.")
		.addError(1, "'arrow function syntax (=>)' is only available in JavaScript 1.7.")
		.addError(2, "'let' is only available in JavaScript 1.7.")
		.addError(2, "'arrow function syntax (=>)' is only available in JavaScript 1.7.")
		.addError(3, "'let' is only available in JavaScript 1.7.")
		.addError(3, "'arrow function syntax (=>)' is only available in JavaScript 1.7.")
		.addError(4, "'let' is only available in JavaScript 1.7.")
		.addError(4, "'arrow function syntax (=>)' is only available in JavaScript 1.7.")
		.addError(5, "'let' is only available in JavaScript 1.7.")
		.addError(5, "'arrow function syntax (=>)' is only available in JavaScript 1.7.")
		.addError(6, "'let' is only available in JavaScript 1.7.")
		.addError(6, "'arrow function syntax (=>)' is only available in JavaScript 1.7.")
		.addError(7, "'let' is only available in JavaScript 1.7.")
		.addError(7, "'destructuring expression' is only available in JavaScript 1.7.")
		.addError(7, "'arrow function syntax (=>)' is only available in JavaScript 1.7.")
		.addError(11, "'const' is only available in JavaScript 1.7.")
		.addError(13, "'arrow function syntax (=>)' is only available in JavaScript 1.7.");

	run.test(code); // es5
	run.test(code, {es3: true});

	test.done();
};

exports["concise methods support"] = function (test) {
	var code = [
		"var foobar = {",
		"	foo () {",
		"		return 'foo';",
		"	},",
		"	*bar () {",
		"		yield 'bar';",
		"	}",
		"};"
	];

	var run = TestRun(test);
	run.test(code, {esnext: true});
	run.test(code, {moz: true});

	run = TestRun(test)
		.addError(2, "'concise methods' is only available in JavaScript 1.7.")
		.addError(5, "'generator functions' is only available in JavaScript 1.7.")
		.addError(5, "'concise methods' is only available in JavaScript 1.7.")
		.addError(6, "'yield' is only available in JavaScript 1.7.");

	run.test(code); // es5
	run.test(code, {es3: true});

	test.done();
};

exports["spread rest operator support"] = function (test) {
	var code = [
		// spread operator
		"function foo(a, b, c) {",
		"    console.log(a, b, c); ",
		"}",
		"var args = [ 0, 1, 2 ];",
		"foo(...args);",

		// spread operator
		"let initial = [ 1, 2, 3, 4, 5 ];",
		"let extended = [ ...initial, 6, 7, 8, 9 ];",

		// rest operator
		"(function foo(i, j, ...args) {",
		"    return args;",
		"}());",

		// rest operator on a fat arrow function
		"let bar = (...args) => args;"
	];

	var run = TestRun(test);
	run.test(code, {esnext: true});
	run.test(code, {moz: true});

	run = TestRun(test)
		.addError(5, "'spread/rest operator' is only available in JavaScript 1.7.")
		.addError(6, "'let' is only available in JavaScript 1.7.")
		.addError(7, "'let' is only available in JavaScript 1.7.")
		.addError(7, "'spread/rest operator' is only available in JavaScript 1.7.")
		.addError(8, "'spread/rest operator' is only available in JavaScript 1.7.")
		 .addError(11, "'let' is only available in JavaScript 1.7.")
		 .addError(11, "'spread/rest operator' is only available in JavaScript 1.7.")
		 .addError(11, "'arrow function syntax (=>)' is only available in JavaScript 1.7.")
		 .addError(11, "'spread/rest operator' is only available in JavaScript 1.7.");

	test.done();
};

<<<<<<< HEAD
exports.classes = function (test) {
	var code = [
		"class Foo1 extends interface {}",
		"class protected {",
		"  constructor(package) {}",
		"}",
		"class Foo3 extends Bar {",
		"  constructor() {}",
		"}",
		"class Foo4 extends Bar {",
		"  constructor() {",
		"    super();",
		"  }",
		"}",
		"class Foo5 {",
		"  constructor() {",
		"  }",
		"  static create() {",
		"  }",
		"}",
		"class Foo6 extends Bar {",
		"  constructor() {",
		"    super();",
		"  }",
		"  static create() {",
		"  }",
		"}",
		"let static = class a {};",
		"var Foo8 = class {};",
		"let Foo9 = class extends Bar {};"
	];
	var run = TestRun(test)
		.addError(1, "Expected an identifier and instead saw 'interface' (a reserved word).")
		.addError(2, "Expected an identifier and instead saw 'protected' (a reserved word).")
		.addError(3, "Expected an identifier and instead saw 'package' (a reserved word).");

	run.test(code, {esnext: true});
	run.test(code, {moz: true});

	run.addError(26, "Expected an identifier and instead saw 'static' (a reserved word).");

	run.test(code, {esnext: true, strict: true});
	run.test(code, {moz: true, strict: true});

	test.done();
}
=======
exports["test for GH-1010"] = function (test) {
	var code = [
		"var x = 20, y, z; if(x < 30) y=7, z=2; else y=5;"
	];

	var run = TestRun(test);
	run.test(code, {es3: true});
	run.test(code, {}); // es5
	run.test(code, {esnext: true});
	run.test(code, {moz: true});

	test.done();
};
>>>>>>> dea5f596
<|MERGE_RESOLUTION|>--- conflicted
+++ resolved
@@ -3032,7 +3032,20 @@
 	test.done();
 };
 
-<<<<<<< HEAD
+exports["test for GH-1010"] = function (test) {
+	var code = [
+		"var x = 20, y, z; if(x < 30) y=7, z=2; else y=5;"
+	];
+
+	var run = TestRun(test);
+	run.test(code, {es3: true});
+	run.test(code, {}); // es5
+	run.test(code, {esnext: true});
+	run.test(code, {moz: true});
+
+	test.done();
+};
+
 exports.classes = function (test) {
 	var code = [
 		"class Foo1 extends interface {}",
@@ -3078,19 +3091,4 @@
 	run.test(code, {moz: true, strict: true});
 
 	test.done();
-}
-=======
-exports["test for GH-1010"] = function (test) {
-	var code = [
-		"var x = 20, y, z; if(x < 30) y=7, z=2; else y=5;"
-	];
-
-	var run = TestRun(test);
-	run.test(code, {es3: true});
-	run.test(code, {}); // es5
-	run.test(code, {esnext: true});
-	run.test(code, {moz: true});
-
-	test.done();
-};
->>>>>>> dea5f596
+}