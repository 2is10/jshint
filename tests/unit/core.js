/*jshint boss: true, laxbreak: true, node: true, devel: true */

var JSHINT  = require('../../jshint.js').JSHINT,
    assert  = require('assert'),
    fs      = require('fs'),
    TestRun = require("../helpers/testhelper").setup.testRun;

/** JSHint must pass its own check */
exports.checkJSHint = function () {
    var res = JSHINT(fs.readFileSync(__dirname + "/../../jshint.js", "utf8"), {
            bitwise: true,
            eqeqeq: true,
            forin: true,
            immed: true,
            latedef: true,
            newcap: true,
            noarg: true,
            noempty: true,
            nonew: true,
            plusplus: true,
            regexp: true,
            undef: true,
            strict: true,
            trailing: true,
            white: true
        });

    if (!res) {
        console.log("file: jshint.js");
        console.log(JSHINT.errors);
    }

    assert.ok(res);
    assert.isUndefined(JSHINT.data().implieds);
};

/** Rhino wrapper must pass JSHint check */
exports.checkRhino = function () {
    var src = fs.readFileSync(__dirname + "/../../env/rhino.js", "utf8");
    TestRun("jshint-rhino").test(src, {
            bitwise: true,
            eqeqeq: true,
            forin: true,
            immed: true,
            latedef: true,
            newcap: true,
            noarg: true,
            noempty: true,
            nonew: true,
            plusplus: true,
            regexp: true,
            undef: true,
            strict: false,
            trailing: true,
            white: true
        });
};

/* JavaScriptCore wrapper must pass JSHint check */
exports.checkJSC = function () {
    var src = fs.readFileSync(__dirname + "/../../env/jsc.js", "utf8");
    TestRun().test(src);
};

/** All test files must pass JSHint check */
exports.checkTestFiles = function () {
    // test all files in /tests and all direct subfolders of /tests.
    var root = __dirname + '/..';
    var path = require("path");

    function testFiles(dir, isRoot) {
        var filesAndFolders = fs.readdirSync(dir);

        for (var i = 0, l = filesAndFolders.length; i < l; i += 1) {
            var name = filesAndFolders[i];
            var p = path.join(dir, name);
            var stat;

            try {
                stat = fs.statSync(p);
            } catch (ex) {
                continue;
            }

            if (stat.isFile(p)) {
                var src = fs.readFileSync(p, 'utf8'),
                    res = JSHINT(src, {
                        bitwise: true,
                        eqeqeq: true,
                        forin: true,
                        immed: true,
                        latedef: true,
                        newcap: false,
                        noarg: true,
                        noempty: true,
                        nonew: true,
                        plusplus: true,
                        regexp: true,
                        undef: true,
                        strict: false,
                        trailing: true,
                        white: true
                    });

                if (!res) {
                    console.log("file: " + path.relative(root, p));
                    console.log(JSHINT.errors);
                }
                assert.ok(res);

                var implieds = JSHINT.data().implieds;
                if (implieds) {
                    console.log("implieds: " + implieds);
                    assert.isUndefined(implieds);
                }
            } else {
                if (isRoot) {
                    testFiles(p, false);
                }
            }
        }
    }

    testFiles(root, true);
};

/**
 * JSHint allows you to specify custom globals as a parameter to the JSHINT
 * function so it is not necessary to spam code with jshint-related comments
 */
exports.testCustomGlobals = function () {
    var code   = '(function () { return [ fooGlobal, barGlobal ]; }());',
        custom = { fooGlobal: false, barGlobal: false };

    assert.ok(JSHINT(code, {}, custom));

    var report = JSHINT.data();
    assert.isUndefined(report.implieds);
    assert.eql(report.globals.length, 2);

    var dict = {};
    for (var i = 0, g; g = report.globals[i]; i += 1)
        dict[g] = true;

    for (i = 0, g = null; g = custom[i]; i += 1)
        assert.ok(g in dict);
};

/** Test that JSHint recognizes `new Array(<expr>)` as a valid expression */
exports.testNewArray = function () {
    var code  = 'new Array(1);',
        code1 = 'new Array(v + 1);',
        code2 = 'new Array("hello", "there", "chaps");';

    TestRun().test(code);
    TestRun().test(code1);
    TestRun().test(code2);

    TestRun()
        .addError(1, "Use the array literal notation [].")
        .test('new Array();');
};

/**
 * Test that JSHint allows `undefined` to be a function parameter.
 * It is a common pattern to protect against the case when somebody
 * overwrites undefined. It also helps with minification.
 *
 * More info: https://gist.github.com/315916
 */
exports.testUndefinedAsParam = function () {
    var code  = '(function (undefined) {}());',
        code1 = 'var undefined = 1;';

    TestRun().test(code);
    // But it must never tolerate reassigning of undefined
    TestRun()
        .addError(1, "Expected an identifier and instead saw 'undefined' (a reserved word).")
        .test(code1);
};

/** Tests that JSHint accepts new line after a dot (.) operator */
exports.newLineAfterDot = function () {
    TestRun().test([ "chain().chain().", "chain();" ]);
};

/**
 * JSHint does not tolerate deleting variables.
 * More info: http://perfectionkills.com/understanding-delete/
 */
exports.noDelete = function () {
    TestRun()
        .addError(1, 'Variables should not be deleted.')
        .test('delete NullReference;');
};

/**
 * JSHint allows case statement fall through only when it is made explicit
 * using special comments.
 */
exports.switchFallThrough = function () {
    var src = fs.readFileSync(__dirname + '/fixtures/switchFallThrough.js', 'utf8');
    TestRun()
        .addError(3, "Expected a 'break' statement before 'case'.")
        .addError(18, "Expected a 'break' statement before 'default'.")
        .addError(36, "Unexpected ':'.")
        .test(src);
};

exports.testVoid = function () {
    var code = [
        "void(0);"
      , "void 0;"
      , "var a = void(1);"
    ];
    TestRun().test(code);
};

exports.testMissingSpaces = function () {
    var src = fs.readFileSync(__dirname + '/fixtures/missingspaces.js', 'utf8');
    TestRun()
        .addError(1, "Missing space after 'function'.", { character: 17 })
        .addError(2, "Missing space after 'b'.", { character: 6 })
        .addError(2, "Missing space after '='.", { character: 7 })
        .addError(2, "Missing space after ')'.", { character: 18 })
        .addError(3, "Missing space after 'd'.", { character: 6 })
        .addError(4, "Missing space after ')'.", { character: 13 })
        .addError(5, "Missing space after '1'.", { character: 13 })
        .addError(7, "Missing space after '2'.", { character: 10 })
        .addError(7, "Missing space after '+'.", { character: 11 })
        .addError(8, "Missing space after '/'.", { character: 14 })
        .addError(8, "Missing space after '+'.", { character: 15 })
        .addError(8, "Missing space after 'uid'.", { character: 20 })
        .addError(8, "Missing space after '+'.", { character: 21 })
        .addError(8, "Missing space after '/likes?access_token='.", { character: 43 })
        .addError(8, "Missing space after '+'.", { character: 44 })
        .test(src, { white: true });
};

exports.functionScopedOptions = function () {
    var src = fs.readFileSync(__dirname + '/fixtures/functionScopedOptions.js', 'utf8');
    TestRun()
        .addError(1, "eval is evil.")
        .addError(8, "eval is evil.")
        .test(src);
};

/** JSHint should not only read jshint, but also jslint options */
exports.jslintOptions = function () {
    var src = fs.readFileSync(__dirname + '/fixtures/jslintOptions.js', 'utf8');
    TestRun().test(src);
};

exports.caseExpressions = function () {
    var src = fs.readFileSync(__dirname + '/fixtures/caseExpressions.js', 'utf8');
    TestRun()
        .addError(2, "This 'switch' should be an 'if'.")
        .test(src);
};

exports.returnStatement = function () {
    var src = fs.readFileSync(__dirname + '/fixtures/return.js', 'utf8');

    TestRun()
        .addError(3, "Did you mean to return a conditional instead of an assignment?")
        .addError(38, "Line breaking error 'return'.")
        .test(src, { maxerr: 2 });
};

exports.globalDeclarations = function () {
    var src = 'exports = module.exports = function () {};';

    // Test should pass
    TestRun().test(src, { node: true }, { exports: true });

    // Test should pass as well
    src = [
        '/*jshint node:true */',
        '/*global exports:true */',
        'exports = module.exports = function () {};'
    ];

    TestRun().test(src.join('\n'));
};

exports.backbone = function () {
    var src = fs.readFileSync(__dirname + '/fixtures/backbone.js', 'utf8');

    TestRun()
        .addError(669, "Unescaped '['.")
        .addError(669, "Unescaped '^'.")
        .addError(685, "Missing '()' invoking a constructor.")
        .addError(764, "Use '===' to compare with '0'.")
        .addError(859, "Use '!==' to compare with '0'.")
        .test(src, { expr: true, eqnull: true, boss: true, regexdash: true });
};

exports.argsInCatchReused = function () {
    var src = fs.readFileSync(__dirname + '/fixtures/trycatch.js', 'utf8');
    TestRun()
        .addError(6, "'e' is already defined.")
        .addError(12, "Do not assign to the exception parameter.")
        .addError(23, "'e' is not defined.")
        .test(src, { undef: true });
};

exports.testRawOnError = function () {
    JSHINT(';', { maxerr: 1 });
    assert.equal(JSHINT.errors[0].raw, 'Unnecessary semicolon.');
    assert.equal(JSHINT.errors[1].raw, 'Too many errors.');
    assert.equal(JSHINT.errors[2], null);
};

exports.yesEmptyStmt = function () {
    var src = fs.readFileSync(__dirname + '/fixtures/emptystmt.js', 'utf8');

    TestRun()
        .addError(1, "Expected an identifier and instead saw ';'.")
        .addError(6, "Expected an assignment or function call and instead saw an expression.")
        .addError(10, "Unnecessary semicolon.")
        .addError(17, "Unnecessary semicolon.")
        .test(src, { curly: false });

    TestRun()
        .addError(1, "Expected an identifier and instead saw ';'.")
        .addError(10, "Unnecessary semicolon.")
        .addError(17, "Unnecessary semicolon.")
        .test(src, { curly: false, expr: true });
};

<<<<<<< HEAD
// Regression test for GH-394.
exports.noExcOnTooManyUndefined = function () {
    var code = 'a(); b();';

    try {
        JSHINT(code, {undef: true, maxerr: 1});
    } catch (e) {
        assert.ok(false, 'Exception was thrown');
    }

    TestRun()
        .addError(1, "'a' is not defined.")
        .test(code, { undef: true, maxerr: 1 });
=======
exports.defensiveSemicolon = function () {
    var src = fs.readFileSync(__dirname + '/fixtures/gh-226.js', 'utf8');

    TestRun()
        .addError(16, "Unnecessary semicolon.")
        .addError(17, "Unnecessary semicolon.")
        .test(src, { expr: true, laxbreak: true });
>>>>>>> aa807a54
};<|MERGE_RESOLUTION|>--- conflicted
+++ resolved
@@ -328,7 +328,6 @@
         .test(src, { curly: false, expr: true });
 };
 
-<<<<<<< HEAD
 // Regression test for GH-394.
 exports.noExcOnTooManyUndefined = function () {
     var code = 'a(); b();';
@@ -342,7 +341,8 @@
     TestRun()
         .addError(1, "'a' is not defined.")
         .test(code, { undef: true, maxerr: 1 });
-=======
+};
+
 exports.defensiveSemicolon = function () {
     var src = fs.readFileSync(__dirname + '/fixtures/gh-226.js', 'utf8');
 
@@ -350,5 +350,4 @@
         .addError(16, "Unnecessary semicolon.")
         .addError(17, "Unnecessary semicolon.")
         .test(src, { expr: true, laxbreak: true });
->>>>>>> aa807a54
 };