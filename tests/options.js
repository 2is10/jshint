/**
 * Tests for all non-environmental options. Non-environmental options are
 * options that change how JSHint behaves instead of just pre-defining a set
 * of global variables.
 */

/*jshint boss: true, laxbreak: true, node: true */

var JSHINT  = require('../jshint.js').JSHINT,
    fs      = require('fs'),
    TestRun = require("./testhelper").setup.testRun;

/**
 * Option `shadow` allows you to re-define variables later in code.
 *
 * E.g.:
 *   var a = 1;
 *   if (cond == true)
 *       var a = 2; // Variable a has been already defined on line 1.
 *
 * More often than not it is a typo, but sometimes people use it.
 */
exports.shadow = function () {
    var src = fs.readFileSync(__dirname + "/fixtures/redef.js", "utf8");

    // Do not tolerate variable shadowing by default
    TestRun()
        .addError(5, "'a' is already defined.")
        .addError(10, "'foo' is already defined.")
        .test(src);

    // Allow variable shadowing when shadow is true
    TestRun()
        .test(src, { shadow: true });
};

/**
 * Option `latedef` allows you to prohibit the use of variable before their
 * definitions.
 *
 * E.g.:
 *   fn(); // fn will be defined later in code
 *   function fn() {};
 *
 * Since JavaScript has function-scope only, you can define variables and
 * functions wherever you want. But if you want to be more strict, use
 * this option.
 */
exports.latedef = function () {
    var src  = fs.readFileSync(__dirname + '/fixtures/latedef.js', 'utf8'),
        src1 = fs.readFileSync(__dirname + '/fixtures/redef.js', 'utf8');

    // By default, tolerate the use of variable before its definition
    TestRun()
        .test(src);

    // However, JSHint must complain if variable is actually missing
    TestRun()
        .addError(1, "'fn' is not defined.")
        .test('fn();', { undef: true });

    // And it also must complain about the redefinition (see option `shadow`)
    TestRun()
        .addError(5, "'a' is already defined.")
        .addError(10, "'foo' is already defined.")
        .test(src1);

    // When latedef is true, JSHint must not tolerate the use before definition
    TestRun()
        .addError(2, "'fn' was used before it was defined.")
        .addError(6, "'fn1' was used before it was defined.")
        .addError(10, "'vr' was used before it was defined.")
        .test(src, { latedef: true });
};

/**
 * The `proto` and `iterator` options allow you to prohibit the use of the
 * special `__proto__` and `__iterator__` properties, respectively.
 */
exports.testProtoAndIterator = function () {
    var source = fs.readFileSync(__dirname + '/fixtures/protoiterator.js', 'utf8');
    var json = '{"__proto__": true, "__iterator__": false, "_identifier": null, "property": 123}';

    // JSHint should not allow the `__proto__` and
    // `__iterator__` properties by default
    TestRun()
        .addError(7, "The '__proto__' property is deprecated.")
        .addError(8, "The '__proto__' property is deprecated.")
        .addError(10, "The '__proto__' property is deprecated.")
        .addError(27, "'__iterator__' is only available in JavaScript 1.7.")
        .addError(33, "The '__proto__' property is deprecated.")
        .addError(37, "The '__proto__' property is deprecated.")
        .test(source);

    TestRun()
        .addError(1, "The '__proto__' key may produce unexpected results.")
        .addError(1, "The '__iterator__' key may produce unexpected results.")
        .test(json);

    // Should not report any errors when proto and iterator
    // options are on
    TestRun("source").test(source, { proto: true, iterator: true });
    TestRun("json").test(json, { proto: true, iterator: true });
};

/**
 * Option `curly` allows you to enforce the use of curly braces around
 * control blocks. JavaScript allows one-line blocks to go without curly
 * braces but some people like to always use curly bracse. This option is
 * for them.
 *
 * E.g.:
 *   if (cond) return;
 *     vs.
 *   if (cond) { return; }
 */
exports.curly = function () {
    var src  = fs.readFileSync(__dirname + '/fixtures/curly.js', 'utf8'),
        src1 = fs.readFileSync(__dirname + '/fixtures/curly2.js', 'utf8');

    // By default, tolerate one-line blocks since they are valid JavaScript
    TestRun().test(src);
    TestRun().test(src1);

    // Require all blocks to be wrapped with curly braces if curly is true
    TestRun()
        .addError(2, "Expected '{' and instead saw 'return'.")
        .addError(5, "Expected '{' and instead saw 'doSomething'.")
        .addError(8, "Expected '{' and instead saw 'doSomething'.")
        .test(src, { curly: true });

    TestRun().test(src1, { curly: true });
};

/** Option `noempty` prohibits the use of empty blocks. */
exports.noempty = function () {
    var code = 'for (;;) {}';

    // By default, tolerate empty blocks since they are valid JavaScript
    TestRun().test(code);

    // Do not tolerate, when noempty is true
    TestRun()
        .addError(1, 'Empty block.')
        .test(code, { noempty: true });
};

/**
 * Option `noarg` prohibits the use of arguments.callee and arguments.caller.
 * JSHint allows them by default but you have to know what you are doing since:
 *  - They are not supported by all JavaScript implementations
 *  - They might prevent an interpreter from doing some optimization tricks
 *  - They are prohibited in the strict mode
 */
exports.noarg = function () {
    var src = fs.readFileSync(__dirname + '/fixtures/noarg.js', 'utf8');

    // By default, tolerate both arguments.callee and arguments.caller
    TestRun().test(src);

    // Do not tolerate both .callee and .caller when noarg is true
    TestRun()
        .addError(2, 'Avoid arguments.callee.')
        .addError(6, 'Avoid arguments.caller.')
        .test(src, { noarg: true });
};

/** Option `nonew` prohibits the use of constructors for side-effects */
exports.nonew = function () {
    var code  = "new Thing();",
        code1 = "var obj = new Thing();";

    TestRun().test(code);
    TestRun().test(code1);

    TestRun()
        .addError(1, "Do not use 'new' for side effects.")
        .test(code, { nonew: true });
};

/** Option `asi` allows you to use automatic-semicolon insertion */
exports.asi = function () {
    var src = fs.readFileSync(__dirname + '/fixtures/asi.js', 'utf8');

    TestRun()
        .addError(2, "Line breaking error 'return'.")
        .addError(3, "Expected an identifier and instead saw 'var'.")
        .addError(3, "Missing semicolon.") // TODO: Why there are two Missing semicolon warnings?
        .addError(7, "Line breaking error 'continue'.")
        .addError(7, "Missing semicolon.")
        .addError(8, "Line breaking error 'break'.")
        .addError(8, "Missing semicolon.")
        .addError(11, "Missing semicolon.")
        .test(src);

    TestRun().test(src, { asi: true });
};

/** Option `lastsemic` allows you to skip the semicolon after last statement in a block,
  * if that statement is followed by the closing brace on the same line. */
exports.lastsemic = function () {
    var src = fs.readFileSync(__dirname + '/fixtures/lastsemic.js', 'utf8');

    // without lastsemic
    TestRun()
        .addError(2, "Missing semicolon.") // missing semicolon in the middle of a block
        .addError(4, "Missing semicolon.") // missing semicolon in a one-liner function
        .addError(5, "Missing semicolon.") // missing semicolon at the end of a block
        .test(src);

    // with lastsemic
    TestRun()
        .addError(2, "Missing semicolon.")
        .addError(5, "Missing semicolon.")
        .test(src, { lastsemic: true });
    // this line is valid now: [1, 2, 3].forEach(function(i) { print(i) });
    // line 5 isn't, because the block doesn't close on the same line

    // it shouldn't interfere with asi option
    TestRun().test(src, { lastsemic: true, asi: true });
};

/**
 * Option `expr` allows you to use ExpressionStatement as a Program code.
 *
 * Even though ExpressionStatement as a Program (i.e. without assingment
 * of its result) is a valid JavaScript, more often than not it is a typo.
 * That's why by default JSHint complains about it. But if you know what
 * are you doing, there is nothing wrong with it.
 */
exports.expr = function () {
    var exps = [
        "obj && obj.method && obj.method();",
        "myvar && func(myvar);",
        "1;",
        "true;",
        "+function () {};"
    ];

    for (var i = 0, exp; exp = exps[i]; i++) {
        TestRun()
            .addError(1, 'Expected an assignment or function call and instead saw an expression.')
            .test(exp);
    }

    for (i = 0, exp = null; exp = exps[i]; i++) {
        TestRun().test(exp, { expr: true });
    }
};

/** Option `undef` requires you to always define variables you use */
exports.undef = function () {
    var src = fs.readFileSync(__dirname + '/fixtures/undef.js', 'utf8');

    // Make sure there are no other errors
    TestRun().test(src);

    // Make sure it fails when undef is true
    TestRun()
        .addError(1, "'undef' is not defined.")
        .addError(6, "'localUndef' is not defined.")
        .test(src, { undef: true });
};

/** Option `scripturl` allows the use of javascript-type URLs */
exports.scripturl = function() {
    var code = "var foo = { 'count': 12, 'href': 'javascript:' };",
        src = fs.readFileSync(__dirname + '/fixtures/scripturl.js', 'utf8');

    // Make sure there is an error
    TestRun()
        .addError(1, "Script URL.")
        .test(code);

    // Make sure the error goes away when javascript URLs are tolerated
    TestRun().test(code, { scripturl: true });

    // Make sure an error exists for labels that look like URLs
    TestRun()
        .addError(2, "Label 'javascript' looks like a javascript url.")
        .test(src);

    // Make sure the label error exists even if javascript URLs are tolerated
    TestRun()
        .addError(2, "Label 'javascript' looks like a javascript url.")
        .test(src, { scripturl: true });
};

/**
 * Option `forin` disallows the use of for in loops without hasOwnProperty.
 *
 * The for in statement is used to loop through the names of properties
 * of an object, including those inherited through the prototype chain.
 * The method hasOwnPropery is used to check if the property belongs to
 * an object or was inherited through the prototype chain.
 */
exports.forin = function () {
    var src = fs.readFileSync(__dirname + '/fixtures/forin.js', 'utf8');

    // Make sure there are no other errors
    TestRun().test(src);

    // Make sure it fails when forin is true
    TestRun()
        .addError(1, 'The body of a for in should be wrapped in an if statement to filter unwanted properties from the prototype.')
        .test(src, { forin: true });
};

/**
 * Option `loopfunc` allows you to use function expression in the loop.
 * E.g.:
 *   while (true) x = function () {};
 *
 * This is generally a bad idea since it is too easy to make a
 * closure-related mistake.
 */
exports.loopfunc = function () {
    var src = fs.readFileSync(__dirname + '/fixtures/loopfunc.js', 'utf8');

    // By default, not functions are allowed inside loops
    TestRun()
        .addError(2, "Don't make functions within a loop.")
        .addError(6, "Don't make functions within a loop.")
        .addError(10, "Function declarations should not be placed in blocks. Use a function expression or move the statement to the top of the outer function.")
        .test(src);

    // When loopfunc is true, only function declaration should fail.
    // Expressions are okay.
    TestRun()
        .addError(10, "Function declarations should not be placed in blocks. Use a function expression or move the statement to the top of the outer function.")
        .test(src, { loopfunc: true });
};

/** Option `boss` unlocks some useful but unsafe features of JavaScript. */
exports.boss = function () {
    var src = fs.readFileSync(__dirname + '/fixtures/boss.js', 'utf8');

    // By default, warn about suspicious assignments
    TestRun()
        .addError(1, 'Expected a conditional expression and instead saw an assignment.')
        .addError(4, 'Expected a conditional expression and instead saw an assignment.')
        .addError(7, 'Expected a conditional expression and instead saw an assignment.')
        .addError(12, 'Expected a conditional expression and instead saw an assignment.')
        .test(src);

    // But if you are the boss, all is good
    TestRun().test(src, { boss: true });
};

/**
 * Options `eqnull` allows you to use '== null' comparisons.
 * It is useful when you want to check if value is null _or_ undefined.
 */
exports.eqnull = function () {
    var code = [
        'if (e == null) doSomething();'
      , 'if (null == e) doSomething();'
      , 'if (e != null) doSomething();'
      , 'if (null != e) doSomething();'
    ];

    // By default, warn about `== null` comparison
    TestRun()
        .addError(1, "Use '===' to compare with 'null'.")
        .addError(2, "Use '===' to compare with 'null'.")
        .addError(3, "Use '!==' to compare with 'null'.")
        .addError(4, "Use '!==' to compare with 'null'.")
        .test(code);
        
    // But when `eqnull` is true, no questions asked
    TestRun().test(code, { eqnull: true });

    // Make sure that `eqnull` has precedence over `eqeqeq`
    TestRun().test(code, { eqeqeq: true, eqnull: true });
};

/**
 * Option `supernew` allows you to use operator `new` with anonymous functions
 * and objects without invocation.
 *
 * Ex.:
 *   new function () { ... };
 *   new Date;
 */
exports.supernew = function () {
    var src = fs.readFileSync(__dirname + '/fixtures/supernew.js', 'utf8');

    TestRun()
        .addError(1, "Weird construction. Delete 'new'.")
        .addError(9, "Missing '()' invoking a constructor.")
        .addError(11, "Missing '()' invoking a constructor.")
        .test(src);

    TestRun().test(src, { supernew: true });
};

/** Option `bitwise` disallows the use of bitwise operators. */
exports.bitwise = function () {
    var ops = [ '&', '|', '^', '<<' , '>>', '>>>' ];

    // By default allow bitwise operators
    for (var i = 0, op; op = ops[i]; i++) {
        TestRun().test('var c = a ' + op + ' b;');
    }
    TestRun().test('var c = ~a;');

    for (i = 0, op = null; op = ops[i]; i++) {
        TestRun()
            .addError(1, "Unexpected use of '" + op + "'.")
            .test('var c = a ' + op + ' b;', { bitwise: true });
    }
    TestRun()
        .addError(1, "Unexpected '~'.")
        .test('var c = ~a;', { bitwise: true });
};

/** Option `debug` allows the use of debugger statements. */
exports.debug = function () {
    var code = 'function test () { debugger; return true; }';

    // By default disallow debugger statements.
    TestRun()
        .addError(1, "All 'debugger' statements should be removed.")
        .test(code);

    // But allow them if debug is true.
    TestRun().test(code, { debug: true });
};

/** Option `eqeqeq` requires you to use === all the time. */
exports.eqeqeq = function () {
    var src = fs.readFileSync(__dirname + '/fixtures/eqeqeq.js', 'utf8');

    TestRun()
        .addError(8, "Use '===' to compare with 'null'.")
        .test(src);

    TestRun()
        .addError(2, "Expected '===' and instead saw '=='.")
        .addError(5, "Expected '!==' and instead saw '!='.")
        .addError(8, "Expected '===' and instead saw '=='.")
        .test(src, { eqeqeq: true });
};

/** Option `evil` allows the use of eval. */
exports.evil = function () {
    var src = "eval('hey();');";

    TestRun()
        .addError(1, "eval is evil.")
        .test(src);

    TestRun().test(src, { evil: true });
};

/**
 * Option `immed` forces you to wrap immediate invocations in parens.
 *
 * Functions in JavaScript can be immediately invoce but that can confuse
 * readers of your code. To make it less confusing, wrap the invocations in
 * parens.
 *
 * E.g. (note the parens):
 *   var a = (function () {
 *     return 'a';
 *   }());
 *   console.log(a); // --> 'a'
 */
exports.immed = function () {
    var src = fs.readFileSync(__dirname + '/fixtures/immed.js', 'utf8');

    TestRun().test(src);

    TestRun()
        .addError(3, "Wrap an immediate function invocation in parentheses " +
                     "to assist the reader in understanding that the expression " +
                     "is the result of a function, and not the function itself.")
        .addError(7, 'Move the invocation into the parens that contain the function.')
        .test(src, { immed: true });
};

/** Option `nomen` disallows variable names with dangling '_'. */
exports.nomen = function () {
    var names = [ '_hey', 'hey_' ];

    for (var i = 0, name; name = names[i]; i++) {
        TestRun().test('var ' + name + ';');
    }

    for (i = 0, name = null; name = names[i]; i++) {
        TestRun()
            .addError(1, "Unexpected dangling '_' in '" + name + "'.")
            .test('var ' + name + ';', { nomen: true });
    }

    // Normal names should pass all the time
    TestRun().test('var hey;');
    TestRun().test('var hey;', { nomen: true });
};

/** Option `passfail` tells JSHint to stop at the first error. */
exports.passfail = function () {
    var code = [
        'one()'
      , 'two()'
      , 'three()'
    ];

    TestRun()
        .addError(1, "Missing semicolon.")
        .addError(2, "Missing semicolon.")
        .addError(3, "Missing semicolon.")
        .test(code);

    TestRun()
        .addError(1, "Missing semicolon.")
        .test(code, { passfail: true });
};

/**
 * Option `onevar` allows you to use only one var statement
 * per function. Don't ask me why.
 */
exports.onevar = function () {
    var src = fs.readFileSync(__dirname + '/fixtures/onevar.js', 'utf8');

	TestRun().test(src);
    TestRun()
        .addError(10, "Too many var statements.")
        .test(src, { onevar: true });
};

/** Option `plusplus` prohibits the use of increments/decrements. */
exports.plusplus = function () {
    var ops = [ '++', '--' ];

    for (var i = 0, op; op = ops[i]; i++) {
        TestRun().test('var i = j' + op + ';');
        TestRun().test('var i = ' + op + 'j;');
    }

    for (i = 0, op = null; op = ops[i]; i++) {
        TestRun()
            .addError(1, "Unexpected use of '" + op + "'.")
            .test('var i = j' + op + ';', { plusplus: true });

        TestRun()
            .addError(1, "Unexpected use of '" + op + "'.")
            .test('var i = ' + op + 'j;', { plusplus: true });
    }
};

/**
 * Option `newcap` requires constructors to be capitalized.
 *
 * Constructors are functions that are designed to be used with the `new` statement.
 * `new` creates a new object and binds it to the implied this parameter.
 * A constructor executed without new will have its this assigned to a global object,
 * leading to errors.
 *
 * Unfortunately, JavaScript gives us absolutely no way of telling if a function is a
 * constructor. There is a convention to capitalize all constructor names to prevent
 * those mistakes. This option enforces that convention.
 */
exports.newcap = function () {
    var src = fs.readFileSync(__dirname + '/fixtures/newcap.js', 'utf8');

    TestRun().test(src); // By default, everything is fine

    // When newcap is true, enforce the conventions
    TestRun()
        .addError(1, 'A constructor name should start with an uppercase letter.')
        .addError(5, "Missing 'new' prefix when invoking a constructor.")
        .test(src, { newcap: true });
};

/** Option `sub` allows all forms of subscription. */
exports.sub = function () {
    TestRun()
        .addError(1, "['prop'] is better written in dot notation.")
        .test("window.obj = obj['prop'];");

    TestRun().test("window.obj = obj['prop'];", { sub: true });
};

/** Option `strict` requires you to use "use strict"; */
exports.strict = function () {
    var code  = "(function () { return; }());";
    var code1 = '(function () { "use strict"; return; }());';
    var src = fs.readFileSync(__dirname + '/fixtures/strict_violations.js', 'utf8');

    TestRun().test(code);
    TestRun().test(code1);

    TestRun()
        .addError(1, 'Missing "use strict" statement.')
        .test(code, { strict: true });

    TestRun().test(code1, { strict: true });

    // Test for strict mode violations
    TestRun()
        .addError(4, 'Possible strict violation.')
        .addError(7, 'Strict violation.')
        .addError(8, 'Strict violation.')
        .test(src, { strict: true });
};

/** Option `globalstrict` allows you to use global "use strict"; */
exports.globalstrict = function () {
    var code = [
        '"use strict";'
      , 'function hello() { return; }'
    ];

    TestRun()
        .addError(1, 'Use the function form of "use strict".')
        .test(code, { strict: true });

    TestRun().test(code, { globalstrict: true });

    // Check that globalstrict also enabled strict
    TestRun()
        .addError(1, 'Missing "use strict" statement.')
        .test(code[1], { globalstrict: true });

    // Don't enforce "use strict"; if strict has been explicitly set to false
    TestRun().test(code[1], { globalstrict: true, strict: false });
};

/** Option `regexp` disallows the use of . and [^...] in regular expressions. */
exports.regexp = function () {
    var code = [
        'var a = /hey/;'
      , 'var a = /h.ey/;'
      , 'var a = /h[^...]/;'
    ];

    for (var i = 0, st; st = code[i]; i++) {
        TestRun().test(code);
    }

    TestRun().test(code[0], { regexp: true });

    TestRun()
        .addError(1, "Insecure '.'.")
        .test(code[1], { regexp: true });

    TestRun()
        .addError(1, "Insecure '^'.")
        .test(code[2], { regexp: true });
};

/** Option `laxbreak` allows you to insert newlines before some operators. */
exports.laxbreak = function () {
    var src = fs.readFileSync(__dirname + '/fixtures/laxbreak.js', 'utf8');

    TestRun()
        .addError(2, "Bad line breaking before ','.")
        .addError(12, "Bad line breaking before ','.")
        .test(src);

    var ops = [ '||', '&&', '*', '/', '%', '+', '-', '>=',
                '==', '===', '!=', '!==', '>', '<', '<=', 'instanceof' ];

    for (var i = 0, op, code; op = ops[i]; i++) {
        code = ['var a = b ', op + ' c;'];
        TestRun()
            .addError(2, "Bad line breaking before '" + op + "'.")
            .test(code);

        TestRun().test(code, { laxbreak: true });
    }

    code = [ 'var a = b ', '? c : d;' ];
    TestRun()
            .addError(2, "Bad line breaking before '?'.")
            .test(code);

    TestRun().test(code, { laxbreak: true });
};

exports.white = function () {
    var src = fs.readFileSync(__dirname + '/fixtures/white.js', 'utf8');

    TestRun().test(src);
    TestRun()
            .addError(1, "Unexpected space after 'hello'.")
            .addError(2, "Unexpected space after 'true'.")
            .addError(5, "Missing space after 'function'.")
            .addError(6, "Missing space after 'if'.")
            .addError(6, "Missing space after ')'.")
            .test(src, { white: true });
};

exports.trailing = function () {
    var src = fs.readFileSync(__dirname + '/fixtures/white.js', 'utf8');

    TestRun().test(src);

    TestRun()
            .addError(8, "Trailing whitespace.")
            .addError(9, "Trailing whitespace.")
            .test(src, { trailing: true });
};

exports.regexdash = function () {
    var code = [
        'var a = /[-ab]/;'
      , 'var a = /[ab-]/;'
    ];

    // Default behavior
    TestRun()
            .addError(1, "Unescaped '-'.")
            .test(code[0]);

    TestRun()
        .addError(1, "Unescaped '-'.")
        .test(code[1]);

    // Regex dash is on
    TestRun()
            .addError(1, "Unescaped '-'.")
            .test(code[0], { regexdash: true });

    TestRun().test(code[1], { regexdash: true });
};

exports.onecase = function () {
    var code = "switch (a) { case '1': b(); }";

    TestRun()
            .addError(1, "This 'switch' should be an 'if'.")
            .test(code);

    TestRun().test(code, { onecase: true });
};

exports.validthis = function () {
    var src = fs.readFileSync(__dirname + '/fixtures/strict_this.js', 'utf8');

    TestRun()
            .addError(8, "Possible strict violation.")
            .addError(9, "Possible strict violation.")
            .addError(11, "Possible strict violation.")
            .test(src);

    src = fs.readFileSync(__dirname + '/fixtures/strict_this2.js', 'utf8');
    TestRun().test(src);

    // Test for erroneus use of validthis

    var code = ['/*jshint validthis:true */', 'hello();'];
    TestRun()
            .addError(1, "Option 'validthis' can't be used in a global scope.")
            .test(code);

    code = ['function x() {', '/*jshint validthis:heya */', 'hello();', '}'];
<<<<<<< HEAD
    assert.ok(!JSHINT(code));
    assert.eql(JSHINT.errors.length, 1);
    assert.eql(JSHINT.errors[0].reason, "Bad option value.");
};

exports.indentation = function () {
    var src = fs.readFileSync(__dirname + '/fixtures/indent.js', 'utf8');

    assert.ok(!JSHINT(src));
    assert.eql(JSHINT.errors.length, 2);
    assert.eql(JSHINT.errors[0].line, 5);
    assert.eql(JSHINT.errors[0].reason, "Mixed spaces and tabs.");
    assert.eql(JSHINT.errors[1].line, 6);
    assert.eql(JSHINT.errors[1].reason, "Mixed spaces and tabs.");

    assert.ok(!JSHINT(src, { indent: 4, white: true }));
    assert.eql(JSHINT.errors.length, 2);
    assert.eql(JSHINT.errors[0].line, 5);
    assert.eql(JSHINT.errors[0].reason, "Mixed spaces and tabs.");
    assert.eql(JSHINT.errors[1].line, 6);
    assert.eql(JSHINT.errors[1].reason, "Mixed spaces and tabs.");

    assert.ok(!JSHINT(src, { indent: 2, white: true }));
    assert.eql(JSHINT.errors.length, 5);
    assert.eql(JSHINT.errors[0].line, 5);
    assert.eql(JSHINT.errors[0].reason, "Mixed spaces and tabs.");
    assert.eql(JSHINT.errors[1].line, 5);
    assert.eql(JSHINT.errors[1].reason, "Expected 'var' to have an indentation at 5 instead at 7.");
    assert.eql(JSHINT.errors[2].line, 6);
    assert.eql(JSHINT.errors[2].reason, "Mixed spaces and tabs.");
    assert.eql(JSHINT.errors[3].line, 6);
    assert.eql(JSHINT.errors[3].reason, "Expected 'var' to have an indentation at 5 instead at 7.");
    assert.eql(JSHINT.errors[4].line, 7);
    assert.eql(JSHINT.errors[4].reason, "Expected '}' to have an indentation at 3 instead at 5.");
=======
    TestRun()
            .addError(2, "Bad option value.")
            .test(code);
>>>>>>> 2b3b1dcc
};<|MERGE_RESOLUTION|>--- conflicted
+++ resolved
@@ -757,44 +757,29 @@
             .test(code);
 
     code = ['function x() {', '/*jshint validthis:heya */', 'hello();', '}'];
-<<<<<<< HEAD
-    assert.ok(!JSHINT(code));
-    assert.eql(JSHINT.errors.length, 1);
-    assert.eql(JSHINT.errors[0].reason, "Bad option value.");
+    TestRun()
+            .addError(2, "Bad option value.")
+            .test(code);
 };
 
 exports.indentation = function () {
     var src = fs.readFileSync(__dirname + '/fixtures/indent.js', 'utf8');
 
-    assert.ok(!JSHINT(src));
-    assert.eql(JSHINT.errors.length, 2);
-    assert.eql(JSHINT.errors[0].line, 5);
-    assert.eql(JSHINT.errors[0].reason, "Mixed spaces and tabs.");
-    assert.eql(JSHINT.errors[1].line, 6);
-    assert.eql(JSHINT.errors[1].reason, "Mixed spaces and tabs.");
-
-    assert.ok(!JSHINT(src, { indent: 4, white: true }));
-    assert.eql(JSHINT.errors.length, 2);
-    assert.eql(JSHINT.errors[0].line, 5);
-    assert.eql(JSHINT.errors[0].reason, "Mixed spaces and tabs.");
-    assert.eql(JSHINT.errors[1].line, 6);
-    assert.eql(JSHINT.errors[1].reason, "Mixed spaces and tabs.");
-
-    assert.ok(!JSHINT(src, { indent: 2, white: true }));
-    assert.eql(JSHINT.errors.length, 5);
-    assert.eql(JSHINT.errors[0].line, 5);
-    assert.eql(JSHINT.errors[0].reason, "Mixed spaces and tabs.");
-    assert.eql(JSHINT.errors[1].line, 5);
-    assert.eql(JSHINT.errors[1].reason, "Expected 'var' to have an indentation at 5 instead at 7.");
-    assert.eql(JSHINT.errors[2].line, 6);
-    assert.eql(JSHINT.errors[2].reason, "Mixed spaces and tabs.");
-    assert.eql(JSHINT.errors[3].line, 6);
-    assert.eql(JSHINT.errors[3].reason, "Expected 'var' to have an indentation at 5 instead at 7.");
-    assert.eql(JSHINT.errors[4].line, 7);
-    assert.eql(JSHINT.errors[4].reason, "Expected '}' to have an indentation at 3 instead at 5.");
-=======
-    TestRun()
-            .addError(2, "Bad option value.")
-            .test(code);
->>>>>>> 2b3b1dcc
+    TestRun()
+        .addError(5, "Mixed spaces and tabs.")
+        .addError(6, "Mixed spaces and tabs.")
+        .test(src);
+
+    TestRun()
+        .addError(5, "Mixed spaces and tabs.")
+        .addError(6, "Mixed spaces and tabs.")
+        .test(src, { indent: 4, white: true });
+
+    TestRun()
+        .addError(5, "Mixed spaces and tabs.")
+        .addError(5, "Expected 'var' to have an indentation at 5 instead at 7.")
+        .addError(6, "Mixed spaces and tabs.")
+        .addError(6, "Expected 'var' to have an indentation at 5 instead at 7.")
+        .addError(7, "Expected '}' to have an indentation at 3 instead at 5.")
+        .test(src, { indent: 2, white: true });
 };