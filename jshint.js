/*!
 * JSHint, by JSHint Community.
 *
 * Licensed under the same slightly modified MIT license that JSLint is.
 * It stops evil-doers everywhere.
 *
 * JSHint is a derivative work of JSLint:
 *
 *   Copyright (c) 2002 Douglas Crockford  (www.JSLint.com)
 *
 *   Permission is hereby granted, free of charge, to any person obtaining
 *   a copy of this software and associated documentation files (the "Software"),
 *   to deal in the Software without restriction, including without limitation
 *   the rights to use, copy, modify, merge, publish, distribute, sublicense,
 *   and/or sell copies of the Software, and to permit persons to whom
 *   the Software is furnished to do so, subject to the following conditions:
 *
 *   The above copyright notice and this permission notice shall be included
 *   in all copies or substantial portions of the Software.
 *
 *   The Software shall be used for Good, not Evil.
 *
 *   THE SOFTWARE IS PROVIDED "AS IS", WITHOUT WARRANTY OF ANY KIND, EXPRESS OR
 *   IMPLIED, INCLUDING BUT NOT LIMITED TO THE WARRANTIES OF MERCHANTABILITY,
 *   FITNESS FOR A PARTICULAR PURPOSE AND NONINFRINGEMENT. IN NO EVENT SHALL THE
 *   AUTHORS OR COPYRIGHT HOLDERS BE LIABLE FOR ANY CLAIM, DAMAGES OR OTHER
 *   LIABILITY, WHETHER IN AN ACTION OF CONTRACT, TORT OR OTHERWISE, ARISING
 *   FROM, OUT OF OR IN CONNECTION WITH THE SOFTWARE OR THE USE OR OTHER
 *   DEALINGS IN THE SOFTWARE.
 *
 * JSHint was forked from the 2010-12-16 edition of JSLint.
 *
 */

/*
 JSHINT is a global function. It takes two parameters.

     var myResult = JSHINT(source, option);

 The first parameter is either a string or an array of strings. If it is a
 string, it will be split on '\n' or '\r'. If it is an array of strings, it
 is assumed that each string represents one line. The source can be a
 JavaScript text or a JSON text.

 The second parameter is an optional object of options which control the
 operation of JSHINT. Most of the options are booleans: They are all
 optional and have a default value of false. One of the options, predef,
 can be an array of names, which will be used to declare global variables,
 or an object whose keys are used as global names, with a boolean value
 that determines if they are assignable.

 If it checks out, JSHINT returns true. Otherwise, it returns false.

 If false, you can inspect JSHINT.errors to find out the problems.
 JSHINT.errors is an array of objects containing these members:

 {
     line      : The line (relative to 1) at which the lint was found
     character : The character (relative to 1) at which the lint was found
     reason    : The problem
     evidence  : The text line in which the problem occurred
     raw       : The raw message before the details were inserted
     a         : The first detail
     b         : The second detail
     c         : The third detail
     d         : The fourth detail
 }

 If a fatal error was found, a null will be the last element of the
 JSHINT.errors array.

 You can request a data structure which contains JSHint's results.

     var myData = JSHINT.data();

 It returns a structure with this form:

 {
     errors: [
         {
             line: NUMBER,
             character: NUMBER,
             reason: STRING,
             evidence: STRING
         }
     ],
     functions: [
         name: STRING,
         line: NUMBER,
         character: NUMBER,
         last: NUMBER,
         lastcharacter: NUMBER,
         param: [
             STRING
         ],
         closure: [
             STRING
         ],
         var: [
             STRING
         ],
         exception: [
             STRING
         ],
         outer: [
             STRING
         ],
         unused: [
             STRING
         ],
         global: [
             STRING
         ],
         label: [
             STRING
         ]
     ],
     globals: [
         STRING
     ],
     member: {
         STRING: NUMBER
     },
     unused: [
         {
             name: STRING,
             line: NUMBER
         }
     ],
     implieds: [
         {
             name: STRING,
             line: NUMBER
         }
     ],
     urls: [
         STRING
     ],
     json: BOOLEAN
 }

 Empty arrays will not be included.

*/

/*jshint
 evil: true, nomen: false, onevar: false, regexp: false, strict: true, boss: true,
 undef: true, maxlen: 100, indent: 4, quotmark: double, unused: true
*/

/*members "\b", "\t", "\n", "\f", "\r", "!=", "!==", "\"", "%", "(begin)",
<<<<<<< HEAD
 "(breakage)", "(character)", "(context)", "(error)", "(explicitNewcap)", "(global)",
 "(identifier)", "(last)", "(lastcharacter)", "(line)", "(loopage)", "(name)",
 "(onevar)", "(params)", "(scope)", "(statement)", "(verb)", "(tokens)",
 "*", "+", "++", "-", "--", "\/", "<", "<=", "==",
=======
 "(breakage)", "(character)", "(context)", "(error)", "(global)", "(identifier)", "(last)",
 "(lastcharacter)", "(line)", "(loopage)", "(metrics)",
 "(name)", "(onevar)", "(params)", "(scope)",
 "(statement)", "(verb)", "*", "+", "++", "-", "--", "\/", "<", "<=", "==",
>>>>>>> c63e566f
 "===", ">", ">=", $, $$, $A, $F, $H, $R, $break, $continue, $w, Abstract, Ajax,
 __filename, __dirname, ActiveXObject, Array, ArrayBuffer, ArrayBufferView, Audio,
 Autocompleter, Assets, Boolean, Builder, Buffer, Browser, COM, CScript, Canvas,
 CustomAnimation, Class, Control, Chain, Color, Cookie, Core, DataView, Date,
 Debug, Draggable, Draggables, Droppables, Document, DomReady, DOMReady, DOMParser, Drag,
 E, Enumerator, Enumerable, Element, Elements, Error, Effect, EvalError, Event,
 Events, FadeAnimation, Field, Flash, Float32Array, Float64Array, Form,
 FormField, Frame, FormData, Function, Fx, GetObject, Group, Hash, HotKey,
 HTMLElement, HTMLAnchorElement, HTMLBaseElement, HTMLBlockquoteElement,
 HTMLBodyElement, HTMLBRElement, HTMLButtonElement, HTMLCanvasElement, HTMLDirectoryElement,
 HTMLDivElement, HTMLDListElement, HTMLFieldSetElement,
 HTMLFontElement, HTMLFormElement, HTMLFrameElement, HTMLFrameSetElement,
 HTMLHeadElement, HTMLHeadingElement, HTMLHRElement, HTMLHtmlElement,
 HTMLIFrameElement, HTMLImageElement, HTMLInputElement, HTMLIsIndexElement,
 HTMLLabelElement, HTMLLayerElement, HTMLLegendElement, HTMLLIElement,
 HTMLLinkElement, HTMLMapElement, HTMLMenuElement, HTMLMetaElement,
 HTMLModElement, HTMLObjectElement, HTMLOListElement, HTMLOptGroupElement,
 HTMLOptionElement, HTMLParagraphElement, HTMLParamElement, HTMLPreElement,
 HTMLQuoteElement, HTMLScriptElement, HTMLSelectElement, HTMLStyleElement,
 HtmlTable, HTMLTableCaptionElement, HTMLTableCellElement, HTMLTableColElement,
 HTMLTableElement, HTMLTableRowElement, HTMLTableSectionElement,
 HTMLTextAreaElement, HTMLTitleElement, HTMLUListElement, HTMLVideoElement,
 Iframe, IframeShim, Image, importScripts, Int16Array, Int32Array, Int8Array,
 Insertion, InputValidator, JSON, Keyboard, Locale, LN10, LN2, LOG10E, LOG2E,
 MAX_VALUE, MIN_VALUE, Map, Mask, Math, MenuItem, MessageChannel, MessageEvent, MessagePort,
 MoveAnimation, MooTools, MutationObserver, Native, NEGATIVE_INFINITY, Node, NodeFilter,
 Number, Object, ObjectRange,
 Option, Options, OverText, PI, POSITIVE_INFINITY, PeriodicalExecuter, Point, Position, Prototype,
 RangeError, Rectangle, ReferenceError, RegExp, ResizeAnimation, Request, RotateAnimation, Set,
 SQRT1_2, SQRT2, ScrollBar, ScriptEngine, ScriptEngineBuildVersion,
 ScriptEngineMajorVersion, ScriptEngineMinorVersion, Scriptaculous, Scroller,
 Slick, Slider, Selector, SharedWorker, String, Style, SyntaxError, Sortable, Sortables,
 SortableObserver, Sound, Spinner, System, Swiff, Text, TextArea, Template,
 Timer, Tips, Type, TypeError, Toggle, Try, "use strict", unescape, URI, URIError, URL,
 VBArray, WeakMap, WSH, WScript, XDomainRequest, Web, Window, XMLDOM, XMLHttpRequest, XMLSerializer,
 XPathEvaluator, XPathException, XPathExpression, XPathNamespace, XPathNSResolver, XPathResult,
<<<<<<< HEAD
 "\\", a, abs, addEventListener, address, alert, apply, applicationCache, arguments, arity,
 asi, atob, b, basic, basicToken, bitwise, blacklist, block, blur, boolOptions, boss,
 browser, btoa, c, call, callee, caller, camelcase, cases, charAt, charCodeAt, character,
 clearInterval, clearTimeout, close, closed, closure, comment, condition, confirm, console,
 constructor, content, couch, create, css, curly, d, data, datalist, dd, debug, decodeURI,
=======
 "\\", a, addEventListener, address, alert, apply, applicationCache, arguments, arity, asi, atob,
 b, basic, basicToken, bitwise, block, blur, boolOptions, boss, browser, btoa, c, call, callee,
 caller, camelcase, cases, charAt, charCodeAt, character, clearInterval, clearTimeout,
 close, closed, closure, comment, condition, confirm, console, constructor,
 content, couch, create, css, curly, cyclomaticComplexityCount,
 d, data, datalist, dd, debug, decodeURI,
>>>>>>> c63e566f
 decodeURIComponent, defaultStatus, defineClass, deserialize, devel, document,
 dojo, dijit, dojox, define, else, emit, encodeURI, encodeURIComponent,
 eqeq, eqeqeq, eqnull, errors, es5, escape, esnext, eval, event, evidence, evil,
 ex, exception, exec, exps, expr, exports, FileReader, first, floor, focus, forEach,
 forin, fragment, frames, from, fromCharCode, fud, funcscope, funct, function, functions,
 g, gc, getComputedStyle, getRow, getter, getterToken, GLOBAL, global, globals, globalstrict,
 hasOwnProperty, help, history, i, id, identifier, immed, implieds, importPackage, include,
 indent, indexOf, init, ins, instanceOf, isAlpha, isApplicationRunning, isArray,
 isDigit, isFinite, isNaN, iterator, java, join, jshint,
 JSHINT, json, jquery, jQuery, keys, label, labelled, last, lastcharacter, lastsemic, laxbreak,
 laxcomma, latedef, lbp, led, left, length, line, load, loadClass, localStorage, location,
<<<<<<< HEAD
 log, loopfunc, m, match, max, maxerr, maxlen, member,message, meta, module, moveBy,
 moveTo, mootools, multistr, name, navigator, new, newcap, noarg, node, noempty, nomen,
=======
 log, loopfunc, m, match, maxerr, maxlen, maxdepth, maxstatements,
 maxparams, maxcomplexity
 member,message, meta, module, moveBy,
 moveTo, mootools, multistr, name, navigator,nestedBlockDepth,
 new, newcap, noarg, node, noempty, nomen,
>>>>>>> c63e566f
 nonew, nonstandard, nud, onbeforeunload, onblur, onerror, onevar, onecase, onfocus,
 onload, onresize, onunload, open, openDatabase, openURL, opener, opera, options, outer, param,
 parent, parseFloat, parseInt, passfail, plusplus, postMessage, pop, predef, print, process, prompt,
 proto, prototype, prototypejs, provides, push, quit, quotmark, range, raw, reach, reason, regexp,
 readFile, readUrl, regexdash, removeEventListener, replace, report, require,
 reserved, resizeBy, resizeTo, resolvePath, resumeUpdates, respond, rhino, right,
 runCommand, scroll, screen, scripturl, scrollBy, scrollTo, scrollbar, search, seal, self,
 send, serialize, sessionStorage, setInterval, setTimeout, setter, setterToken, shift, slice,
<<<<<<< HEAD
 smarttabs, sort, spawn, split, stack, status, start, strict, sub, substr, supernew, shadow,
 supplant, sum, sync, test, toLowerCase, toString, toUpperCase, toint32, token, tokens, top,
 trailing, type, typeOf, Uint16Array, Uint32Array, Uint8Array, undef, undefs, unused,
 urls, validthis, value, valueOf, var, vars, version, WebSocket, withstmt, white, window, windows,
 Worker, worker, wsh*/
=======
 smarttabs, sort, spawn, split, stack, status, start,statementCount,
 strict, sub, substr,supernew, shadow,
 supplant, sum, sync, test, toLowerCase, toString, toUpperCase, toint32, token, top, trailing,
 type, typeOf, Uint16Array, Uint32Array, Uint8Array, undef, undefs, unused, urls, validthis,
 value, valueOf, var, vars, verifyMaxStatementsPerFunction, verifyMaxNestedBlockDepthPerFunction,
 verifyMaxParametersPerFunction, verifyMaxCyclomaticComplexityPerFunction
 version, WebSocket, withstmt, white, window, windows, Worker, worker,
 wsh*/
>>>>>>> c63e566f

/*global exports: false */

// We build the application inside a function so that we produce only a single
// global variable. That function will be invoked immediately, and its return
// value is the JSHINT function itself.

var JSHINT = (function () {
    "use strict";

    var anonname,       // The guessed name for anonymous functions.

// These are operators that should not be used with the ! operator.

        bang = {
            "<"  : true,
            "<=" : true,
            "==" : true,
            "===": true,
            "!==": true,
            "!=" : true,
            ">"  : true,
            ">=" : true,
            "+"  : true,
            "-"  : true,
            "*"  : true,
            "/"  : true,
            "%"  : true
        },

        // These are the JSHint boolean options.
        boolOptions = {
            asi         : true, // if automatic semicolon insertion should be tolerated
            bitwise     : true, // if bitwise operators should not be allowed
            boss        : true, // if advanced usage of assignments should be allowed
            browser     : true, // if the standard browser globals should be predefined
            camelcase   : true, // if identifiers should be required in camel case
            couch       : true, // if CouchDB globals should be predefined
            curly       : true, // if curly braces around all blocks should be required
            debug       : true, // if debugger statements should be allowed
            devel       : true, // if logging globals should be predefined (console,
                                // alert, etc.)
            dojo        : true, // if Dojo Toolkit globals should be predefined
            eqeqeq      : true, // if === should be required
            eqnull      : true, // if == null comparisons should be tolerated
            es5         : true, // if ES5 syntax should be allowed
            esnext      : true, // if es.next specific syntax should be allowed
            evil        : true, // if eval should be allowed
            expr        : true, // if ExpressionStatement should be allowed as Programs
            forin       : true, // if for in statements must filter
            funcscope   : true, // if only function scope should be used for scope tests
            globalstrict: true, // if global "use strict"; should be allowed (also
                                // enables 'strict')
            immed       : true, // if immediate invocations must be wrapped in parens
            iterator    : true, // if the `__iterator__` property should be allowed
            jquery      : true, // if jQuery globals should be predefined
            lastsemic   : true, // if semicolons may be ommitted for the trailing
                                // statements inside of a one-line blocks.
            latedef     : true, // if the use before definition should not be tolerated
            laxbreak    : true, // if line breaks should not be checked
            laxcomma    : true, // if line breaks should not be checked around commas
            loopfunc    : true, // if functions should be allowed to be defined within
                                // loops
            mootools    : true, // if MooTools globals should be predefined
            multistr    : true, // allow multiline strings
            newcap      : true, // if constructor names must be capitalized
            noarg       : true, // if arguments.caller and arguments.callee should be
                                // disallowed
            node        : true, // if the Node.js environment globals should be
                                // predefined
            noempty     : true, // if empty blocks should be disallowed
            nonew       : true, // if using `new` for side-effects should be disallowed
            nonstandard : true, // if non-standard (but widely adopted) globals should
                                // be predefined
            nomen       : true, // if names should be checked
            onevar      : true, // if only one var statement per function should be
                                // allowed
            onecase     : true, // if one case switch statements should be allowed
            passfail    : true, // if the scan should stop on first error
            plusplus    : true, // if increment/decrement should not be allowed
            proto       : true, // if the `__proto__` property should be allowed
            prototypejs : true, // if Prototype and Scriptaculous globals should be
                                // predefined
            regexdash   : true, // if unescaped first/last dash (-) inside brackets
                                // should be tolerated
            regexp      : true, // if the . should not be allowed in regexp literals
            rhino       : true, // if the Rhino environment globals should be predefined
            undef       : true, // if variables should be declared before used
            unused      : true, // if variables should be always used
            scripturl   : true, // if script-targeted URLs should be tolerated
            shadow      : true, // if variable shadowing should be tolerated
            smarttabs   : true, // if smarttabs should be tolerated
                                // (http://www.emacswiki.org/emacs/SmartTabs)
            strict      : true, // require the "use strict"; pragma
            sub         : true, // if all forms of subscript notation are tolerated
            supernew    : true, // if `new function () { ... };` and `new Object;`
                                // should be tolerated
            trailing    : true, // if trailing whitespace rules apply
            validthis   : true, // if 'this' inside a non-constructor function is valid.
                                // This is a function scoped option only.
            withstmt    : true, // if with statements should be allowed
            white       : true, // if strict whitespace rules apply
            worker      : true, // if Web Worker script symbols should be allowed
            wsh         : true  // if the Windows Scripting Host environment globals
                                // should be predefined
        },

        // These are the JSHint options that can take any value
        // (we use this object to detect invalid options)
        valOptions = {
            maxlen: false,
            indent: false,
            maxerr: false,
            predef: false,
            quotmark: false, //'single'|'double'|true
            maxstatements: false, // {int} max statements per function
            maxdepth: false, // {int} max nested block depth per function
            maxparams: false, // {int} max params per function
            maxcomplexity: false // {int} max cyclomatic complexity per function
        },

        // These are JSHint boolean options which are shared with JSLint
        // where the definition in JSHint is opposite JSLint
        invertedOptions = {
            bitwise     : true,
            forin       : true,
            newcap      : true,
            nomen       : true,
            plusplus    : true,
            regexp      : true,
            undef       : true,
            white       : true,

            // Inverted and renamed, use JSHint name here
            eqeqeq      : true,
            onevar      : true
        },

        // These are JSHint boolean options which are shared with JSLint
        // where the name has been changed but the effect is unchanged
        renamedOptions = {
            eqeq        : "eqeqeq",
            vars        : "onevar",
            windows     : "wsh"
        },


        // browser contains a set of global names which are commonly provided by a
        // web browser environment.
        browser = {
            ArrayBuffer              :  false,
            ArrayBufferView          :  false,
            Audio                    :  false,
            addEventListener         :  false,
            applicationCache         :  false,
            atob                     :  false,
            blur                     :  false,
            btoa                     :  false,
            clearInterval            :  false,
            clearTimeout             :  false,
            close                    :  false,
            closed                   :  false,
            DataView                 :  false,
            DOMParser                :  false,
            defaultStatus            :  false,
            document                 :  false,
            event                    :  false,
            FileReader               :  false,
            Float32Array             :  false,
            Float64Array             :  false,
            FormData                 :  false,
            focus                    :  false,
            frames                   :  false,
            getComputedStyle         :  false,
            HTMLElement              :  false,
            HTMLAnchorElement        :  false,
            HTMLBaseElement          :  false,
            HTMLBlockquoteElement    :  false,
            HTMLBodyElement          :  false,
            HTMLBRElement            :  false,
            HTMLButtonElement        :  false,
            HTMLCanvasElement        :  false,
            HTMLDirectoryElement     :  false,
            HTMLDivElement           :  false,
            HTMLDListElement         :  false,
            HTMLFieldSetElement      :  false,
            HTMLFontElement          :  false,
            HTMLFormElement          :  false,
            HTMLFrameElement         :  false,
            HTMLFrameSetElement      :  false,
            HTMLHeadElement          :  false,
            HTMLHeadingElement       :  false,
            HTMLHRElement            :  false,
            HTMLHtmlElement          :  false,
            HTMLIFrameElement        :  false,
            HTMLImageElement         :  false,
            HTMLInputElement         :  false,
            HTMLIsIndexElement       :  false,
            HTMLLabelElement         :  false,
            HTMLLayerElement         :  false,
            HTMLLegendElement        :  false,
            HTMLLIElement            :  false,
            HTMLLinkElement          :  false,
            HTMLMapElement           :  false,
            HTMLMenuElement          :  false,
            HTMLMetaElement          :  false,
            HTMLModElement           :  false,
            HTMLObjectElement        :  false,
            HTMLOListElement         :  false,
            HTMLOptGroupElement      :  false,
            HTMLOptionElement        :  false,
            HTMLParagraphElement     :  false,
            HTMLParamElement         :  false,
            HTMLPreElement           :  false,
            HTMLQuoteElement         :  false,
            HTMLScriptElement        :  false,
            HTMLSelectElement        :  false,
            HTMLStyleElement         :  false,
            HTMLTableCaptionElement  :  false,
            HTMLTableCellElement     :  false,
            HTMLTableColElement      :  false,
            HTMLTableElement         :  false,
            HTMLTableRowElement      :  false,
            HTMLTableSectionElement  :  false,
            HTMLTextAreaElement      :  false,
            HTMLTitleElement         :  false,
            HTMLUListElement         :  false,
            HTMLVideoElement         :  false,
            history                  :  false,
            Int16Array               :  false,
            Int32Array               :  false,
            Int8Array                :  false,
            Image                    :  false,
            length                   :  false,
            localStorage             :  false,
            location                 :  false,
            MessageChannel           :  false,
            MessageEvent             :  false,
            MessagePort              :  false,
            moveBy                   :  false,
            moveTo                   :  false,
            MutationObserver         :  false,
            name                     :  false,
            Node                     :  false,
            NodeFilter               :  false,
            navigator                :  false,
            onbeforeunload           :  true,
            onblur                   :  true,
            onerror                  :  true,
            onfocus                  :  true,
            onload                   :  true,
            onresize                 :  true,
            onunload                 :  true,
            open                     :  false,
            openDatabase             :  false,
            opener                   :  false,
            Option                   :  false,
            parent                   :  false,
            print                    :  false,
            removeEventListener      :  false,
            resizeBy                 :  false,
            resizeTo                 :  false,
            screen                   :  false,
            scroll                   :  false,
            scrollBy                 :  false,
            scrollTo                 :  false,
            sessionStorage           :  false,
            setInterval              :  false,
            setTimeout               :  false,
            SharedWorker             :  false,
            status                   :  false,
            top                      :  false,
            Uint16Array              :  false,
            Uint32Array              :  false,
            Uint8Array               :  false,
            WebSocket                :  false,
            window                   :  false,
            Worker                   :  false,
            XMLHttpRequest           :  false,
            XMLSerializer            :  false,
            XPathEvaluator           :  false,
            XPathException           :  false,
            XPathExpression          :  false,
            XPathNamespace           :  false,
            XPathNSResolver          :  false,
            XPathResult              :  false
        },

        couch = {
            "require" : false,
            respond   : false,
            getRow    : false,
            emit      : false,
            send      : false,
            start     : false,
            sum       : false,
            log       : false,
            exports   : false,
            module    : false,
            provides  : false
        },

        declared, // Globals that were declared using /*global ... */ syntax.

        devel = {
            alert   : false,
            confirm : false,
            console : false,
            Debug   : false,
            opera   : false,
            prompt  : false
        },

        dojo = {
            dojo      : false,
            dijit     : false,
            dojox     : false,
            define    : false,
            "require" : false
        },

        funct,          // The current function

        functionicity = [
            "closure", "exception", "global", "label",
            "outer", "unused", "var"
        ],

        functions,      // All of the functions

        global,         // The global scope
        implied,        // Implied globals
        inblock,
        indent,
        jsonmode,

        jquery = {
            "$"    : false,
            jQuery : false
        },

        lines,
        lookahead,
        member,
        membersOnly,

        mootools = {
            "$"             : false,
            "$$"            : false,
            Assets          : false,
            Browser         : false,
            Chain           : false,
            Class           : false,
            Color           : false,
            Cookie          : false,
            Core            : false,
            Document        : false,
            DomReady        : false,
            DOMReady        : false,
            Drag            : false,
            Element         : false,
            Elements        : false,
            Event           : false,
            Events          : false,
            Fx              : false,
            Group           : false,
            Hash            : false,
            HtmlTable       : false,
            Iframe          : false,
            IframeShim      : false,
            InputValidator  : false,
            instanceOf      : false,
            Keyboard        : false,
            Locale          : false,
            Mask            : false,
            MooTools        : false,
            Native          : false,
            Options         : false,
            OverText        : false,
            Request         : false,
            Scroller        : false,
            Slick           : false,
            Slider          : false,
            Sortables       : false,
            Spinner         : false,
            Swiff           : false,
            Tips            : false,
            Type            : false,
            typeOf          : false,
            URI             : false,
            Window          : false
        },

        nexttoken,

        node = {
            __filename    : false,
            __dirname     : false,
            Buffer        : false,
            console       : false,
            exports       : true,  // In Node it is ok to exports = module.exports = foo();
            GLOBAL        : false,
            global        : false,
            module        : false,
            process       : false,
            require       : false,
            setTimeout    : false,
            clearTimeout  : false,
            setInterval   : false,
            clearInterval : false
        },

        noreach,
        option,
        predefined,     // Global variables defined by option
        prereg,
        prevtoken,

        prototypejs = {
            "$"               : false,
            "$$"              : false,
            "$A"              : false,
            "$F"              : false,
            "$H"              : false,
            "$R"              : false,
            "$break"          : false,
            "$continue"       : false,
            "$w"              : false,
            Abstract          : false,
            Ajax              : false,
            Class             : false,
            Enumerable        : false,
            Element           : false,
            Event             : false,
            Field             : false,
            Form              : false,
            Hash              : false,
            Insertion         : false,
            ObjectRange       : false,
            PeriodicalExecuter: false,
            Position          : false,
            Prototype         : false,
            Selector          : false,
            Template          : false,
            Toggle            : false,
            Try               : false,
            Autocompleter     : false,
            Builder           : false,
            Control           : false,
            Draggable         : false,
            Draggables        : false,
            Droppables        : false,
            Effect            : false,
            Sortable          : false,
            SortableObserver  : false,
            Sound             : false,
            Scriptaculous     : false
        },

        quotmark,

        rhino = {
            defineClass  : false,
            deserialize  : false,
            gc           : false,
            help         : false,
            importPackage: false,
            "java"       : false,
            load         : false,
            loadClass    : false,
            print        : false,
            quit         : false,
            readFile     : false,
            readUrl      : false,
            runCommand   : false,
            seal         : false,
            serialize    : false,
            spawn        : false,
            sync         : false,
            toint32      : false,
            version      : false
        },

        scope,      // The current scope
        stack,

        // standard contains the global names that are provided by the
        // ECMAScript standard.
        standard = {
            Array               : false,
            Boolean             : false,
            Date                : false,
            decodeURI           : false,
            decodeURIComponent  : false,
            encodeURI           : false,
            encodeURIComponent  : false,
            Error               : false,
            "eval"              : false,
            EvalError           : false,
            Function            : false,
            hasOwnProperty      : false,
            isFinite            : false,
            isNaN               : false,
            JSON                : false,
            Map                 : false,
            Math                : false,
            Number              : false,
            Object              : false,
            parseInt            : false,
            parseFloat          : false,
            RangeError          : false,
            ReferenceError      : false,
            RegExp              : false,
            Set                 : false,
            String              : false,
            SyntaxError         : false,
            TypeError           : false,
            URIError            : false,
            WeakMap             : false
        },

        // widely adopted global names that are not part of ECMAScript standard
        nonstandard = {
            escape              : false,
            unescape            : false
        },

        directive,
        syntax = {},
        tab,
        token,
        unuseds,
        urls,
        useESNextSyntax,
        warnings,

        worker = {
            importScripts       : true,
            postMessage         : true,
            self                : true
        },

        wsh = {
            ActiveXObject             : true,
            Enumerator                : true,
            GetObject                 : true,
            ScriptEngine              : true,
            ScriptEngineBuildVersion  : true,
            ScriptEngineMajorVersion  : true,
            ScriptEngineMinorVersion  : true,
            VBArray                   : true,
            WSH                       : true,
            WScript                   : true,
            XDomainRequest            : true
        };

    // Regular expressions. Some of these are stupidly long.
    var ax, cx, tx, nx, nxg, lx, ix, jx, ft;
    (function () {
        /*jshint maxlen:300 */

        // unsafe comment or string
        ax = /@cc|<\/?|script|\]\s*\]|<\s*!|&lt/i;

        // unsafe characters that are silently deleted by one or more browsers
        cx = /[\u0000-\u001f\u007f-\u009f\u00ad\u0600-\u0604\u070f\u17b4\u17b5\u200c-\u200f\u2028-\u202f\u2060-\u206f\ufeff\ufff0-\uffff]/;

        // token
        tx = /^\s*([(){}\[.,:;'"~\?\]#@]|==?=?|\/(\*(jshint|jslint|members?|global)?|=|\/)?|\*[\/=]?|\+(?:=|\++)?|-(?:=|-+)?|%=?|&[&=]?|\|[|=]?|>>?>?=?|<([\/=!]|\!(\[|--)?|<=?)?|\^=?|\!=?=?|[a-zA-Z_$][a-zA-Z0-9_$]*|[0-9]+([xX][0-9a-fA-F]+|\.[0-9]*)?([eE][+\-]?[0-9]+)?)/;

        // characters in strings that need escapement
        nx = /[\u0000-\u001f&<"\/\\\u007f-\u009f\u00ad\u0600-\u0604\u070f\u17b4\u17b5\u200c-\u200f\u2028-\u202f\u2060-\u206f\ufeff\ufff0-\uffff]/;
        nxg = /[\u0000-\u001f&<"\/\\\u007f-\u009f\u00ad\u0600-\u0604\u070f\u17b4\u17b5\u200c-\u200f\u2028-\u202f\u2060-\u206f\ufeff\ufff0-\uffff]/g;

        // star slash
        lx = /\*\//;

        // identifier
        ix = /^([a-zA-Z_$][a-zA-Z0-9_$]*)$/;

        // javascript url
        jx = /^(?:javascript|jscript|ecmascript|vbscript|mocha|livescript)\s*:/i;

        // catches /* falls through */ comments
        ft = /^\s*\/\*\s*falls\sthrough\s*\*\/\s*$/;
    }());

    function F() {}     // Used by Object.create

    function is_own(object, name) {
        // The object.hasOwnProperty method fails when the property under consideration
        // is named 'hasOwnProperty'. So we have to use this more convoluted form.
        return Object.prototype.hasOwnProperty.call(object, name);
    }

    function checkOption(name, t) {
        if (valOptions[name] === undefined && boolOptions[name] === undefined) {
            warning("Bad option: '" + name + "'.", t);
        }
    }

    function isString(obj) {
        return Object.prototype.toString.call(obj) === "[object String]";
    }

    // Provide critical ES5 functions to ES3.

    if (typeof Array.isArray !== "function") {
        Array.isArray = function (o) {
            return Object.prototype.toString.apply(o) === "[object Array]";
        };
    }

    if (!Array.prototype.forEach) {
        Array.prototype.forEach = function (fn, scope) {
            var len = this.length;

            for (var i = 0; i < len; i++) {
                fn.call(scope || this, this[i], i, this);
            }
        };
    }

    if (!Array.prototype.indexOf) {
        Array.prototype.indexOf = function (searchElement /*, fromIndex */ ) {
            if (this === null || this === undefined) {
                throw new TypeError();
            }

            var t = new Object(this);
            var len = t.length >>> 0;

            if (len === 0) {
                return -1;
            }

            var n = 0;
            if (arguments.length > 0) {
                n = Number(arguments[1]);
                if (n != n) { // shortcut for verifying if it's NaN
                    n = 0;
                } else if (n !== 0 && n != Infinity && n != -Infinity) {
                    n = (n > 0 || -1) * Math.floor(Math.abs(n));
                }
            }

            if (n >= len) {
                return -1;
            }

            var k = n >= 0 ? n : Math.max(len - Math.abs(n), 0);
            for (; k < len; k++) {
                if (k in t && t[k] === searchElement) {
                    return k;
                }
            }

            return -1;
        };
    }

    if (typeof Object.create !== "function") {
        Object.create = function (o) {
            F.prototype = o;
            return new F();
        };
    }

    if (typeof Object.keys !== "function") {
        Object.keys = function (o) {
            var a = [], k;
            for (k in o) {
                if (is_own(o, k)) {
                    a.push(k);
                }
            }
            return a;
        };
    }

    // Non standard methods

    function isAlpha(str) {
        return (str >= "a" && str <= "z\uffff") ||
            (str >= "A" && str <= "Z\uffff");
    }

    function isDigit(str) {
        return (str >= "0" && str <= "9");
    }

    function supplant(str, data) {
        return str.replace(/\{([^{}]*)\}/g, function (a, b) {
            var r = data[b];
            return typeof r === "string" || typeof r === "number" ? r : a;
        });
    }

    function combine(t, o) {
        var n;
        for (n in o) {
            if (is_own(o, n) && !is_own(JSHINT.blacklist, n)) {
                t[n] = o[n];
            }
        }
    }

    function updatePredefined() {
        Object.keys(JSHINT.blacklist).forEach(function (key) {
            delete predefined[key];
        });
    }

    function assume() {
        if (option.couch) {
            combine(predefined, couch);
        }

        if (option.rhino) {
            combine(predefined, rhino);
        }

        if (option.prototypejs) {
            combine(predefined, prototypejs);
        }

        if (option.node) {
            combine(predefined, node);
            option.globalstrict = true;
        }

        if (option.devel) {
            combine(predefined, devel);
        }

        if (option.dojo) {
            combine(predefined, dojo);
        }

        if (option.browser) {
            combine(predefined, browser);
        }

        if (option.nonstandard) {
            combine(predefined, nonstandard);
        }

        if (option.jquery) {
            combine(predefined, jquery);
        }

        if (option.mootools) {
            combine(predefined, mootools);
        }

        if (option.worker) {
            combine(predefined, worker);
        }

        if (option.wsh) {
            combine(predefined, wsh);
        }

        if (option.esnext) {
            useESNextSyntax();
        }

        if (option.globalstrict && option.strict !== false) {
            option.strict = true;
        }
    }


    // Produce an error warning.
    function quit(message, line, chr) {
        var percentage = Math.floor((line / lines.length) * 100);

        throw {
            name: "JSHintError",
            line: line,
            character: chr,
            message: message + " (" + percentage + "% scanned).",
            raw: message
        };
    }

    function isundef(scope, m, t, a) {
        return JSHINT.undefs.push([scope, m, t, a]);
    }

    function warning(m, t, a, b, c, d) {
        var ch, l, w;
        t = t || nexttoken;
        if (t.id === "(end)") {  // `~
            t = token;
        }
        l = t.line || 0;
        ch = t.from || 0;
        w = {
            id: "(error)",
            raw: m,
            evidence: lines[l - 1] || "",
            line: l,
            character: ch,
            a: a,
            b: b,
            c: c,
            d: d
        };
        w.reason = supplant(m, w);
        JSHINT.errors.push(w);
        if (option.passfail) {
            quit("Stopping. ", l, ch);
        }
        warnings += 1;
        if (warnings >= option.maxerr) {
            quit("Too many errors.", l, ch);
        }
        return w;
    }

    function warningAt(m, l, ch, a, b, c, d) {
        return warning(m, {
            line: l,
            from: ch
        }, a, b, c, d);
    }

    function error(m, t, a, b, c, d) {
        warning(m, t, a, b, c, d);
    }

    function errorAt(m, l, ch, a, b, c, d) {
        return error(m, {
            line: l,
            from: ch
        }, a, b, c, d);
    }



// lexical analysis and token construction

    var lex = (function lex() {
        var character, from, line, s;

// Private lex methods

        function nextLine() {
            var at,
                tw; // trailing whitespace check

            if (line >= lines.length)
                return false;

            character = 1;
            s = lines[line];
            line += 1;

            // If smarttabs option is used check for spaces followed by tabs only.
            // Otherwise check for any occurence of mixed tabs and spaces.
            // Tabs and one space followed by block comment is allowed.
            if (option.smarttabs)
                at = s.search(/ \t/);
            else
                at = s.search(/ \t|\t [^\*]/);

            if (at >= 0)
                warningAt("Mixed spaces and tabs.", line, at + 1);

            s = s.replace(/\t/g, tab);
            at = s.search(cx);

            if (at >= 0)
                warningAt("Unsafe character.", line, at);

            if (option.maxlen && option.maxlen < s.length)
                warningAt("Line too long.", line, s.length);

            // Check for trailing whitespaces
            tw = option.trailing && s.match(/^(.*?)\s+$/);
            if (tw && !/^\s+$/.test(s)) {
                warningAt("Trailing whitespace.", line, tw[1].length + 1);
            }
            return true;
        }

// Produce a token object.  The token inherits from a syntax symbol.

        function it(type, value) {
            var i, t;

            function checkName(name) {
                if (!option.proto && name === "__proto__") {
                    warningAt("The '{a}' property is deprecated.", line, from, name);
                    return;
                }

                if (!option.iterator && name === "__iterator__") {
                    warningAt("'{a}' is only available in JavaScript 1.7.", line, from, name);
                    return;
                }

                // Check for dangling underscores unless we're in Node
                // environment and this identifier represents built-in
                // Node globals with underscores.

                var hasDangling = /^(_+.*|.*_+)$/.test(name);

                if (option.nomen && hasDangling && name !== "_") {
                    if (option.node && token.id !== "." && /^(__dirname|__filename)$/.test(name))
                        return;

                    warningAt("Unexpected {a} in '{b}'.", line, from, "dangling '_'", name);
                    return;
                }

                // Check for non-camelcase names. Names like MY_VAR and
                // _myVar are okay though.

                if (option.camelcase) {
                    if (name.replace(/^_+/, "").indexOf("_") > -1 && !name.match(/^[A-Z0-9_]*$/)) {
                        warningAt("Identifier '{a}' is not in camel case.", line, from, value);
                    }
                }
            }

            if (type === "(color)" || type === "(range)") {
                t = {type: type};
            } else if (type === "(punctuator)" ||
                    (type === "(identifier)" && is_own(syntax, value))) {
                t = syntax[value] || syntax["(error)"];
            } else {
                t = syntax[type];
            }

            t = Object.create(t);

            if (type === "(string)" || type === "(range)") {
                if (!option.scripturl && jx.test(value)) {
                    warningAt("Script URL.", line, from);
                }
            }

            if (type === "(identifier)") {
                t.identifier = true;
                checkName(value);
            }

            t.value = value;
            t.line = line;
            t.character = character;
            t.from = from;
            i = t.id;
            if (i !== "(endline)") {
                prereg = i &&
                    (("(,=:[!&|?{};".indexOf(i.charAt(i.length - 1)) >= 0) ||
                    i === "return" ||
                    i === "case");
            }
            return t;
        }

        // Public lex methods
        return {
            init: function (source) {
                if (typeof source === "string") {
                    lines = source
                        .replace(/\r\n/g, "\n")
                        .replace(/\r/g, "\n")
                        .split("\n");
                } else {
                    lines = source;
                }

                // If the first line is a shebang (#!), make it a blank and move on.
                // Shebangs are used by Node scripts.
                if (lines[0] && lines[0].substr(0, 2) === "#!")
                    lines[0] = "";

                line = 0;
                nextLine();
                from = 1;
            },

            range: function (begin, end) {
                var c, value = "";
                from = character;
                if (s.charAt(0) !== begin) {
                    errorAt("Expected '{a}' and instead saw '{b}'.",
                            line, character, begin, s.charAt(0));
                }
                for (;;) {
                    s = s.slice(1);
                    character += 1;
                    c = s.charAt(0);
                    switch (c) {
                    case "":
                        errorAt("Missing '{a}'.", line, character, c);
                        break;
                    case end:
                        s = s.slice(1);
                        character += 1;
                        return it("(range)", value);
                    case "\\":
                        warningAt("Unexpected '{a}'.", line, character, c);
                    }
                    value += c;
                }

            },


            // token -- this is called by advance to get the next token
            token: function () {
                var b, c, captures, d, depth, high, i, l, low, q, t, isLiteral, isInRange, n;

                function match(x) {
                    var r = x.exec(s), r1;
                    if (r) {
                        l = r[0].length;
                        r1 = r[1];
                        c = r1.charAt(0);
                        s = s.substr(l);
                        from = character + l - r1.length;
                        character += l;
                        return r1;
                    }
                }

                function string(x) {
                    var c, j, r = "", allowNewLine = false;

                    if (jsonmode && x !== "\"") {
                        warningAt("Strings must use doublequote.",
                                line, character);
                    }

                    if (option.quotmark) {
                        if (option.quotmark === "single" && x !== "'") {
                            warningAt("Strings must use singlequote.",
                                    line, character);
                        } else if (option.quotmark === "double" && x !== "\"") {
                            warningAt("Strings must use doublequote.",
                                    line, character);
                        } else if (option.quotmark === true) {
                            quotmark = quotmark || x;
                            if (quotmark !== x) {
                                warningAt("Mixed double and single quotes.",
                                        line, character);
                            }
                        }
                    }

                    function esc(n) {
                        var i = parseInt(s.substr(j + 1, n), 16);
                        j += n;
                        if (i >= 32 && i <= 126 &&
                                i !== 34 && i !== 92 && i !== 39) {
                            warningAt("Unnecessary escapement.", line, character);
                        }
                        character += n;
                        c = String.fromCharCode(i);
                    }
                    j = 0;
unclosedString:     for (;;) {
                        while (j >= s.length) {
                            j = 0;

                            var cl = line, cf = from;
                            if (!nextLine()) {
                                errorAt("Unclosed string.", cl, cf);
                                break unclosedString;
                            }

                            if (allowNewLine) {
                                allowNewLine = false;
                            } else {
                                warningAt("Unclosed string.", cl, cf);
                            }
                        }
                        c = s.charAt(j);
                        if (c === x) {
                            character += 1;
                            s = s.substr(j + 1);
                            return it("(string)", r, x);
                        }
                        if (c < " ") {
                            if (c === "\n" || c === "\r") {
                                break;
                            }
                            warningAt("Control character in string: {a}.",
                                    line, character + j, s.slice(0, j));
                        } else if (c === "\\") {
                            j += 1;
                            character += 1;
                            c = s.charAt(j);
                            n = s.charAt(j + 1);
                            switch (c) {
                            case "\\":
                            case "\"":
                            case "/":
                                break;
                            case "\'":
                                if (jsonmode) {
                                    warningAt("Avoid \\'.", line, character);
                                }
                                break;
                            case "b":
                                c = "\b";
                                break;
                            case "f":
                                c = "\f";
                                break;
                            case "n":
                                c = "\n";
                                break;
                            case "r":
                                c = "\r";
                                break;
                            case "t":
                                c = "\t";
                                break;
                            case "0":
                                c = "\0";
                                // Octal literals fail in strict mode
                                // check if the number is between 00 and 07
                                // where 'n' is the token next to 'c'
                                if (n >= 0 && n <= 7 && directive["use strict"]) {
                                    warningAt(
                                    "Octal literals are not allowed in strict mode.",
                                    line, character);
                                }
                                break;
                            case "u":
                                esc(4);
                                break;
                            case "v":
                                if (jsonmode) {
                                    warningAt("Avoid \\v.", line, character);
                                }
                                c = "\v";
                                break;
                            case "x":
                                if (jsonmode) {
                                    warningAt("Avoid \\x-.", line, character);
                                }
                                esc(2);
                                break;
                            case "":
                                // last character is escape character
                                // always allow new line if escaped, but show
                                // warning if option is not set
                                allowNewLine = true;
                                if (option.multistr) {
                                    if (jsonmode) {
                                        warningAt("Avoid EOL escapement.", line, character);
                                    }
                                    c = "";
                                    character -= 1;
                                    break;
                                }
                                warningAt("Bad escapement of EOL. Use option multistr if needed.",
                                    line, character);
                                break;
                            default:
                                warningAt("Bad escapement.", line, character);
                            }
                        }
                        r += c;
                        character += 1;
                        j += 1;
                    }
                }

                for (;;) {
                    if (!s) {
                        return it(nextLine() ? "(endline)" : "(end)", "");
                    }
                    t = match(tx);
                    if (!t) {
                        t = "";
                        c = "";
                        while (s && s < "!") {
                            s = s.substr(1);
                        }
                        if (s) {
                            errorAt("Unexpected '{a}'.", line, character, s.substr(0, 1));
                            s = "";
                        }
                    } else {

    //      identifier

                        if (isAlpha(c) || c === "_" || c === "$") {
                            return it("(identifier)", t);
                        }

    //      number

                        if (isDigit(c)) {
                            if (!isFinite(Number(t))) {
                                warningAt("Bad number '{a}'.",
                                    line, character, t);
                            }
                            if (isAlpha(s.substr(0, 1))) {
                                warningAt("Missing space after '{a}'.",
                                        line, character, t);
                            }
                            if (c === "0") {
                                d = t.substr(1, 1);
                                if (isDigit(d)) {
                                    if (token.id !== ".") {
                                        warningAt("Don't use extra leading zeros '{a}'.",
                                            line, character, t);
                                    }
                                } else if (jsonmode && (d === "x" || d === "X")) {
                                    warningAt("Avoid 0x-. '{a}'.",
                                            line, character, t);
                                }
                            }
                            if (t.substr(t.length - 1) === ".") {
                                warningAt(
"A trailing decimal point can be confused with a dot '{a}'.", line, character, t);
                            }
                            return it("(number)", t);
                        }
                        switch (t) {

    //      string

                        case "\"":
                        case "'":
                            return string(t);

    //      // comment

                        case "//":
                            s = "";
                            token.comment = true;
                            break;

    //      /* comment

                        case "/*":
                            for (;;) {
                                i = s.search(lx);
                                if (i >= 0) {
                                    break;
                                }
                                if (!nextLine()) {
                                    errorAt("Unclosed comment.", line, character);
                                }
                            }
                            s = s.substr(i + 2);
                            token.comment = true;
                            break;

    //      /*members /*jshint /*global

                        case "/*members":
                        case "/*member":
                        case "/*jshint":
                        case "/*jslint":
                        case "/*global":
                        case "*/":
                            return {
                                value: t,
                                type: "special",
                                line: line,
                                character: character,
                                from: from
                            };

                        case "":
                            break;
    //      /
                        case "/":
                            if (token.id === "/=") {
                                errorAt("A regular expression literal can be confused with '/='.",
                                    line, from);
                            }
                            if (prereg) {
                                depth = 0;
                                captures = 0;
                                l = 0;
                                for (;;) {
                                    b = true;
                                    c = s.charAt(l);
                                    l += 1;
                                    switch (c) {
                                    case "":
                                        errorAt("Unclosed regular expression.", line, from);
                                        return quit("Stopping.", line, from);
                                    case "/":
                                        if (depth > 0) {
                                            warningAt("{a} unterminated regular expression " +
                                                "group(s).", line, from + l, depth);
                                        }
                                        c = s.substr(0, l - 1);
                                        q = {
                                            g: true,
                                            i: true,
                                            m: true
                                        };
                                        while (q[s.charAt(l)] === true) {
                                            q[s.charAt(l)] = false;
                                            l += 1;
                                        }
                                        character += l;
                                        s = s.substr(l);
                                        q = s.charAt(0);
                                        if (q === "/" || q === "*") {
                                            errorAt("Confusing regular expression.",
                                                    line, from);
                                        }
                                        return it("(regexp)", c);
                                    case "\\":
                                        c = s.charAt(l);
                                        if (c < " ") {
                                            warningAt(
"Unexpected control character in regular expression.", line, from + l);
                                        } else if (c === "<") {
                                            warningAt(
"Unexpected escaped character '{a}' in regular expression.", line, from + l, c);
                                        }
                                        l += 1;
                                        break;
                                    case "(":
                                        depth += 1;
                                        b = false;
                                        if (s.charAt(l) === "?") {
                                            l += 1;
                                            switch (s.charAt(l)) {
                                            case ":":
                                            case "=":
                                            case "!":
                                                l += 1;
                                                break;
                                            default:
                                                warningAt(
"Expected '{a}' and instead saw '{b}'.", line, from + l, ":", s.charAt(l));
                                            }
                                        } else {
                                            captures += 1;
                                        }
                                        break;
                                    case "|":
                                        b = false;
                                        break;
                                    case ")":
                                        if (depth === 0) {
                                            warningAt("Unescaped '{a}'.",
                                                    line, from + l, ")");
                                        } else {
                                            depth -= 1;
                                        }
                                        break;
                                    case " ":
                                        q = 1;
                                        while (s.charAt(l) === " ") {
                                            l += 1;
                                            q += 1;
                                        }
                                        if (q > 1) {
                                            warningAt(
"Spaces are hard to count. Use {{a}}.", line, from + l, q);
                                        }
                                        break;
                                    case "[":
                                        c = s.charAt(l);
                                        if (c === "^") {
                                            l += 1;
                                            if (option.regexp) {
                                                warningAt("Insecure '{a}'.",
                                                        line, from + l, c);
                                            } else if (s.charAt(l) === "]") {
                                                errorAt("Unescaped '{a}'.",
                                                    line, from + l, "^");
                                            }
                                        }
                                        if (c === "]") {
                                            warningAt("Empty class.", line,
                                                    from + l - 1);
                                        }
                                        isLiteral = false;
                                        isInRange = false;
klass:                                  do {
                                            c = s.charAt(l);
                                            l += 1;
                                            switch (c) {
                                            case "[":
                                            case "^":
                                                warningAt("Unescaped '{a}'.",
                                                        line, from + l, c);
                                                if (isInRange) {
                                                    isInRange = false;
                                                } else {
                                                    isLiteral = true;
                                                }
                                                break;
                                            case "-":
                                                if (isLiteral && !isInRange) {
                                                    isLiteral = false;
                                                    isInRange = true;
                                                } else if (isInRange) {
                                                    isInRange = false;
                                                } else if (s.charAt(l) === "]") {
                                                    isInRange = true;
                                                } else {
                                                    if (option.regexdash !== (l === 2 || (l === 3 &&
                                                        s.charAt(1) === "^"))) {
                                                        warningAt("Unescaped '{a}'.",
                                                            line, from + l - 1, "-");
                                                    }
                                                    isLiteral = true;
                                                }
                                                break;
                                            case "]":
                                                if (isInRange && !option.regexdash) {
                                                    warningAt("Unescaped '{a}'.",
                                                            line, from + l - 1, "-");
                                                }
                                                break klass;
                                            case "\\":
                                                c = s.charAt(l);
                                                if (c < " ") {
                                                    warningAt(
"Unexpected control character in regular expression.", line, from + l);
                                                } else if (c === "<") {
                                                    warningAt(
"Unexpected escaped character '{a}' in regular expression.", line, from + l, c);
                                                }
                                                l += 1;

                                                // \w, \s and \d are never part of a character range
                                                if (/[wsd]/i.test(c)) {
                                                    if (isInRange) {
                                                        warningAt("Unescaped '{a}'.",
                                                            line, from + l, "-");
                                                        isInRange = false;
                                                    }
                                                    isLiteral = false;
                                                } else if (isInRange) {
                                                    isInRange = false;
                                                } else {
                                                    isLiteral = true;
                                                }
                                                break;
                                            case "/":
                                                warningAt("Unescaped '{a}'.",
                                                        line, from + l - 1, "/");

                                                if (isInRange) {
                                                    isInRange = false;
                                                } else {
                                                    isLiteral = true;
                                                }
                                                break;
                                            case "<":
                                                if (isInRange) {
                                                    isInRange = false;
                                                } else {
                                                    isLiteral = true;
                                                }
                                                break;
                                            default:
                                                if (isInRange) {
                                                    isInRange = false;
                                                } else {
                                                    isLiteral = true;
                                                }
                                            }
                                        } while (c);
                                        break;
                                    case ".":
                                        if (option.regexp) {
                                            warningAt("Insecure '{a}'.", line,
                                                    from + l, c);
                                        }
                                        break;
                                    case "]":
                                    case "?":
                                    case "{":
                                    case "}":
                                    case "+":
                                    case "*":
                                        warningAt("Unescaped '{a}'.", line,
                                                from + l, c);
                                    }
                                    if (b) {
                                        switch (s.charAt(l)) {
                                        case "?":
                                        case "+":
                                        case "*":
                                            l += 1;
                                            if (s.charAt(l) === "?") {
                                                l += 1;
                                            }
                                            break;
                                        case "{":
                                            l += 1;
                                            c = s.charAt(l);
                                            if (c < "0" || c > "9") {
                                                warningAt(
"Expected a number and instead saw '{a}'.", line, from + l, c);
                                            }
                                            l += 1;
                                            low = +c;
                                            for (;;) {
                                                c = s.charAt(l);
                                                if (c < "0" || c > "9") {
                                                    break;
                                                }
                                                l += 1;
                                                low = +c + (low * 10);
                                            }
                                            high = low;
                                            if (c === ",") {
                                                l += 1;
                                                high = Infinity;
                                                c = s.charAt(l);
                                                if (c >= "0" && c <= "9") {
                                                    l += 1;
                                                    high = +c;
                                                    for (;;) {
                                                        c = s.charAt(l);
                                                        if (c < "0" || c > "9") {
                                                            break;
                                                        }
                                                        l += 1;
                                                        high = +c + (high * 10);
                                                    }
                                                }
                                            }
                                            if (s.charAt(l) !== "}") {
                                                warningAt(
"Expected '{a}' and instead saw '{b}'.", line, from + l, "}", c);
                                            } else {
                                                l += 1;
                                            }
                                            if (s.charAt(l) === "?") {
                                                l += 1;
                                            }
                                            if (low > high) {
                                                warningAt(
"'{a}' should not be greater than '{b}'.", line, from + l, low, high);
                                            }
                                        }
                                    }
                                }
                                c = s.substr(0, l - 1);
                                character += l;
                                s = s.substr(l);
                                return it("(regexp)", c);
                            }
                            return it("(punctuator)", t);

    //      punctuator

                        case "#":
                            return it("(punctuator)", t);
                        default:
                            return it("(punctuator)", t);
                        }
                    }
                }
            }
        };
    }());


    function addlabel(t, type, token) {
        if (t === "hasOwnProperty") {
            warning("'hasOwnProperty' is a really bad name.");
        }

        // Define t in the current function in the current scope.
        if (is_own(funct, t) && !funct["(global)"]) {
            if (funct[t] === true) {
                if (option.latedef)
                    warning("'{a}' was used before it was defined.", nexttoken, t);
            } else {
                if (!option.shadow && type !== "exception")
                    warning("'{a}' is already defined.", nexttoken, t);
            }
        }

        funct[t] = type;

        if (token) {
            funct["(tokens)"][t] = token;
        }

        if (funct["(global)"]) {
            global[t] = funct;
            if (is_own(implied, t)) {
                if (option.latedef)
                    warning("'{a}' was used before it was defined.", nexttoken, t);
                delete implied[t];
            }
        } else {
            scope[t] = funct;
        }
    }


    function doOption() {
        var nt = nexttoken;
        var o  = nt.value;
        var quotmarkValue = option.quotmark;
        var predef = {};
        var b, obj, filter, t, tn, v, minus;

        switch (o) {
        case "*/":
            error("Unbegun comment.");
            break;
        case "/*members":
        case "/*member":
            o = "/*members";
            if (!membersOnly) {
                membersOnly = {};
            }
            obj = membersOnly;
            option.quotmark = false;
            break;
        case "/*jshint":
        case "/*jslint":
            obj = option;
            filter = boolOptions;
            break;
        case "/*global":
            obj = predef;
            break;
        default:
            error("What?");
        }

        t = lex.token();
loop:   for (;;) {
            minus = false;
            for (;;) {
                if (t.type === "special" && t.value === "*/") {
                    break loop;
                }
                if (t.id !== "(endline)" && t.id !== ",") {
                    break;
                }
                t = lex.token();
            }

            if (o === "/*global" && t.value === "-") {
                minus = true;
                t = lex.token();
            }

            if (t.type !== "(string)" && t.type !== "(identifier)" && o !== "/*members") {
                error("Bad option.", t);
            }

            v = lex.token();
            if (v.id === ":") {
                v = lex.token();

                if (obj === membersOnly) {
                    error("Expected '{a}' and instead saw '{b}'.", t, "*/", ":");
                }

                if (o === "/*jshint") {
                    checkOption(t.value, t);
                }

                if (t.value === "indent" && (o === "/*jshint" || o === "/*jslint")) {
                    b = +v.value;
                    if (typeof b !== "number" || !isFinite(b) || b <= 0 ||
                            Math.floor(b) !== b) {
                        error("Expected a small integer and instead saw '{a}'.",
                                v, v.value);
                    }
                    obj.white = true;
                    obj.indent = b;
                } else if (t.value === "maxerr" && (o === "/*jshint" || o === "/*jslint")) {
                    b = +v.value;
                    if (typeof b !== "number" || !isFinite(b) || b <= 0 ||
                            Math.floor(b) !== b) {
                        error("Expected a small integer and instead saw '{a}'.",
                                v, v.value);
                    }
                    obj.maxerr = b;
                } else if (t.value === "maxlen" && (o === "/*jshint" || o === "/*jslint")) {
                    b = +v.value;
                    if (typeof b !== "number" || !isFinite(b) || b <= 0 ||
                            Math.floor(b) !== b) {
                        error("Expected a small integer and instead saw '{a}'.",
                                v, v.value);
                    }
                    obj.maxlen = b;
                } else if (t.value === "validthis") {
                    if (funct["(global)"]) {
                        error("Option 'validthis' can't be used in a global scope.");
                    } else {
                        if (v.value === "true" || v.value === "false")
                            obj[t.value] = v.value === "true";
                        else
                            error("Bad option value.", v);
                    }
                } else if (t.value === "quotmark" && (o === "/*jshint")) {
                    switch (v.value) {
                    case "true":
                        obj.quotmark = true;
                        break;
                    case "false":
                        obj.quotmark = false;
                        break;
                    case "double":
                    case "single":
                        obj.quotmark = v.value;
                        break;
                    default:
                        error("Bad option value.", v);
                    }
                } else if (v.value === "true" || v.value === "false") {
                    if (o === "/*jslint") {
                        tn = renamedOptions[t.value] || t.value;
                        obj[tn] = v.value === "true";
                        if (invertedOptions[tn] !== undefined) {
                            obj[tn] = !obj[tn];
                        }
                    } else {
                        obj[t.value] = v.value === "true";
                    }

                    if (t.value === "newcap")
                        obj["(explicitNewcap)"] = true;
                } else {
                    error("Bad option value.", v);
                }
                t = lex.token();
            } else {
                if (o === "/*jshint" || o === "/*jslint") {
                    error("Missing option value.", t);
                }

                obj[t.value] = false;

                if (o === "/*global" && minus === true) {
                    JSHINT.blacklist[t.value] = t.value;
                    updatePredefined();
                }

                t = v;
            }
        }

        if (o === "/*members") {
            option.quotmark = quotmarkValue;
        }

        combine(predefined, predef);

        for (var key in predef) {
            if (is_own(predef, key)) {
                declared[key] = nt;
            }
        }

        if (filter) {
            assume();
        }
    }


// We need a peek function. If it has an argument, it peeks that much farther
// ahead. It is used to distinguish
//     for ( var i in ...
// from
//     for ( var i = ...

    function peek(p) {
        var i = p || 0, j = 0, t;

        while (j <= i) {
            t = lookahead[j];
            if (!t) {
                t = lookahead[j] = lex.token();
            }
            j += 1;
        }
        return t;
    }



// Produce the next token. It looks for programming errors.

    function advance(id, t) {
        switch (token.id) {
        case "(number)":
            if (nexttoken.id === ".") {
                warning("A dot following a number can be confused with a decimal point.", token);
            }
            break;
        case "-":
            if (nexttoken.id === "-" || nexttoken.id === "--") {
                warning("Confusing minusses.");
            }
            break;
        case "+":
            if (nexttoken.id === "+" || nexttoken.id === "++") {
                warning("Confusing plusses.");
            }
            break;
        }

        if (token.type === "(string)" || token.identifier) {
            anonname = token.value;
        }

        if (id && nexttoken.id !== id) {
            if (t) {
                if (nexttoken.id === "(end)") {
                    warning("Unmatched '{a}'.", t, t.id);
                } else {
                    warning("Expected '{a}' to match '{b}' from line {c} and instead saw '{d}'.",
                            nexttoken, id, t.id, t.line, nexttoken.value);
                }
            } else if (nexttoken.type !== "(identifier)" ||
                            nexttoken.value !== id) {
                warning("Expected '{a}' and instead saw '{b}'.",
                        nexttoken, id, nexttoken.value);
            }
        }

        prevtoken = token;
        token = nexttoken;
        for (;;) {
            nexttoken = lookahead.shift() || lex.token();
            if (nexttoken.id === "(end)" || nexttoken.id === "(error)") {
                return;
            }
            if (nexttoken.type === "special") {
                doOption();
            } else {
                if (nexttoken.id !== "(endline)") {
                    break;
                }
            }
        }
    }


// This is the heart of JSHINT, the Pratt parser. In addition to parsing, it
// is looking for ad hoc lint patterns. We add .fud to Pratt's model, which is
// like .nud except that it is only used on the first token of a statement.
// Having .fud makes it much easier to define statement-oriented languages like
// JavaScript. I retained Pratt's nomenclature.

// .nud     Null denotation
// .fud     First null denotation
// .led     Left denotation
//  lbp     Left binding power
//  rbp     Right binding power

// They are elements of the parsing method called Top Down Operator Precedence.

    function expression(rbp, initial) {
        var left, isArray = false, isObject = false;

        if (nexttoken.id === "(end)")
            error("Unexpected early end of program.", token);

        advance();
        if (initial) {
            anonname = "anonymous";
            funct["(verb)"] = token.value;
        }
        if (initial === true && token.fud) {
            left = token.fud();
        } else {
            if (token.nud) {
                left = token.nud();
            } else {
                if (nexttoken.type === "(number)" && token.id === ".") {
                    warning("A leading decimal point can be confused with a dot: '.{a}'.",
                            token, nexttoken.value);
                    advance();
                    return token;
                } else {
                    error("Expected an identifier and instead saw '{a}'.",
                            token, token.id);
                }
            }
            while (rbp < nexttoken.lbp) {
                isArray = token.value === "Array";
                isObject = token.value === "Object";

                // #527, new Foo.Array(), Foo.Array(), new Foo.Object(), Foo.Object()
                // Line breaks in IfStatement heads exist to satisfy the checkJSHint
                // "Line too long." error.
                if (left && (left.value || (left.first && left.first.value))) {
                    // If the left.value is not "new", or the left.first.value is a "."
                    // then safely assume that this is not "new Array()" and possibly
                    // not "new Object()"...
                    if (left.value !== "new" ||
                      (left.first && left.first.value && left.first.value === ".")) {
                        isArray = false;
                        // ...In the case of Object, if the left.value and token.value
                        // are not equal, then safely assume that this not "new Object()"
                        if (left.value !== token.value) {
                            isObject = false;
                        }
                    }
                }

                advance();
                if (isArray && token.id === "(" && nexttoken.id === ")")
                    warning("Use the array literal notation [].", token);
                if (isObject && token.id === "(" && nexttoken.id === ")")
                    warning("Use the object literal notation {}.", token);
                if (token.led) {
                    left = token.led(left);
                } else {
                    error("Expected an operator and instead saw '{a}'.",
                        token, token.id);
                }
            }
        }
        return left;
    }


// Functions for conformance of style.

    function adjacent(left, right) {
        left = left || token;
        right = right || nexttoken;
        if (option.white) {
            if (left.character !== right.from && left.line === right.line) {
                left.from += (left.character - left.from);
                warning("Unexpected space after '{a}'.", left, left.value);
            }
        }
    }

    function nobreak(left, right) {
        left = left || token;
        right = right || nexttoken;
        if (option.white && (left.character !== right.from || left.line !== right.line)) {
            warning("Unexpected space before '{a}'.", right, right.value);
        }
    }

    function nospace(left, right) {
        left = left || token;
        right = right || nexttoken;
        if (option.white && !left.comment) {
            if (left.line === right.line) {
                adjacent(left, right);
            }
        }
    }

    function nonadjacent(left, right) {
        if (option.white) {
            left = left || token;
            right = right || nexttoken;
            if (left.value === ";" && right.value === ";") {
                return;
            }
            if (left.line === right.line && left.character === right.from) {
                left.from += (left.character - left.from);
                warning("Missing space after '{a}'.",
                        left, left.value);
            }
        }
    }

    function nobreaknonadjacent(left, right) {
        left = left || token;
        right = right || nexttoken;
        if (!option.laxbreak && left.line !== right.line) {
            warning("Bad line breaking before '{a}'.", right, right.id);
        } else if (option.white) {
            left = left || token;
            right = right || nexttoken;
            if (left.character === right.from) {
                left.from += (left.character - left.from);
                warning("Missing space after '{a}'.",
                        left, left.value);
            }
        }
    }

    function indentation(bias) {
        var i;
        if (option.white && nexttoken.id !== "(end)") {
            i = indent + (bias || 0);
            if (nexttoken.from !== i) {
                warning(
"Expected '{a}' to have an indentation at {b} instead at {c}.",
                        nexttoken, nexttoken.value, i, nexttoken.from);
            }
        }
    }

    function nolinebreak(t) {
        t = t || token;
        if (t.line !== nexttoken.line) {
            warning("Line breaking error '{a}'.", t, t.value);
        }
    }


    function comma() {
        if (token.line !== nexttoken.line) {
            if (!option.laxcomma) {
                if (comma.first) {
                    warning("Comma warnings can be turned off with 'laxcomma'");
                    comma.first = false;
                }
                warning("Bad line breaking before '{a}'.", token, nexttoken.id);
            }
        } else if (!token.comment && token.character !== nexttoken.from && option.white) {
            token.from += (token.character - token.from);
            warning("Unexpected space after '{a}'.", token, token.value);
        }
        advance(",");
        nonadjacent(token, nexttoken);
    }


// Functional constructors for making the symbols that will be inherited by
// tokens.

    function symbol(s, p) {
        var x = syntax[s];
        if (!x || typeof x !== "object") {
            syntax[s] = x = {
                id: s,
                lbp: p,
                value: s
            };
        }
        return x;
    }


    function delim(s) {
        return symbol(s, 0);
    }


    function stmt(s, f) {
        var x = delim(s);
        x.identifier = x.reserved = true;
        x.fud = f;
        return x;
    }


    function blockstmt(s, f) {
        var x = stmt(s, f);
        x.block = true;
        return x;
    }


    function reserveName(x) {
        var c = x.id.charAt(0);
        if ((c >= "a" && c <= "z") || (c >= "A" && c <= "Z")) {
            x.identifier = x.reserved = true;
        }
        return x;
    }


    function prefix(s, f) {
        var x = symbol(s, 150);
        reserveName(x);
        x.nud = (typeof f === "function") ? f : function () {
            this.right = expression(150);
            this.arity = "unary";
            if (this.id === "++" || this.id === "--") {
                if (option.plusplus) {
                    warning("Unexpected use of '{a}'.", this, this.id);
                } else if ((!this.right.identifier || this.right.reserved) &&
                        this.right.id !== "." && this.right.id !== "[") {
                    warning("Bad operand.", this);
                }
            }
            return this;
        };
        return x;
    }


    function type(s, f) {
        var x = delim(s);
        x.type = s;
        x.nud = f;
        return x;
    }


    function reserve(s, f) {
        var x = type(s, f);
        x.identifier = x.reserved = true;
        return x;
    }


    function reservevar(s, v) {
        return reserve(s, function () {
            if (typeof v === "function") {
                v(this);
            }
            return this;
        });
    }


    function infix(s, f, p, w) {
        var x = symbol(s, p);
        reserveName(x);
        x.led = function (left) {
            if (!w) {
                nobreaknonadjacent(prevtoken, token);
                nonadjacent(token, nexttoken);
            }
            if (s === "in" && left.id === "!") {
                warning("Confusing use of '{a}'.", left, "!");
            }
            if (typeof f === "function") {
                return f(left, this);
            } else {
                this.left = left;
                this.right = expression(p);
                return this;
            }
        };
        return x;
    }


    function relation(s, f) {
        var x = symbol(s, 100);
        x.led = function (left) {
            nobreaknonadjacent(prevtoken, token);
            nonadjacent(token, nexttoken);
            var right = expression(100);
            if ((left && left.id === "NaN") || (right && right.id === "NaN")) {
                warning("Use the isNaN function to compare with NaN.", this);
            } else if (f) {
                f.apply(this, [left, right]);
            }
            if (left.id === "!") {
                warning("Confusing use of '{a}'.", left, "!");
            }
            if (right.id === "!") {
                warning("Confusing use of '{a}'.", right, "!");
            }
            this.left = left;
            this.right = right;
            return this;
        };
        return x;
    }


    function isPoorRelation(node) {
        return node &&
              ((node.type === "(number)" && +node.value === 0) ||
               (node.type === "(string)" && node.value === "") ||
               (node.type === "null" && !option.eqnull) ||
                node.type === "true" ||
                node.type === "false" ||
                node.type === "undefined");
    }


    function assignop(s) {
        symbol(s, 20).exps = true;

        return infix(s, function (left, that) {
            that.left = left;

            if (predefined[left.value] === false &&
                    scope[left.value]["(global)"] === true) {
                warning("Read only.", left);
            } else if (left["function"]) {
                warning("'{a}' is a function.", left, left.value);
            }

            if (left) {
                if (option.esnext && funct[left.value] === "const") {
                    warning("Attempting to override '{a}' which is a constant", left, left.value);
                }

                if (left.id === "." || left.id === "[") {
                    if (!left.left || left.left.value === "arguments") {
                        warning("Bad assignment.", that);
                    }
                    that.right = expression(19);
                    return that;
                } else if (left.identifier && !left.reserved) {
                    if (funct[left.value] === "exception") {
                        warning("Do not assign to the exception parameter.", left);
                    }
                    that.right = expression(19);
                    return that;
                }

                if (left === syntax["function"]) {
                    warning(
"Expected an identifier in an assignment and instead saw a function invocation.",
                                token);
                }
            }

            error("Bad assignment.", that);
        }, 20);
    }


    function bitwise(s, f, p) {
        var x = symbol(s, p);
        reserveName(x);
        x.led = (typeof f === "function") ? f : function (left) {
            if (option.bitwise) {
                warning("Unexpected use of '{a}'.", this, this.id);
            }
            this.left = left;
            this.right = expression(p);
            return this;
        };
        return x;
    }


    function bitwiseassignop(s) {
        symbol(s, 20).exps = true;
        return infix(s, function (left, that) {
            if (option.bitwise) {
                warning("Unexpected use of '{a}'.", that, that.id);
            }
            nonadjacent(prevtoken, token);
            nonadjacent(token, nexttoken);
            if (left) {
                if (left.id === "." || left.id === "[" ||
                        (left.identifier && !left.reserved)) {
                    expression(19);
                    return that;
                }
                if (left === syntax["function"]) {
                    warning(
"Expected an identifier in an assignment, and instead saw a function invocation.",
                                token);
                }
                return that;
            }
            error("Bad assignment.", that);
        }, 20);
    }


    function suffix(s) {
        var x = symbol(s, 150);
        x.led = function (left) {
            if (option.plusplus) {
                warning("Unexpected use of '{a}'.", this, this.id);
            } else if ((!left.identifier || left.reserved) &&
                    left.id !== "." && left.id !== "[") {
                warning("Bad operand.", this);
            }
            this.left = left;
            return this;
        };
        return x;
    }


    // fnparam means that this identifier is being defined as a function
    // argument (see identifier())
    function optionalidentifier(fnparam) {
        if (nexttoken.identifier) {
            advance();
            if (token.reserved && !option.es5) {
                // `undefined` as a function param is a common pattern to protect
                // against the case when somebody does `undefined = true` and
                // help with minification. More info: https://gist.github.com/315916
                if (!fnparam || token.value !== "undefined") {
                    warning("Expected an identifier and instead saw '{a}' (a reserved word).",
                            token, token.id);
                }
            }
            return token.value;
        }
    }

    // fnparam means that this identifier is being defined as a function
    // argument
    function identifier(fnparam) {
        var i = optionalidentifier(fnparam);
        if (i) {
            return i;
        }
        if (token.id === "function" && nexttoken.id === "(") {
            warning("Missing name in function declaration.");
        } else {
            error("Expected an identifier and instead saw '{a}'.",
                    nexttoken, nexttoken.value);
        }
    }


    function reachable(s) {
        var i = 0, t;
        if (nexttoken.id !== ";" || noreach) {
            return;
        }
        for (;;) {
            t = peek(i);
            if (t.reach) {
                return;
            }
            if (t.id !== "(endline)") {
                if (t.id === "function") {
                    if (!option.latedef) {
                        break;
                    }
                    warning(
"Inner functions should be listed at the top of the outer function.", t);
                    break;
                }
                warning("Unreachable '{a}' after '{b}'.", t, t.value, s);
                break;
            }
            i += 1;
        }
    }


    function statement(noindent) {
        var i = indent, r, s = scope, t = nexttoken;

        if (t.id === ";") {
            advance(";");
            return;
        }

        // Is this a labelled statement?

        if (t.identifier && !t.reserved && peek().id === ":") {
            advance();
            advance(":");
            scope = Object.create(s);
            addlabel(t.value, "label");

            if (!nexttoken.labelled && nexttoken.value !== "{") {
                warning("Label '{a}' on {b} statement.", nexttoken, t.value, nexttoken.value);
            }

            if (jx.test(t.value + ":")) {
                warning("Label '{a}' looks like a javascript url.", t, t.value);
            }

            nexttoken.label = t.value;
            t = nexttoken;
        }

        // Is it a lonely block?

        if (t.id === "{") {
            block(true, true);
            return;
        }

        // Parse the statement.

        if (!noindent) {
            indentation();
        }
        r = expression(0, true);

        // Look for the final semicolon.

        if (!t.block) {
            if (!option.expr && (!r || !r.exps)) {
                warning("Expected an assignment or function call and instead saw an expression.",
                    token);
            } else if (option.nonew && r.id === "(" && r.left.id === "new") {
                warning("Do not use 'new' for side effects.", t);
            }

            if (nexttoken.id === ",") {
                return comma();
            }

            if (nexttoken.id !== ";") {
                if (!option.asi) {
                    // If this is the last statement in a block that ends on
                    // the same line *and* option lastsemic is on, ignore the warning.
                    // Otherwise, complain about missing semicolon.
                    if (!option.lastsemic || nexttoken.id !== "}" ||
                            nexttoken.line !== token.line) {
                        warningAt("Missing semicolon.", token.line, token.character);
                    }
                }
            } else {
                adjacent(token, nexttoken);
                advance(";");
                nonadjacent(token, nexttoken);
            }
        }

// Restore the indentation.

        indent = i;
        scope = s;
        return r;
    }


    function statements(startLine) {
        var a = [], p;

        while (!nexttoken.reach && nexttoken.id !== "(end)") {
            if (nexttoken.id === ";") {
                p = peek();
                if (!p || p.id !== "(") {
                    warning("Unnecessary semicolon.");
                }
                advance(";");
            } else {
                a.push(statement(startLine === nexttoken.line));
            }
        }
        return a;
    }


    /*
     * read all directives
     * recognizes a simple form of asi, but always
     * warns, if it is used
     */
    function directives() {
        var i, p, pn;

        for (;;) {
            if (nexttoken.id === "(string)") {
                p = peek(0);
                if (p.id === "(endline)") {
                    i = 1;
                    do {
                        pn = peek(i);
                        i = i + 1;
                    } while (pn.id === "(endline)");

                    if (pn.id !== ";") {
                        if (pn.id !== "(string)" && pn.id !== "(number)" &&
                            pn.id !== "(regexp)" && pn.identifier !== true &&
                            pn.id !== "}") {
                            break;
                        }
                        warning("Missing semicolon.", nexttoken);
                    } else {
                        p = pn;
                    }
                } else if (p.id === "}") {
                    // directive with no other statements, warn about missing semicolon
                    warning("Missing semicolon.", p);
                } else if (p.id !== ";") {
                    break;
                }

                indentation();
                advance();
                if (directive[token.value]) {
                    warning("Unnecessary directive \"{a}\".", token, token.value);
                }

                if (token.value === "use strict") {
                    if (!option["(explicitNewcap)"])
                        option.newcap = true;
                    option.undef = true;
                }

                // there's no directive negation, so always set to true
                directive[token.value] = true;

                if (p.id === ";") {
                    advance(";");
                }
                continue;
            }
            break;
        }
    }


    /*
     * Parses a single block. A block is a sequence of statements wrapped in
     * braces.
     *
     * ordinary - true for everything but function bodies and try blocks.
     * stmt     - true if block can be a single statement (e.g. in if/for/while).
     * isfunc   - true if block is a function body
     */
    function block(ordinary, stmt, isfunc) {
        var a,
            b = inblock,
            old_indent = indent,
            m,
            s = scope,
            t,
            line,
            d;

        inblock = ordinary;
        if (!ordinary || !option.funcscope) scope = Object.create(scope);
        nonadjacent(token, nexttoken);
        t = nexttoken;

<<<<<<< HEAD
        if (nexttoken.id === "{") {
            advance("{");
=======
        var metrics = funct['(metrics)'];
        metrics.nestedBlockDepth += 1;
        metrics.verifyMaxNestedBlockDepthPerFunction();

        if (nexttoken.id === '{') {
            advance('{');
>>>>>>> c63e566f
            line = token.line;
            if (nexttoken.id !== "}") {
                indent += option.indent;
                while (!ordinary && nexttoken.from > indent) {
                    indent += option.indent;
                }

                if (isfunc) {
                    m = {};
                    for (d in directive) {
                        if (is_own(directive, d)) {
                            m[d] = directive[d];
                        }
                    }
                    directives();

                    if (option.strict && funct["(context)"]["(global)"]) {
                        if (!m["use strict"] && !directive["use strict"]) {
                            warning("Missing \"use strict\" statement.");
                        }
                    }
                }

                a = statements(line);

                metrics.statementCount += a.length;

                if (isfunc) {
                    directive = m;
                }

                indent -= option.indent;
                if (line !== nexttoken.line) {
                    indentation();
                }
            } else if (line !== nexttoken.line) {
                indentation();
            }
            advance("}", t);
            indent = old_indent;
        } else if (!ordinary) {
            error("Expected '{a}' and instead saw '{b}'.",
                  nexttoken, "{", nexttoken.value);
        } else {
            if (!stmt || option.curly)
                warning("Expected '{a}' and instead saw '{b}'.",
                        nexttoken, "{", nexttoken.value);

            noreach = true;
            indent += option.indent;
            // test indentation only if statement is in new line
            a = [statement(nexttoken.line === token.line)];
            indent -= option.indent;
            noreach = false;
        }
        funct["(verb)"] = null;
        if (!ordinary || !option.funcscope) scope = s;
        inblock = b;
        if (ordinary && option.noempty && (!a || a.length === 0)) {
            warning("Empty block.");
        }
        metrics.nestedBlockDepth -= 1;
        return a;
    }


    function countMember(m) {
        if (membersOnly && typeof membersOnly[m] !== "boolean") {
            warning("Unexpected /*member '{a}'.", token, m);
        }
        if (typeof member[m] === "number") {
            member[m] += 1;
        } else {
            member[m] = 1;
        }
    }


    function note_implied(token) {
        var name = token.value, line = token.line, a = implied[name];
        if (typeof a === "function") {
            a = false;
        }

        if (!a) {
            a = [line];
            implied[name] = a;
        } else if (a[a.length - 1] !== line) {
            a.push(line);
        }
    }


    // Build the syntax table by declaring the syntactic elements of the language.

    type("(number)", function () {
        return this;
    });

    type("(string)", function () {
        return this;
    });

    syntax["(identifier)"] = {
        type: "(identifier)",
        lbp: 0,
        identifier: true,
        nud: function () {
            var v = this.value,
                s = scope[v],
                f;

            if (typeof s === "function") {
                // Protection against accidental inheritance.
                s = undefined;
            } else if (typeof s === "boolean") {
                f = funct;
                funct = functions[0];
                addlabel(v, "var");
                s = funct;
                funct = f;
            }

            // The name is in scope and defined in the current function.
            if (funct === s) {
                // Change 'unused' to 'var', and reject labels.
                switch (funct[v]) {
                case "unused":
                    funct[v] = "var";
                    break;
                case "unction":
                    funct[v] = "function";
                    this["function"] = true;
                    break;
                case "function":
                    this["function"] = true;
                    break;
                case "label":
                    warning("'{a}' is a statement label.", token, v);
                    break;
                }
            } else if (funct["(global)"]) {
                // The name is not defined in the function.  If we are in the global
                // scope, then we have an undefined variable.
                //
                // Operators typeof and delete do not raise runtime errors even if
                // the base object of a reference is null so no need to display warning
                // if we're inside of typeof or delete.

                if (option.undef && typeof predefined[v] !== "boolean") {
                    // Attempting to subscript a null reference will throw an
                    // error, even within the typeof and delete operators
                    if (!(anonname === "typeof" || anonname === "delete") ||
                        (nexttoken && (nexttoken.value === "." || nexttoken.value === "["))) {

                        isundef(funct, "'{a}' is not defined.", token, v);
                    }
                }

                note_implied(token);
            } else {
                // If the name is already defined in the current
                // function, but not as outer, then there is a scope error.

                switch (funct[v]) {
                case "closure":
                case "function":
                case "var":
                case "unused":
                    warning("'{a}' used out of scope.", token, v);
                    break;
                case "label":
                    warning("'{a}' is a statement label.", token, v);
                    break;
                case "outer":
                case "global":
                    break;
                default:
                    // If the name is defined in an outer function, make an outer entry,
                    // and if it was unused, make it var.
                    if (s === true) {
                        funct[v] = true;
                    } else if (s === null) {
                        warning("'{a}' is not allowed.", token, v);
                        note_implied(token);
                    } else if (typeof s !== "object") {
                        // Operators typeof and delete do not raise runtime errors even
                        // if the base object of a reference is null so no need to
                        // display warning if we're inside of typeof or delete.
                        if (option.undef) {
                            // Attempting to subscript a null reference will throw an
                            // error, even within the typeof and delete operators
                            if (!(anonname === "typeof" || anonname === "delete") ||
                                (nexttoken &&
                                    (nexttoken.value === "." || nexttoken.value === "["))) {

                                isundef(funct, "'{a}' is not defined.", token, v);
                            }
                        }
                        funct[v] = true;
                        note_implied(token);
                    } else {
                        switch (s[v]) {
                        case "function":
                        case "unction":
                            this["function"] = true;
                            s[v] = "closure";
                            funct[v] = s["(global)"] ? "global" : "outer";
                            break;
                        case "var":
                        case "unused":
                            s[v] = "closure";
                            funct[v] = s["(global)"] ? "global" : "outer";
                            break;
                        case "closure":
                            funct[v] = s["(global)"] ? "global" : "outer";
                            break;
                        case "label":
                            warning("'{a}' is a statement label.", token, v);
                        }
                    }
                }
            }
            return this;
        },
        led: function () {
            error("Expected an operator and instead saw '{a}'.",
                nexttoken, nexttoken.value);
        }
    };

    type("(regexp)", function () {
        return this;
    });


// ECMAScript parser

    delim("(endline)");
    delim("(begin)");
    delim("(end)").reach = true;
    delim("</").reach = true;
    delim("<!");
    delim("<!--");
    delim("-->");
    delim("(error)").reach = true;
    delim("}").reach = true;
    delim(")");
    delim("]");
    delim("\"").reach = true;
    delim("'").reach = true;
    delim(";");
    delim(":").reach = true;
    delim(",");
    delim("#");
    delim("@");
    reserve("else");
    reserve("case").reach = true;
    reserve("catch");
    reserve("default").reach = true;
    reserve("finally");
    reservevar("arguments", function (x) {
        if (directive["use strict"] && funct["(global)"]) {
            warning("Strict violation.", x);
        }
    });
    reservevar("eval");
    reservevar("false");
    reservevar("Infinity");
    reservevar("NaN");
    reservevar("null");
    reservevar("this", function (x) {
        if (directive["use strict"] && !option.validthis && ((funct["(statement)"] &&
                funct["(name)"].charAt(0) > "Z") || funct["(global)"])) {
            warning("Possible strict violation.", x);
        }
    });
    reservevar("true");
    reservevar("undefined");
    assignop("=", "assign", 20);
    assignop("+=", "assignadd", 20);
    assignop("-=", "assignsub", 20);
    assignop("*=", "assignmult", 20);
    assignop("/=", "assigndiv", 20).nud = function () {
        error("A regular expression literal can be confused with '/='.");
    };
    assignop("%=", "assignmod", 20);
    bitwiseassignop("&=", "assignbitand", 20);
    bitwiseassignop("|=", "assignbitor", 20);
    bitwiseassignop("^=", "assignbitxor", 20);
    bitwiseassignop("<<=", "assignshiftleft", 20);
    bitwiseassignop(">>=", "assignshiftright", 20);
    bitwiseassignop(">>>=", "assignshiftrightunsigned", 20);
    infix("?", function (left, that) {
        that.left = left;
        that.right = expression(10);
        advance(":");
        that["else"] = expression(10);
        return that;
    }, 30);

    infix("||", "or", 40);
    infix("&&", "and", 50);
    bitwise("|", "bitor", 70);
    bitwise("^", "bitxor", 80);
    bitwise("&", "bitand", 90);
    relation("==", function (left, right) {
        var eqnull = option.eqnull && (left.value === "null" || right.value === "null");

        if (!eqnull && option.eqeqeq)
            warning("Expected '{a}' and instead saw '{b}'.", this, "===", "==");
        else if (isPoorRelation(left))
            warning("Use '{a}' to compare with '{b}'.", this, "===", left.value);
        else if (isPoorRelation(right))
            warning("Use '{a}' to compare with '{b}'.", this, "===", right.value);

        return this;
    });
    relation("===");
    relation("!=", function (left, right) {
        var eqnull = option.eqnull &&
                (left.value === "null" || right.value === "null");

        if (!eqnull && option.eqeqeq) {
            warning("Expected '{a}' and instead saw '{b}'.",
                    this, "!==", "!=");
        } else if (isPoorRelation(left)) {
            warning("Use '{a}' to compare with '{b}'.",
                    this, "!==", left.value);
        } else if (isPoorRelation(right)) {
            warning("Use '{a}' to compare with '{b}'.",
                    this, "!==", right.value);
        }
        return this;
    });
    relation("!==");
    relation("<");
    relation(">");
    relation("<=");
    relation(">=");
    bitwise("<<", "shiftleft", 120);
    bitwise(">>", "shiftright", 120);
    bitwise(">>>", "shiftrightunsigned", 120);
    infix("in", "in", 120);
    infix("instanceof", "instanceof", 120);
    infix("+", function (left, that) {
        var right = expression(130);
        if (left && right && left.id === "(string)" && right.id === "(string)") {
            left.value += right.value;
            left.character = right.character;
            if (!option.scripturl && jx.test(left.value)) {
                warning("JavaScript URL.", left);
            }
            return left;
        }
        that.left = left;
        that.right = right;
        return that;
    }, 130);
    prefix("+", "num");
    prefix("+++", function () {
        warning("Confusing pluses.");
        this.right = expression(150);
        this.arity = "unary";
        return this;
    });
    infix("+++", function (left) {
        warning("Confusing pluses.");
        this.left = left;
        this.right = expression(130);
        return this;
    }, 130);
    infix("-", "sub", 130);
    prefix("-", "neg");
    prefix("---", function () {
        warning("Confusing minuses.");
        this.right = expression(150);
        this.arity = "unary";
        return this;
    });
    infix("---", function (left) {
        warning("Confusing minuses.");
        this.left = left;
        this.right = expression(130);
        return this;
    }, 130);
    infix("*", "mult", 140);
    infix("/", "div", 140);
    infix("%", "mod", 140);

    suffix("++", "postinc");
    prefix("++", "preinc");
    syntax["++"].exps = true;

    suffix("--", "postdec");
    prefix("--", "predec");
    syntax["--"].exps = true;
    prefix("delete", function () {
        var p = expression(0);
        if (!p || (p.id !== "." && p.id !== "[")) {
            warning("Variables should not be deleted.");
        }
        this.first = p;
        return this;
    }).exps = true;

    prefix("~", function () {
        if (option.bitwise) {
            warning("Unexpected '{a}'.", this, "~");
        }
        expression(150);
        return this;
    });

    prefix("!", function () {
        this.right = expression(150);
        this.arity = "unary";
        if (bang[this.right.id] === true) {
            warning("Confusing use of '{a}'.", this, "!");
        }
        return this;
    });
    prefix("typeof", "typeof");
    prefix("new", function () {
        var c = expression(155), i;
        if (c && c.id !== "function") {
            if (c.identifier) {
                c["new"] = true;
                switch (c.value) {
                case "Number":
                case "String":
                case "Boolean":
                case "Math":
                case "JSON":
                    warning("Do not use {a} as a constructor.", prevtoken, c.value);
                    break;
                case "Function":
                    if (!option.evil) {
                        warning("The Function constructor is eval.");
                    }
                    break;
                case "Date":
                case "RegExp":
                    break;
                default:
                    if (c.id !== "function") {
                        i = c.value.substr(0, 1);
                        if (option.newcap && (i < "A" || i > "Z")) {
                            warning("A constructor name should start with an uppercase letter.",
                                token);
                        }
                    }
                }
            } else {
                if (c.id !== "." && c.id !== "[" && c.id !== "(") {
                    warning("Bad constructor.", token);
                }
            }
        } else {
            if (!option.supernew)
                warning("Weird construction. Delete 'new'.", this);
        }
        adjacent(token, nexttoken);
        if (nexttoken.id !== "(" && !option.supernew) {
            warning("Missing '()' invoking a constructor.",
                token, token.value);
        }
        this.first = c;
        return this;
    });
    syntax["new"].exps = true;

    prefix("void").exps = true;

    infix(".", function (left, that) {
        adjacent(prevtoken, token);
        nobreak();
        var m = identifier();
        if (typeof m === "string") {
            countMember(m);
        }
        that.left = left;
        that.right = m;
        if (left && left.value === "arguments" && (m === "callee" || m === "caller")) {
            if (option.noarg)
                warning("Avoid arguments.{a}.", left, m);
            else if (directive["use strict"])
                error("Strict violation.");
        } else if (!option.evil && left && left.value === "document" &&
                (m === "write" || m === "writeln")) {
            warning("document.write can be a form of eval.", left);
        }
        if (!option.evil && (m === "eval" || m === "execScript")) {
            warning("eval is evil.");
        }
        return that;
    }, 160, true);

    infix("(", function (left, that) {
        if (prevtoken.id !== "}" && prevtoken.id !== ")") {
            nobreak(prevtoken, token);
        }
        nospace();
        if (option.immed && !left.immed && left.id === "function") {
            warning("Wrap an immediate function invocation in parentheses " +
                "to assist the reader in understanding that the expression " +
                "is the result of a function, and not the function itself.");
        }
        var n = 0,
            p = [];
        if (left) {
            if (left.type === "(identifier)") {
                if (left.value.match(/^[A-Z]([A-Z0-9_$]*[a-z][A-Za-z0-9_$]*)?$/)) {
                    if (left.value !== "Number" && left.value !== "String" &&
                            left.value !== "Boolean" &&
                            left.value !== "Date") {
                        if (left.value === "Math") {
                            warning("Math is not a function.", left);
                        } else if (option.newcap) {
                            warning(
"Missing 'new' prefix when invoking a constructor.", left);
                        }
                    }
                }
            }
        }
        if (nexttoken.id !== ")") {
            for (;;) {
                p[p.length] = expression(10);
                n += 1;
                if (nexttoken.id !== ",") {
                    break;
                }
                comma();
            }
        }
        advance(")");
        nospace(prevtoken, token);
        if (typeof left === "object") {
            if (left.value === "parseInt" && n === 1) {
                warning("Missing radix parameter.", token);
            }
            if (!option.evil) {
                if (left.value === "eval" || left.value === "Function" ||
                        left.value === "execScript") {
                    warning("eval is evil.", left);
                } else if (p[0] && p[0].id === "(string)" &&
                       (left.value === "setTimeout" ||
                        left.value === "setInterval")) {
                    warning(
    "Implied eval is evil. Pass a function instead of a string.", left);
                }
            }
            if (!left.identifier && left.id !== "." && left.id !== "[" &&
                    left.id !== "(" && left.id !== "&&" && left.id !== "||" &&
                    left.id !== "?") {
                warning("Bad invocation.", left);
            }
        }
        that.left = left;
        return that;
    }, 155, true).exps = true;

    prefix("(", function () {
        nospace();
        if (nexttoken.id === "function") {
            nexttoken.immed = true;
        }
        var v = expression(0);
        advance(")", this);
        nospace(prevtoken, token);
        if (option.immed && v.id === "function") {
            if (nexttoken.id !== "(" &&
              (nexttoken.id !== "." || (peek().value !== "call" && peek().value !== "apply"))) {
                warning(
"Do not wrap function literals in parens unless they are to be immediately invoked.",
                        this);
            }
        }

        return v;
    });

    infix("[", function (left, that) {
        nobreak(prevtoken, token);
        nospace();
        var e = expression(0), s;
        if (e && e.type === "(string)") {
            if (!option.evil && (e.value === "eval" || e.value === "execScript")) {
                warning("eval is evil.", that);
            }
            countMember(e.value);
            if (!option.sub && ix.test(e.value)) {
                s = syntax[e.value];
                if (!s || !s.reserved) {
                    warning("['{a}'] is better written in dot notation.",
                            prevtoken, e.value);
                }
            }
        }
        advance("]", that);
        nospace(prevtoken, token);
        that.left = left;
        that.right = e;
        return that;
    }, 160, true);

    prefix("[", function () {
        var b = token.line !== nexttoken.line;
        this.first = [];
        if (b) {
            indent += option.indent;
            if (nexttoken.from === indent + option.indent) {
                indent += option.indent;
            }
        }
        while (nexttoken.id !== "(end)") {
            while (nexttoken.id === ",") {
                warning("Extra comma.");
                advance(",");
            }
            if (nexttoken.id === "]") {
                break;
            }
            if (b && token.line !== nexttoken.line) {
                indentation();
            }
            this.first.push(expression(10));
            if (nexttoken.id === ",") {
                comma();
                if (nexttoken.id === "]" && !option.es5) {
                    warning("Extra comma.", token);
                    break;
                }
            } else {
                break;
            }
        }
        if (b) {
            indent -= option.indent;
            indentation();
        }
        advance("]", this);
        return this;
    }, 160);


    function property_name() {
        var id = optionalidentifier(true);
        if (!id) {
            if (nexttoken.id === "(string)") {
                id = nexttoken.value;
                advance();
            } else if (nexttoken.id === "(number)") {
                id = nexttoken.value.toString();
                advance();
            }
        }
        return id;
    }


    function functionparams() {
        var next   = nexttoken;
        var params = [];
        var ident;

        advance("(");
        nospace();

        if (nexttoken.id === ")") {
            advance(")");
            return;
        }

        for (;;) {
            ident = identifier(true);
            params.push(ident);
            addlabel(ident, "unused", token);
            if (nexttoken.id === ",") {
                comma();
            } else {
                advance(")", next);
                nospace(prevtoken, token);
                return params;
            }
        }
    }


    function doFunction(i, statement) {
        var f,
            oldOption = option,
            oldScope  = scope;

        option = Object.create(option);
        scope = Object.create(scope);

        funct = {
<<<<<<< HEAD
            "(name)"     : i || "\"" + anonname + "\"",
            "(line)"     : nexttoken.line,
            "(character)": nexttoken.character,
            "(context)"  : funct,
            "(breakage)" : 0,
            "(loopage)"  : 0,
            "(scope)"    : scope,
            "(statement)": statement,
            "(tokens)"   : {}
=======
            '(name)'     : i || '"' + anonname + '"',
            '(line)'     : nexttoken.line,
            '(character)': nexttoken.character,
            '(context)'  : funct,
            '(breakage)' : 0,
            '(loopage)'  : 0,
            '(metrics)'  : createMetrics(nexttoken),
            '(scope)'    : scope,
            '(statement)': statement
>>>>>>> c63e566f
        };
        f = funct;
        token.funct = funct;
        functions.push(funct);
        if (i) {
            addlabel(i, "function");
        }
<<<<<<< HEAD
        funct["(params)"] = functionparams();
=======
        funct['(params)'] = functionparams();
        funct['(metrics)'].verifyMaxParametersPerFunction(funct['(params)']);
>>>>>>> c63e566f

        block(false, false, true);

        funct['(metrics)'].verifyMaxStatementsPerFunction();
        funct['(metrics)'].verifyMaxCyclomaticComplexityPerFunction();

        scope = oldScope;
        option = oldOption;
        funct["(last)"] = token.line;
        funct["(lastcharacter)"] = token.character;
        funct = funct["(context)"];
        return f;
    }

    function createMetrics(functionStartToken) {
        return {
            statementCount: 0,
            nestedBlockDepth: -1,
            cyclomaticComplexityCount: 1,
            verifyMaxStatementsPerFunction: function () {
                if (option.maxstatements &&
                    this.statementCount > option.maxstatements) {
                    var message = "Too many statements per function (" + this.statementCount + ").";
                    warning(message, functionStartToken);
                }
            },
            verifyMaxParametersPerFunction: function (parameters) {
                if (option.maxparams &&
                    parameters.length > option.maxparams) {
                    var message = "Too many parameters per function (" + parameters.length + ").";
                    warning(message, functionStartToken);
                }
            },
            verifyMaxNestedBlockDepthPerFunction: function () {
                if (option.maxdepth &&
                    this.nestedBlockDepth > 0 &&
                    this.nestedBlockDepth === option.maxdepth + 1) {
                    var message = "Blocks are nested too deeply (" + this.nestedBlockDepth + ").";
                    warning(message);
                }
            },
            verifyMaxCyclomaticComplexityPerFunction: function () {
                var max = option.maxcomplexity;
                var cc = this.cyclomaticComplexityCount;
                if (max && cc > max) {
                    var message = "Cyclomatic complexity is to high per function (" + cc + ").";
                    warning(message, functionStartToken);
                }
            }
        };
    }

    function increaseCyclomaticComplexityCount() {
        funct['(metrics)'].cyclomaticComplexityCount += 1;
    }


    (function (x) {
        x.nud = function () {
            var b, f, i, p, t;
            var props = {}; // All properties, including accessors

            function saveProperty(name, token) {
                if (props[name] && is_own(props, name))
                    warning("Duplicate member '{a}'.", nexttoken, i);
                else
                    props[name] = {};

                props[name].basic = true;
                props[name].basicToken = token;
            }

            function saveSetter(name, token) {
                if (props[name] && is_own(props, name)) {
                    if (props[name].basic || props[name].setter)
                        warning("Duplicate member '{a}'.", nexttoken, i);
                } else {
                    props[name] = {};
                }

                props[name].setter = true;
                props[name].setterToken = token;
            }

            function saveGetter(name) {
                if (props[name] && is_own(props, name)) {
                    if (props[name].basic || props[name].getter)
                        warning("Duplicate member '{a}'.", nexttoken, i);
                } else {
                    props[name] = {};
                }

                props[name].getter = true;
                props[name].getterToken = token;
            }

            b = token.line !== nexttoken.line;
            if (b) {
                indent += option.indent;
                if (nexttoken.from === indent + option.indent) {
                    indent += option.indent;
                }
            }
            for (;;) {
                if (nexttoken.id === "}") {
                    break;
                }
                if (b) {
                    indentation();
                }
                if (nexttoken.value === "get" && peek().id !== ":") {
                    advance("get");
                    if (!option.es5) {
                        error("get/set are ES5 features.");
                    }
                    i = property_name();
                    if (!i) {
                        error("Missing property name.");
                    }
                    saveGetter(i);
                    t = nexttoken;
                    adjacent(token, nexttoken);
                    f = doFunction();
                    p = f["(params)"];
                    if (p) {
                        warning("Unexpected parameter '{a}' in get {b} function.", t, p[0], i);
                    }
                    adjacent(token, nexttoken);
                } else if (nexttoken.value === "set" && peek().id !== ":") {
                    advance("set");
                    if (!option.es5) {
                        error("get/set are ES5 features.");
                    }
                    i = property_name();
                    if (!i) {
                        error("Missing property name.");
                    }
                    saveSetter(i, nexttoken);
                    t = nexttoken;
                    adjacent(token, nexttoken);
                    f = doFunction();
                    p = f["(params)"];
                    if (!p || p.length !== 1) {
                        warning("Expected a single parameter in set {a} function.", t, i);
                    }
                } else {
                    i = property_name();
                    saveProperty(i, nexttoken);
                    if (typeof i !== "string") {
                        break;
                    }
                    advance(":");
                    nonadjacent(token, nexttoken);
                    expression(10);
                }

                countMember(i);
                if (nexttoken.id === ",") {
                    comma();
                    if (nexttoken.id === ",") {
                        warning("Extra comma.", token);
                    } else if (nexttoken.id === "}" && !option.es5) {
                        warning("Extra comma.", token);
                    }
                } else {
                    break;
                }
            }
            if (b) {
                indent -= option.indent;
                indentation();
            }
            advance("}", this);

            // Check for lonely setters if in the ES5 mode.
            if (option.es5) {
                for (var name in props) {
                    if (is_own(props, name) && props[name].setter && !props[name].getter) {
                        warning("Setter is defined without getter.", props[name].setterToken);
                    }
                }
            }
            return this;
        };
        x.fud = function () {
            error("Expected to see a statement and instead saw a block.", token);
        };
    }(delim("{")));

// This Function is called when esnext option is set to true
// it adds the `const` statement to JSHINT

    useESNextSyntax = function () {
        var conststatement = stmt("const", function (prefix) {
            var id, name, value;

            this.first = [];
            for (;;) {
                nonadjacent(token, nexttoken);
                id = identifier();
                if (funct[id] === "const") {
                    warning("const '" + id + "' has already been declared");
                }
                if (funct["(global)"] && predefined[id] === false) {
                    warning("Redefinition of '{a}'.", token, id);
                }
                addlabel(id, "const");
                if (prefix) {
                    break;
                }
                name = token;
                this.first.push(token);

                if (nexttoken.id !== "=") {
                    warning("const " +
                      "'{a}' is initialized to 'undefined'.", token, id);
                }

                if (nexttoken.id === "=") {
                    nonadjacent(token, nexttoken);
                    advance("=");
                    nonadjacent(token, nexttoken);
                    if (nexttoken.id === "undefined") {
                        warning("It is not necessary to initialize " +
                          "'{a}' to 'undefined'.", token, id);
                    }
                    if (peek(0).id === "=" && nexttoken.identifier) {
                        error("Constant {a} was not declared correctly.",
                                nexttoken, nexttoken.value);
                    }
                    value = expression(0);
                    name.first = value;
                }

                if (nexttoken.id !== ",") {
                    break;
                }
                comma();
            }
            return this;
        });
        conststatement.exps = true;
    };

    var varstatement = stmt("var", function (prefix) {
        // JavaScript does not have block scope. It only has function scope. So,
        // declaring a variable in a block can have unexpected consequences.
        var id, name, value;

        if (funct["(onevar)"] && option.onevar) {
            warning("Too many var statements.");
        } else if (!funct["(global)"]) {
            funct["(onevar)"] = true;
        }

        this.first = [];

        for (;;) {
            nonadjacent(token, nexttoken);
            id = identifier();

            if (option.esnext && funct[id] === "const") {
                warning("const '" + id + "' has already been declared");
            }

            if (funct["(global)"] && predefined[id] === false) {
                warning("Redefinition of '{a}'.", token, id);
            }

            addlabel(id, "unused", token);

            if (prefix) {
                break;
            }

            name = token;
            this.first.push(token);

            if (nexttoken.id === "=") {
                nonadjacent(token, nexttoken);
                advance("=");
                nonadjacent(token, nexttoken);
                if (nexttoken.id === "undefined") {
                    warning("It is not necessary to initialize '{a}' to 'undefined'.", token, id);
                }
                if (peek(0).id === "=" && nexttoken.identifier) {
                    error("Variable {a} was not declared correctly.",
                            nexttoken, nexttoken.value);
                }
                value = expression(0);
                name.first = value;
            }
            if (nexttoken.id !== ",") {
                break;
            }
            comma();
        }
        return this;
    });
    varstatement.exps = true;

    blockstmt("function", function () {
        if (inblock) {
            warning("Function declarations should not be placed in blocks. " +
                "Use a function expression or move the statement to the top of " +
                "the outer function.", token);

        }
        var i = identifier();
        if (option.esnext && funct[i] === "const") {
            warning("const '" + i + "' has already been declared");
        }
        adjacent(token, nexttoken);
        addlabel(i, "unction", token);

        doFunction(i, true);
        if (nexttoken.id === "(" && nexttoken.line === token.line) {
            error(
"Function declarations are not invocable. Wrap the whole function invocation in parens.");
        }
        return this;
    });

    prefix("function", function () {
        var i = optionalidentifier();
        if (i) {
            adjacent(token, nexttoken);
        } else {
            nonadjacent(token, nexttoken);
        }
        doFunction(i);
        if (!option.loopfunc && funct["(loopage)"]) {
            warning("Don't make functions within a loop.");
        }
        return this;
    });

    blockstmt("if", function () {
        var t = nexttoken;
<<<<<<< HEAD
        advance("(");
=======
        increaseCyclomaticComplexityCount();
        advance('(');
>>>>>>> c63e566f
        nonadjacent(this, t);
        nospace();
        expression(20);
        if (nexttoken.id === "=") {
            if (!option.boss)
                warning("Expected a conditional expression and instead saw an assignment.");
            advance("=");
            expression(20);
        }
        advance(")", t);
        nospace(prevtoken, token);
        block(true, true);
        if (nexttoken.id === "else") {
            nonadjacent(token, nexttoken);
            advance("else");
            if (nexttoken.id === "if" || nexttoken.id === "switch") {
                statement(true);
            } else {
                block(true, true);
            }
        }
        return this;
    });

    blockstmt("try", function () {
        var b, e, s;

        block(false);
<<<<<<< HEAD
        if (nexttoken.id === "catch") {
            advance("catch");
=======
        if (nexttoken.id === 'catch') {
            increaseCyclomaticComplexityCount();
            advance('catch');
>>>>>>> c63e566f
            nonadjacent(token, nexttoken);
            advance("(");
            s = scope;
            scope = Object.create(s);
            e = nexttoken.value;
            if (nexttoken.type !== "(identifier)") {
                warning("Expected an identifier and instead saw '{a}'.",
                    nexttoken, e);
            } else {
                addlabel(e, "exception");
            }
            advance();
            advance(")");
            block(false);
            b = true;
            scope = s;
        }
        if (nexttoken.id === "finally") {
            advance("finally");
            block(false);
            return;
        } else if (!b) {
            error("Expected '{a}' and instead saw '{b}'.",
                    nexttoken, "catch", nexttoken.value);
        }
        return this;
    });

    blockstmt("while", function () {
        var t = nexttoken;
<<<<<<< HEAD
        funct["(breakage)"] += 1;
        funct["(loopage)"] += 1;
        advance("(");
=======
        funct['(breakage)'] += 1;
        funct['(loopage)'] += 1;
        increaseCyclomaticComplexityCount();
        advance('(');
>>>>>>> c63e566f
        nonadjacent(this, t);
        nospace();
        expression(20);
        if (nexttoken.id === "=") {
            if (!option.boss)
                warning("Expected a conditional expression and instead saw an assignment.");
            advance("=");
            expression(20);
        }
        advance(")", t);
        nospace(prevtoken, token);
        block(true, true);
        funct["(breakage)"] -= 1;
        funct["(loopage)"] -= 1;
        return this;
    }).labelled = true;

    blockstmt("with", function () {
        var t = nexttoken;
        if (directive["use strict"]) {
            error("'with' is not allowed in strict mode.", token);
        } else if (!option.withstmt) {
            warning("Don't use 'with'.", token);
        }

        advance("(");
        nonadjacent(this, t);
        nospace();
        expression(0);
        advance(")", t);
        nospace(prevtoken, token);
        block(true, true);

        return this;
    });

    blockstmt("switch", function () {
        var t = nexttoken,
            g = false;
        funct["(breakage)"] += 1;
        advance("(");
        nonadjacent(this, t);
        nospace();
        this.condition = expression(20);
        advance(")", t);
        nospace(prevtoken, token);
        nonadjacent(token, nexttoken);
        t = nexttoken;
        advance("{");
        nonadjacent(token, nexttoken);
        indent += option.indent;
        this.cases = [];
        for (;;) {
            switch (nexttoken.id) {
            case "case":
                switch (funct["(verb)"]) {
                case "break":
                case "case":
                case "continue":
                case "return":
                case "switch":
                case "throw":
                    break;
                default:
                    // You can tell JSHint that you don't use break intentionally by
                    // adding a comment /* falls through */ on a line just before
                    // the next `case`.
                    if (!ft.test(lines[nexttoken.line - 2])) {
                        warning(
                            "Expected a 'break' statement before 'case'.",
                            token);
                    }
                }
                indentation(-option.indent);
                advance("case");
                this.cases.push(expression(20));
                increaseCyclomaticComplexityCount();
                g = true;
                advance(":");
                funct["(verb)"] = "case";
                break;
            case "default":
                switch (funct["(verb)"]) {
                case "break":
                case "continue":
                case "return":
                case "throw":
                    break;
                default:
                    if (!ft.test(lines[nexttoken.line - 2])) {
                        warning(
                            "Expected a 'break' statement before 'default'.",
                            token);
                    }
                }
                indentation(-option.indent);
                advance("default");
                g = true;
                advance(":");
                break;
            case "}":
                indent -= option.indent;
                indentation();
                advance("}", t);
                if (this.cases.length === 1 || this.condition.id === "true" ||
                        this.condition.id === "false") {
                    if (!option.onecase)
                        warning("This 'switch' should be an 'if'.", this);
                }
                funct["(breakage)"] -= 1;
                funct["(verb)"] = undefined;
                return;
            case "(end)":
                error("Missing '{a}'.", nexttoken, "}");
                return;
            default:
                if (g) {
                    switch (token.id) {
                    case ",":
                        error("Each value should have its own case label.");
                        return;
                    case ":":
                        g = false;
                        statements();
                        break;
                    default:
                        error("Missing ':' on a case clause.", token);
                        return;
                    }
                } else {
                    if (token.id === ":") {
                        advance(":");
                        error("Unexpected '{a}'.", token, ":");
                        statements();
                    } else {
                        error("Expected '{a}' and instead saw '{b}'.",
                            nexttoken, "case", nexttoken.value);
                        return;
                    }
                }
            }
        }
    }).labelled = true;

    stmt("debugger", function () {
        if (!option.debug) {
            warning("All 'debugger' statements should be removed.");
        }
        return this;
    }).exps = true;

    (function () {
<<<<<<< HEAD
        var x = stmt("do", function () {
            funct["(breakage)"] += 1;
            funct["(loopage)"] += 1;
=======
        var x = stmt('do', function () {
            funct['(breakage)'] += 1;
            funct['(loopage)'] += 1;
            increaseCyclomaticComplexityCount();
>>>>>>> c63e566f
            this.first = block(true);
            advance("while");
            var t = nexttoken;
            nonadjacent(token, t);
            advance("(");
            nospace();
            expression(20);
            if (nexttoken.id === "=") {
                if (!option.boss)
                    warning("Expected a conditional expression and instead saw an assignment.");
                advance("=");
                expression(20);
            }
            advance(")", t);
            nospace(prevtoken, token);
            funct["(breakage)"] -= 1;
            funct["(loopage)"] -= 1;
            return this;
        });
        x.labelled = true;
        x.exps = true;
    }());

    blockstmt("for", function () {
        var s, t = nexttoken;
<<<<<<< HEAD
        funct["(breakage)"] += 1;
        funct["(loopage)"] += 1;
        advance("(");
=======
        funct['(breakage)'] += 1;
        funct['(loopage)'] += 1;
        increaseCyclomaticComplexityCount();
        advance('(');
>>>>>>> c63e566f
        nonadjacent(this, t);
        nospace();
        if (peek(nexttoken.id === "var" ? 1 : 0).id === "in") {
            if (nexttoken.id === "var") {
                advance("var");
                varstatement.fud.call(varstatement, true);
            } else {
                switch (funct[nexttoken.value]) {
                case "unused":
                    funct[nexttoken.value] = "var";
                    break;
                case "var":
                    break;
                default:
                    warning("Bad for in variable '{a}'.",
                            nexttoken, nexttoken.value);
                }
                advance();
            }
            advance("in");
            expression(20);
            advance(")", t);
            s = block(true, true);
            if (option.forin && s && (s.length > 1 || typeof s[0] !== "object" ||
                    s[0].value !== "if")) {
                warning("The body of a for in should be wrapped in an if statement to filter " +
                        "unwanted properties from the prototype.", this);
            }
            funct["(breakage)"] -= 1;
            funct["(loopage)"] -= 1;
            return this;
        } else {
            if (nexttoken.id !== ";") {
                if (nexttoken.id === "var") {
                    advance("var");
                    varstatement.fud.call(varstatement);
                } else {
                    for (;;) {
                        expression(0, "for");
                        if (nexttoken.id !== ",") {
                            break;
                        }
                        comma();
                    }
                }
            }
            nolinebreak(token);
            advance(";");
            if (nexttoken.id !== ";") {
                expression(20);
                if (nexttoken.id === "=") {
                    if (!option.boss)
                        warning("Expected a conditional expression and instead saw an assignment.");
                    advance("=");
                    expression(20);
                }
            }
            nolinebreak(token);
            advance(";");
            if (nexttoken.id === ";") {
                error("Expected '{a}' and instead saw '{b}'.",
                        nexttoken, ")", ";");
            }
            if (nexttoken.id !== ")") {
                for (;;) {
                    expression(0, "for");
                    if (nexttoken.id !== ",") {
                        break;
                    }
                    comma();
                }
            }
            advance(")", t);
            nospace(prevtoken, token);
            block(true, true);
            funct["(breakage)"] -= 1;
            funct["(loopage)"] -= 1;
            return this;
        }
    }).labelled = true;


    stmt("break", function () {
        var v = nexttoken.value;

        if (funct["(breakage)"] === 0)
            warning("Unexpected '{a}'.", nexttoken, this.value);

        if (!option.asi)
            nolinebreak(this);

        if (nexttoken.id !== ";") {
            if (token.line === nexttoken.line) {
                if (funct[v] !== "label") {
                    warning("'{a}' is not a statement label.", nexttoken, v);
                } else if (scope[v] !== funct) {
                    warning("'{a}' is out of scope.", nexttoken, v);
                }
                this.first = nexttoken;
                advance();
            }
        }
        reachable("break");
        return this;
    }).exps = true;


    stmt("continue", function () {
        var v = nexttoken.value;

        if (funct["(breakage)"] === 0)
            warning("Unexpected '{a}'.", nexttoken, this.value);

        if (!option.asi)
            nolinebreak(this);

        if (nexttoken.id !== ";") {
            if (token.line === nexttoken.line) {
                if (funct[v] !== "label") {
                    warning("'{a}' is not a statement label.", nexttoken, v);
                } else if (scope[v] !== funct) {
                    warning("'{a}' is out of scope.", nexttoken, v);
                }
                this.first = nexttoken;
                advance();
            }
        } else if (!funct["(loopage)"]) {
            warning("Unexpected '{a}'.", nexttoken, this.value);
        }
        reachable("continue");
        return this;
    }).exps = true;


    stmt("return", function () {
        if (this.line === nexttoken.line) {
            if (nexttoken.id === "(regexp)")
                warning("Wrap the /regexp/ literal in parens to disambiguate the slash operator.");

            if (nexttoken.id !== ";" && !nexttoken.reach) {
                nonadjacent(token, nexttoken);
                if (peek().value === "=" && !option.boss) {
                    warningAt("Did you mean to return a conditional instead of an assignment?",
                              token.line, token.character + 1);
                }
                this.first = expression(0);
            }
        } else if (!option.asi) {
            nolinebreak(this); // always warn (Line breaking error)
        }
        reachable("return");
        return this;
    }).exps = true;


    stmt("throw", function () {
        nolinebreak(this);
        nonadjacent(token, nexttoken);
        this.first = expression(20);
        reachable("throw");
        return this;
    }).exps = true;

//  Superfluous reserved words

    reserve("class");
    reserve("const");
    reserve("enum");
    reserve("export");
    reserve("extends");
    reserve("import");
    reserve("super");

    reserve("let");
    reserve("yield");
    reserve("implements");
    reserve("interface");
    reserve("package");
    reserve("private");
    reserve("protected");
    reserve("public");
    reserve("static");


// Parse JSON

    function jsonValue() {

        function jsonObject() {
            var o = {}, t = nexttoken;
            advance("{");
            if (nexttoken.id !== "}") {
                for (;;) {
                    if (nexttoken.id === "(end)") {
                        error("Missing '}' to match '{' from line {a}.",
                                nexttoken, t.line);
                    } else if (nexttoken.id === "}") {
                        warning("Unexpected comma.", token);
                        break;
                    } else if (nexttoken.id === ",") {
                        error("Unexpected comma.", nexttoken);
                    } else if (nexttoken.id !== "(string)") {
                        warning("Expected a string and instead saw {a}.",
                                nexttoken, nexttoken.value);
                    }
                    if (o[nexttoken.value] === true) {
                        warning("Duplicate key '{a}'.",
                                nexttoken, nexttoken.value);
                    } else if ((nexttoken.value === "__proto__" &&
                        !option.proto) || (nexttoken.value === "__iterator__" &&
                        !option.iterator)) {
                        warning("The '{a}' key may produce unexpected results.",
                            nexttoken, nexttoken.value);
                    } else {
                        o[nexttoken.value] = true;
                    }
                    advance();
                    advance(":");
                    jsonValue();
                    if (nexttoken.id !== ",") {
                        break;
                    }
                    advance(",");
                }
            }
            advance("}");
        }

        function jsonArray() {
            var t = nexttoken;
            advance("[");
            if (nexttoken.id !== "]") {
                for (;;) {
                    if (nexttoken.id === "(end)") {
                        error("Missing ']' to match '[' from line {a}.",
                                nexttoken, t.line);
                    } else if (nexttoken.id === "]") {
                        warning("Unexpected comma.", token);
                        break;
                    } else if (nexttoken.id === ",") {
                        error("Unexpected comma.", nexttoken);
                    }
                    jsonValue();
                    if (nexttoken.id !== ",") {
                        break;
                    }
                    advance(",");
                }
            }
            advance("]");
        }

        switch (nexttoken.id) {
        case "{":
            jsonObject();
            break;
        case "[":
            jsonArray();
            break;
        case "true":
        case "false":
        case "null":
        case "(number)":
        case "(string)":
            advance();
            break;
        case "-":
            advance("-");
            if (token.character !== nexttoken.from) {
                warning("Unexpected space after '-'.", token);
            }
            adjacent(token, nexttoken);
            advance("(number)");
            break;
        default:
            error("Expected a JSON value.", nexttoken);
        }
    }


    // The actual JSHINT function itself.
    var itself = function (s, o, g) {
        var a, i, k, x,
            optionKeys,
            newOptionObj = {};

        JSHINT.errors = [];
        JSHINT.undefs = [];
        JSHINT.blacklist = {};

        predefined = Object.create(standard);
        declared = Object.create(null);
        combine(predefined, g || {});

        if (o) {
            a = o.predef;
            if (a) {
                if (!Array.isArray(a) && typeof a === "object") {
                    a = Object.keys(a);
                }
                a.forEach(function (item) {
                    var slice;
                    if (item[0] === "-") {
                        slice = item.slice(1);
                        JSHINT.blacklist[slice] = slice;
                    } else {
                        predefined[item] = true;
                    }
                });
            }
            optionKeys = Object.keys(o);
            for (x = 0; x < optionKeys.length; x++) {
                newOptionObj[optionKeys[x]] = o[optionKeys[x]];

                if (optionKeys[x] === "newcap" && o[optionKeys[x]] === false)
                    newOptionObj["(explicitNewcap)"] = true;
            }
        }

        option = newOptionObj;

        option.indent = option.indent || 4;
        option.maxerr = option.maxerr || 50;

        tab = "";
        for (i = 0; i < option.indent; i += 1) {
            tab += " ";
        }
        indent = 1;
        global = Object.create(predefined);
        scope = global;
        funct = {
<<<<<<< HEAD
            "(global)": true,
            "(name)": "(global)",
            "(scope)": scope,
            "(breakage)": 0,
            "(loopage)": 0,
            "(tokens)": {}
=======
            '(global)': true,
            '(name)': '(global)',
            '(scope)': scope,
            '(breakage)': 0,
            '(loopage)': 0,
            '(metrics)'  : createMetrics(nexttoken)
>>>>>>> c63e566f
        };
        functions = [funct];
        urls = [];
        stack = null;
        member = {};
        membersOnly = null;
        implied = {};
        inblock = false;
        lookahead = [];
        jsonmode = false;
        warnings = 0;
        lines = [];
        unuseds = [];

        if (!isString(s) && !Array.isArray(s)) {
            errorAt("Input is neither a string nor an array of strings.", 0);
            return false;
        }

        if (isString(s) && /^\s*$/g.test(s)) {
            errorAt("Input is an empty string.", 0);
            return false;
        }

        if (s.length === 0) {
            errorAt("Input is an empty array.", 0);
            return false;
        }

        lex.init(s);

        prereg = true;
        directive = {};

        prevtoken = token = nexttoken = syntax["(begin)"];

        // Check options
        for (var name in o) {
            if (is_own(o, name)) {
                checkOption(name, token);
            }
        }

        assume();

        // combine the passed globals after we've assumed all our options
        combine(predefined, g || {});

        //reset values
        comma.first = true;
        quotmark = undefined;

        try {
            advance();
            switch (nexttoken.id) {
            case "{":
            case "[":
                option.laxbreak = true;
                jsonmode = true;
                jsonValue();
                break;
            default:
                directives();
                if (directive["use strict"] && !option.globalstrict) {
                    warning("Use the function form of \"use strict\".", prevtoken);
                }

                statements();
            }
            advance((nexttoken && nexttoken.value !== ".")  ? "(end)" : undefined);

            var markDefined = function (name, context) {
                do {
                    if (typeof context[name] === "string") {
                        // JSHINT marks unused variables as 'unused' and
                        // unused function declaration as 'unction'. This
                        // code changes such instances back 'var' and
                        // 'closure' so that the code in JSHINT.data()
                        // doesn't think they're unused.

                        if (context[name] === "unused")
                            context[name] = "var";
                        else if (context[name] === "unction")
                            context[name] = "closure";

                        return true;
                    }

                    context = context["(context)"];
                } while (context);

                return false;
            };

            var clearImplied = function (name, line) {
                if (!implied[name])
                    return;

                var newImplied = [];
                for (var i = 0; i < implied[name].length; i += 1) {
                    if (implied[name][i] !== line)
                        newImplied.push(implied[name][i]);
                }

                if (newImplied.length === 0)
                    delete implied[name];
                else
                    implied[name] = newImplied;
            };

            var warnUnused = function (name, token) {
                var line = token.line;
                var chr  = token.character;

                if (option.unused)
                    warningAt("'{a}' is defined but never used.", line, chr, name);

                unuseds.push({
                    name: name,
                    line: line,
                    character: chr
                });
            };

            var checkUnused = function (func, key) {
                var type = func[key];
                var token = func["(tokens)"][key];

                if (key.charAt(0) === "(")
                    return;

                if (type !== "unused" && type !== "unction")
                    return;

                // Params are checked separately from other variables.
                if (func["(params)"] && func["(params)"].indexOf(key) !== -1)
                    return;

                warnUnused(key, token);
            };

            // Check queued 'x is not defined' instances to see if they're still undefined.
            for (i = 0; i < JSHINT.undefs.length; i += 1) {
                k = JSHINT.undefs[i].slice(0);

                if (markDefined(k[2].value, k[0])) {
                    clearImplied(k[2].value, k[2].line);
                } else {
                    warning.apply(warning, k.slice(1));
                }
            }

            functions.forEach(function (func) {
                for (var key in func) {
                    if (is_own(func, key)) {
                        checkUnused(func, key);
                    }
                }

                if (!func["(params)"])
                    return;

                var params = func["(params)"].slice();
                var param  = params.pop();
                var type;

                while (param) {
                    type = func[param];

                    // 'undefined' is a special case for (function (window, undefined) { ... })();
                    // patterns.

                    if (param === "undefined")
                        return;

                    if (type !== "unused" && type !== "unction")
                        return;

                    warnUnused(param, func["(tokens)"][param]);
                    param = params.pop();
                }
            });

            for (var key in declared) {
                if (is_own(declared, key) && !is_own(global, key)) {
                    warnUnused(key, declared[key]);
                }
            }
        } catch (e) {
            if (e) {
                var nt = nexttoken || {};
                JSHINT.errors.push({
                    raw       : e.raw,
                    reason    : e.message,
                    line      : e.line || nt.line,
                    character : e.character || nt.from
                }, null);
            }
        }

        return JSHINT.errors.length === 0;
    };

    // Data summary.
    itself.data = function () {
        var data = {
            functions: [],
            options: option
        };
        var implieds = [];
        var members = [];
        var fu, f, i, j, n, globals;

        if (itself.errors.length) {
            data.errors = itself.errors;
        }

        if (jsonmode) {
            data.json = true;
        }

        for (n in implied) {
            if (is_own(implied, n)) {
                implieds.push({
                    name: n,
                    line: implied[n]
                });
            }
        }

        if (implieds.length > 0) {
            data.implieds = implieds;
        }

        if (urls.length > 0) {
            data.urls = urls;
        }

        globals = Object.keys(scope);
        if (globals.length > 0) {
            data.globals = globals;
        }

        for (i = 1; i < functions.length; i += 1) {
            f = functions[i];
            fu = {};

            for (j = 0; j < functionicity.length; j += 1) {
                fu[functionicity[j]] = [];
            }

            for (j = 0; j < functionicity.length; j += 1) {
                if (fu[functionicity[j]].length === 0) {
                    delete fu[functionicity[j]];
                }
            }

            fu.name = f["(name)"];
            fu.param = f["(params)"];
            fu.line = f["(line)"];
            fu.character = f["(character)"];
            fu.last = f["(last)"];
            fu.lastcharacter = f["(lastcharacter)"];
            data.functions.push(fu);
        }

        if (unuseds.length > 0) {
            data.unused = unuseds;
        }

        members = [];
        for (n in member) {
            if (typeof member[n] === "number") {
                data.member = member;
                break;
            }
        }

        return data;
    };

    itself.jshint = itself;

    return itself;
}());

// Make JSHINT a Node module, if possible.
if (typeof exports === "object" && exports) {
    exports.JSHINT = JSHINT;
}<|MERGE_RESOLUTION|>--- conflicted
+++ resolved
@@ -149,21 +149,14 @@
 */
 
 /*members "\b", "\t", "\n", "\f", "\r", "!=", "!==", "\"", "%", "(begin)",
-<<<<<<< HEAD
  "(breakage)", "(character)", "(context)", "(error)", "(explicitNewcap)", "(global)",
- "(identifier)", "(last)", "(lastcharacter)", "(line)", "(loopage)", "(name)",
- "(onevar)", "(params)", "(scope)", "(statement)", "(verb)", "(tokens)",
+ "(identifier)", "(last)", "(lastcharacter)", "(line)", "(loopage)", "(metrics)",
+ "(name)", "(onevar)", "(params)", "(scope)", "(statement)", "(verb)", "(tokens)",
  "*", "+", "++", "-", "--", "\/", "<", "<=", "==",
-=======
- "(breakage)", "(character)", "(context)", "(error)", "(global)", "(identifier)", "(last)",
- "(lastcharacter)", "(line)", "(loopage)", "(metrics)",
- "(name)", "(onevar)", "(params)", "(scope)",
- "(statement)", "(verb)", "*", "+", "++", "-", "--", "\/", "<", "<=", "==",
->>>>>>> c63e566f
  "===", ">", ">=", $, $$, $A, $F, $H, $R, $break, $continue, $w, Abstract, Ajax,
  __filename, __dirname, ActiveXObject, Array, ArrayBuffer, ArrayBufferView, Audio,
  Autocompleter, Assets, Boolean, Builder, Buffer, Browser, COM, CScript, Canvas,
- CustomAnimation, Class, Control, Chain, Color, Cookie, Core, DataView, Date,
+ CustomAnimation, Class, Control, ComplexityCount, Chain, Color, Cookie, Core, DataView, Date,
  Debug, Draggable, Draggables, Droppables, Document, DomReady, DOMReady, DOMParser, Drag,
  E, Enumerator, Enumerable, Element, Elements, Error, Effect, EvalError, Event,
  Events, FadeAnimation, Field, Flash, Float32Array, Float64Array, Form,
@@ -196,21 +189,12 @@
  Timer, Tips, Type, TypeError, Toggle, Try, "use strict", unescape, URI, URIError, URL,
  VBArray, WeakMap, WSH, WScript, XDomainRequest, Web, Window, XMLDOM, XMLHttpRequest, XMLSerializer,
  XPathEvaluator, XPathException, XPathExpression, XPathNamespace, XPathNSResolver, XPathResult,
-<<<<<<< HEAD
  "\\", a, abs, addEventListener, address, alert, apply, applicationCache, arguments, arity,
  asi, atob, b, basic, basicToken, bitwise, blacklist, block, blur, boolOptions, boss,
  browser, btoa, c, call, callee, caller, camelcase, cases, charAt, charCodeAt, character,
- clearInterval, clearTimeout, close, closed, closure, comment, condition, confirm, console,
- constructor, content, couch, create, css, curly, d, data, datalist, dd, debug, decodeURI,
-=======
- "\\", a, addEventListener, address, alert, apply, applicationCache, arguments, arity, asi, atob,
- b, basic, basicToken, bitwise, block, blur, boolOptions, boss, browser, btoa, c, call, callee,
- caller, camelcase, cases, charAt, charCodeAt, character, clearInterval, clearTimeout,
- close, closed, closure, comment, condition, confirm, console, constructor,
- content, couch, create, css, curly, cyclomaticComplexityCount,
- d, data, datalist, dd, debug, decodeURI,
->>>>>>> c63e566f
- decodeURIComponent, defaultStatus, defineClass, deserialize, devel, document,
+ clearInterval, clearTimeout, close, closed, closure, comment, complexityCount, condition,
+ confirm, console, constructor, content, couch, create, css, curly, d, data, datalist, dd, debug,
+ decodeURI, decodeURIComponent, defaultStatus, defineClass, deserialize, devel, document,
  dojo, dijit, dojox, define, else, emit, encodeURI, encodeURIComponent,
  eqeq, eqeqeq, eqnull, errors, es5, escape, esnext, eval, event, evidence, evil,
  ex, exception, exec, exps, expr, exports, FileReader, first, floor, focus, forEach,
@@ -221,40 +205,23 @@
  isDigit, isFinite, isNaN, iterator, java, join, jshint,
  JSHINT, json, jquery, jQuery, keys, label, labelled, last, lastcharacter, lastsemic, laxbreak,
  laxcomma, latedef, lbp, led, left, length, line, load, loadClass, localStorage, location,
-<<<<<<< HEAD
- log, loopfunc, m, match, max, maxerr, maxlen, member,message, meta, module, moveBy,
- moveTo, mootools, multistr, name, navigator, new, newcap, noarg, node, noempty, nomen,
-=======
- log, loopfunc, m, match, maxerr, maxlen, maxdepth, maxstatements,
- maxparams, maxcomplexity
- member,message, meta, module, moveBy,
- moveTo, mootools, multistr, name, navigator,nestedBlockDepth,
- new, newcap, noarg, node, noempty, nomen,
->>>>>>> c63e566f
- nonew, nonstandard, nud, onbeforeunload, onblur, onerror, onevar, onecase, onfocus,
- onload, onresize, onunload, open, openDatabase, openURL, opener, opera, options, outer, param,
- parent, parseFloat, parseInt, passfail, plusplus, postMessage, pop, predef, print, process, prompt,
- proto, prototype, prototypejs, provides, push, quit, quotmark, range, raw, reach, reason, regexp,
- readFile, readUrl, regexdash, removeEventListener, replace, report, require,
- reserved, resizeBy, resizeTo, resolvePath, resumeUpdates, respond, rhino, right,
- runCommand, scroll, screen, scripturl, scrollBy, scrollTo, scrollbar, search, seal, self,
- send, serialize, sessionStorage, setInterval, setTimeout, setter, setterToken, shift, slice,
-<<<<<<< HEAD
- smarttabs, sort, spawn, split, stack, status, start, strict, sub, substr, supernew, shadow,
- supplant, sum, sync, test, toLowerCase, toString, toUpperCase, toint32, token, tokens, top,
- trailing, type, typeOf, Uint16Array, Uint32Array, Uint8Array, undef, undefs, unused,
- urls, validthis, value, valueOf, var, vars, version, WebSocket, withstmt, white, window, windows,
- Worker, worker, wsh*/
-=======
- smarttabs, sort, spawn, split, stack, status, start,statementCount,
- strict, sub, substr,supernew, shadow,
- supplant, sum, sync, test, toLowerCase, toString, toUpperCase, toint32, token, top, trailing,
- type, typeOf, Uint16Array, Uint32Array, Uint8Array, undef, undefs, unused, urls, validthis,
- value, valueOf, var, vars, verifyMaxStatementsPerFunction, verifyMaxNestedBlockDepthPerFunction,
- verifyMaxParametersPerFunction, verifyMaxCyclomaticComplexityPerFunction
- version, WebSocket, withstmt, white, window, windows, Worker, worker,
+ log, loopfunc, m, match, max, maxcomplexity, maxdepth, maxerr, maxlen, maxstatements, maxparams,
+ member, message, meta, module, moveBy, moveTo, mootools, multistr, name, navigator, new, newcap,
+ nestedBlockDepth, noarg, node, noempty, nomen, nonew, nonstandard, nud, onbeforeunload, onblur,
+ onerror, onevar, onecase, onfocus, onload, onresize, onunload, open, openDatabase, openURL,
+ opener, opera, options, outer, param, parent, parseFloat, parseInt, passfail, plusplus,
+ postMessage, pop, predef, print, process, prompt, proto, prototype, prototypejs, provides, push,
+ quit, quotmark, range, raw, reach, reason, regexp, readFile, readUrl, regexdash,
+ removeEventListener, replace, report, require, reserved, resizeBy, resizeTo, resolvePath,
+ resumeUpdates, respond, rhino, right, runCommand, scroll, screen, scripturl, scrollBy, scrollTo,
+ scrollbar, search, seal, self, send, serialize, sessionStorage, setInterval, setTimeout, setter,
+ setterToken, shift, slice, smarttabs, sort, spawn, split, statementCount, stack, status, start,
+ strict, sub, substr, supernew, shadow, supplant, sum, sync, test, toLowerCase, toString,
+ toUpperCase, toint32, token, tokens, top, trailing, type, typeOf, Uint16Array, Uint32Array,
+ Uint8Array, undef, undefs, unused, urls, validthis, value, valueOf, var, vars, version,
+ verifyMaxParametersPerFunction, verifyMaxStatementsPerFunction, verifyMaxComplexityPerFunction,
+ verifyMaxNestedBlockDepthPerFunction, WebSocket, withstmt, white, window, windows, Worker, worker,
  wsh*/
->>>>>>> c63e566f
 
 /*global exports: false */
 
@@ -365,15 +332,15 @@
         // These are the JSHint options that can take any value
         // (we use this object to detect invalid options)
         valOptions = {
-            maxlen: false,
-            indent: false,
-            maxerr: false,
-            predef: false,
-            quotmark: false, //'single'|'double'|true
+            maxlen       : false,
+            indent       : false,
+            maxerr       : false,
+            predef       : false,
+            quotmark     : false, //'single'|'double'|true
             maxstatements: false, // {int} max statements per function
-            maxdepth: false, // {int} max nested block depth per function
-            maxparams: false, // {int} max params per function
-            maxcomplexity: false // {int} max cyclomatic complexity per function
+            maxdepth     : false, // {int} max nested block depth per function
+            maxparams    : false, // {int} max params per function
+            maxcomplexity: false  // {int} max cyclomatic complexity per function
         },
 
         // These are JSHint boolean options which are shared with JSLint
@@ -2780,17 +2747,12 @@
         nonadjacent(token, nexttoken);
         t = nexttoken;
 
-<<<<<<< HEAD
+        var metrics = funct["(metrics)"];
+        metrics.nestedBlockDepth += 1;
+        metrics.verifyMaxNestedBlockDepthPerFunction();
+
         if (nexttoken.id === "{") {
             advance("{");
-=======
-        var metrics = funct['(metrics)'];
-        metrics.nestedBlockDepth += 1;
-        metrics.verifyMaxNestedBlockDepthPerFunction();
-
-        if (nexttoken.id === '{') {
-            advance('{');
->>>>>>> c63e566f
             line = token.line;
             if (nexttoken.id !== "}") {
                 indent += option.indent;
@@ -3490,27 +3452,16 @@
         scope = Object.create(scope);
 
         funct = {
-<<<<<<< HEAD
             "(name)"     : i || "\"" + anonname + "\"",
             "(line)"     : nexttoken.line,
             "(character)": nexttoken.character,
             "(context)"  : funct,
             "(breakage)" : 0,
             "(loopage)"  : 0,
+            "(metrics)"  : createMetrics(nexttoken),
             "(scope)"    : scope,
             "(statement)": statement,
             "(tokens)"   : {}
-=======
-            '(name)'     : i || '"' + anonname + '"',
-            '(line)'     : nexttoken.line,
-            '(character)': nexttoken.character,
-            '(context)'  : funct,
-            '(breakage)' : 0,
-            '(loopage)'  : 0,
-            '(metrics)'  : createMetrics(nexttoken),
-            '(scope)'    : scope,
-            '(statement)': statement
->>>>>>> c63e566f
         };
         f = funct;
         token.funct = funct;
@@ -3518,17 +3469,13 @@
         if (i) {
             addlabel(i, "function");
         }
-<<<<<<< HEAD
         funct["(params)"] = functionparams();
-=======
-        funct['(params)'] = functionparams();
-        funct['(metrics)'].verifyMaxParametersPerFunction(funct['(params)']);
->>>>>>> c63e566f
+        funct["(metrics)"].verifyMaxParametersPerFunction(funct["(params)"]);
 
         block(false, false, true);
 
-        funct['(metrics)'].verifyMaxStatementsPerFunction();
-        funct['(metrics)'].verifyMaxCyclomaticComplexityPerFunction();
+        funct["(metrics)"].verifyMaxStatementsPerFunction();
+        funct["(metrics)"].verifyMaxComplexityPerFunction();
 
         scope = oldScope;
         option = oldOption;
@@ -3542,7 +3489,7 @@
         return {
             statementCount: 0,
             nestedBlockDepth: -1,
-            cyclomaticComplexityCount: 1,
+            ComplexityCount: 1,
             verifyMaxStatementsPerFunction: function () {
                 if (option.maxstatements &&
                     this.statementCount > option.maxstatements) {
@@ -3550,6 +3497,7 @@
                     warning(message, functionStartToken);
                 }
             },
+
             verifyMaxParametersPerFunction: function (parameters) {
                 if (option.maxparams &&
                     parameters.length > option.maxparams) {
@@ -3557,6 +3505,7 @@
                     warning(message, functionStartToken);
                 }
             },
+
             verifyMaxNestedBlockDepthPerFunction: function () {
                 if (option.maxdepth &&
                     this.nestedBlockDepth > 0 &&
@@ -3565,19 +3514,20 @@
                     warning(message);
                 }
             },
-            verifyMaxCyclomaticComplexityPerFunction: function () {
+
+            verifyMaxComplexityPerFunction: function () {
                 var max = option.maxcomplexity;
-                var cc = this.cyclomaticComplexityCount;
+                var cc = this.ComplexityCount;
                 if (max && cc > max) {
-                    var message = "Cyclomatic complexity is to high per function (" + cc + ").";
+                    var message = "Cyclomatic complexity is too high per function (" + cc + ").";
                     warning(message, functionStartToken);
                 }
             }
         };
     }
 
-    function increaseCyclomaticComplexityCount() {
-        funct['(metrics)'].cyclomaticComplexityCount += 1;
+    function increaseComplexityCount() {
+        funct["(metrics)"].ComplexityCount += 1;
     }
 
 
@@ -3863,12 +3813,8 @@
 
     blockstmt("if", function () {
         var t = nexttoken;
-<<<<<<< HEAD
+        increaseComplexityCount();
         advance("(");
-=======
-        increaseCyclomaticComplexityCount();
-        advance('(');
->>>>>>> c63e566f
         nonadjacent(this, t);
         nospace();
         expression(20);
@@ -3897,14 +3843,9 @@
         var b, e, s;
 
         block(false);
-<<<<<<< HEAD
         if (nexttoken.id === "catch") {
+            increaseComplexityCount();
             advance("catch");
-=======
-        if (nexttoken.id === 'catch') {
-            increaseCyclomaticComplexityCount();
-            advance('catch');
->>>>>>> c63e566f
             nonadjacent(token, nexttoken);
             advance("(");
             s = scope;
@@ -3935,16 +3876,10 @@
 
     blockstmt("while", function () {
         var t = nexttoken;
-<<<<<<< HEAD
         funct["(breakage)"] += 1;
         funct["(loopage)"] += 1;
+        increaseComplexityCount();
         advance("(");
-=======
-        funct['(breakage)'] += 1;
-        funct['(loopage)'] += 1;
-        increaseCyclomaticComplexityCount();
-        advance('(');
->>>>>>> c63e566f
         nonadjacent(this, t);
         nospace();
         expression(20);
@@ -4021,7 +3956,7 @@
                 indentation(-option.indent);
                 advance("case");
                 this.cases.push(expression(20));
-                increaseCyclomaticComplexityCount();
+                increaseComplexityCount();
                 g = true;
                 advance(":");
                 funct["(verb)"] = "case";
@@ -4097,16 +4032,11 @@
     }).exps = true;
 
     (function () {
-<<<<<<< HEAD
         var x = stmt("do", function () {
             funct["(breakage)"] += 1;
             funct["(loopage)"] += 1;
-=======
-        var x = stmt('do', function () {
-            funct['(breakage)'] += 1;
-            funct['(loopage)'] += 1;
-            increaseCyclomaticComplexityCount();
->>>>>>> c63e566f
+            increaseComplexityCount();
+
             this.first = block(true);
             advance("while");
             var t = nexttoken;
@@ -4132,16 +4062,10 @@
 
     blockstmt("for", function () {
         var s, t = nexttoken;
-<<<<<<< HEAD
         funct["(breakage)"] += 1;
         funct["(loopage)"] += 1;
+        increaseComplexityCount();
         advance("(");
-=======
-        funct['(breakage)'] += 1;
-        funct['(loopage)'] += 1;
-        increaseCyclomaticComplexityCount();
-        advance('(');
->>>>>>> c63e566f
         nonadjacent(this, t);
         nospace();
         if (peek(nexttoken.id === "var" ? 1 : 0).id === "in") {
@@ -4474,21 +4398,13 @@
         global = Object.create(predefined);
         scope = global;
         funct = {
-<<<<<<< HEAD
-            "(global)": true,
-            "(name)": "(global)",
-            "(scope)": scope,
+            "(global)":   true,
+            "(name)":     "(global)",
+            "(scope)":    scope,
             "(breakage)": 0,
-            "(loopage)": 0,
-            "(tokens)": {}
-=======
-            '(global)': true,
-            '(name)': '(global)',
-            '(scope)': scope,
-            '(breakage)': 0,
-            '(loopage)': 0,
-            '(metrics)'  : createMetrics(nexttoken)
->>>>>>> c63e566f
+            "(loopage)":  0,
+            "(tokens)":   {},
+            "(metrics)":   createMetrics(nexttoken)
         };
         functions = [funct];
         urls = [];
