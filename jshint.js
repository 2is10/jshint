/*!
 * JSHint, by JSHint Community.
 *
 * Licensed under the same slightly modified MIT license that JSLint is.
 * It stops evil-doers everywhere.
 *
 * JSHint is a derivative work of JSLint:
 *
 *   Copyright (c) 2002 Douglas Crockford  (www.JSLint.com)
 *
 *   Permission is hereby granted, free of charge, to any person obtaining
 *   a copy of this software and associated documentation files (the "Software"),
 *   to deal in the Software without restriction, including without limitation
 *   the rights to use, copy, modify, merge, publish, distribute, sublicense,
 *   and/or sell copies of the Software, and to permit persons to whom
 *   the Software is furnished to do so, subject to the following conditions:
 *
 *   The above copyright notice and this permission notice shall be included
 *   in all copies or substantial portions of the Software.
 *
 *   The Software shall be used for Good, not Evil.
 *
 *   THE SOFTWARE IS PROVIDED "AS IS", WITHOUT WARRANTY OF ANY KIND, EXPRESS OR
 *   IMPLIED, INCLUDING BUT NOT LIMITED TO THE WARRANTIES OF MERCHANTABILITY,
 *   FITNESS FOR A PARTICULAR PURPOSE AND NONINFRINGEMENT. IN NO EVENT SHALL THE
 *   AUTHORS OR COPYRIGHT HOLDERS BE LIABLE FOR ANY CLAIM, DAMAGES OR OTHER
 *   LIABILITY, WHETHER IN AN ACTION OF CONTRACT, TORT OR OTHERWISE, ARISING
 *   FROM, OUT OF OR IN CONNECTION WITH THE SOFTWARE OR THE USE OR OTHER
 *   DEALINGS IN THE SOFTWARE.
 *
 * JSHint was forked from the 2010-12-16 edition of JSLint.
 *
 */

/*
 JSHINT is a global function. It takes two parameters.

     var myResult = JSHINT(source, option);

 The first parameter is either a string or an array of strings. If it is a
 string, it will be split on '\n' or '\r'. If it is an array of strings, it
 is assumed that each string represents one line. The source can be a
 JavaScript text or a JSON text.

 The second parameter is an optional object of options which control the
 operation of JSHINT. Most of the options are booleans: They are all
 optional and have a default value of false. One of the options, predef,
 can be an array of names, which will be used to declare global variables,
 or an object whose keys are used as global names, with a boolean value
 that determines if they are assignable.

 If it checks out, JSHINT returns true. Otherwise, it returns false.

 If false, you can inspect JSHINT.errors to find out the problems.
 JSHINT.errors is an array of objects containing these members:

 {
     line      : The line (relative to 1) at which the lint was found
     character : The character (relative to 1) at which the lint was found
     reason    : The problem
     evidence  : The text line in which the problem occurred
     raw       : The raw message before the details were inserted
     a         : The first detail
     b         : The second detail
     c         : The third detail
     d         : The fourth detail
 }

 If a fatal error was found, a null will be the last element of the
 JSHINT.errors array.

 You can request a data structure which contains JSHint's results.

     var myData = JSHINT.data();

 It returns a structure with this form:

 {
     errors: [
         {
             line: NUMBER,
             character: NUMBER,
             reason: STRING,
             evidence: STRING
         }
     ],
     functions: [
         name: STRING,
         line: NUMBER,
         character: NUMBER,
         last: NUMBER,
         lastcharacter: NUMBER,
         param: [
             STRING
         ],
         closure: [
             STRING
         ],
         var: [
             STRING
         ],
         exception: [
             STRING
         ],
         outer: [
             STRING
         ],
         unused: [
             STRING
         ],
         global: [
             STRING
         ],
         label: [
             STRING
         ]
     ],
     globals: [
         STRING
     ],
     member: {
         STRING: NUMBER
     },
     unused: [
         {
             name: STRING,
             line: NUMBER
         }
     ],
     implieds: [
         {
             name: STRING,
             line: NUMBER
         }
     ],
     urls: [
         STRING
     ],
     json: BOOLEAN
 }

 Empty arrays will not be included.

*/

/*jshint
 evil: true, nomen: false, onevar: false, regexp: false, strict: true, boss: true,
 undef: true, maxlen: 100, indent: 4, quotmark: double, unused: true
*/

/*members "\b", "\t", "\n", "\f", "\r", "!=", "!==", "\"", "%", "(begin)",
 "(breakage)", "(character)", "(context)", "(error)", "(explicitNewcap)", "(global)",
 "(identifier)", "(last)", "(lastcharacter)", "(line)", "(loopage)", "(metrics)",
 "(name)", "(onevar)", "(params)", "(scope)", "(statement)", "(verb)", "(tokens)",
 "*", "+", "++", "-", "--", "\/", "<", "<=", "==",
 "===", ">", ">=", $, $$, $A, $F, $H, $R, $break, $continue, $w, Abstract, Ajax,
 __filename, __dirname, ActiveXObject, Array, ArrayBuffer, ArrayBufferView, Audio,
 Autocompleter, Asset, Boolean, Builder, Buffer, Browser, COM, CScript, Canvas,
 CustomAnimation, Class, Control, ComplexityCount, Chain, Color, Cookie, Core, DataView, Date,
 Debug, Draggable, Draggables, Droppables, Document, DomReady, DOMEvent, DOMReady, DOMParser,
 Drag, E, Enumerator, Enumerable, Element, Elements, Error, Effect, EvalError, Event,
 Events, FadeAnimation, Field, Flash, Float32Array, Float64Array, Form,
 FormField, Frame, FormData, Function, Fx, GetObject, Group, Hash, HotKey,
 HTMLElement, HTMLAnchorElement, HTMLBaseElement, HTMLBlockquoteElement,
 HTMLBodyElement, HTMLBRElement, HTMLButtonElement, HTMLCanvasElement, HTMLDirectoryElement,
 HTMLDivElement, HTMLDListElement, HTMLFieldSetElement,
 HTMLFontElement, HTMLFormElement, HTMLFrameElement, HTMLFrameSetElement,
 HTMLHeadElement, HTMLHeadingElement, HTMLHRElement, HTMLHtmlElement,
 HTMLIFrameElement, HTMLImageElement, HTMLInputElement, HTMLIsIndexElement,
 HTMLLabelElement, HTMLLayerElement, HTMLLegendElement, HTMLLIElement,
 HTMLLinkElement, HTMLMapElement, HTMLMenuElement, HTMLMetaElement,
 HTMLModElement, HTMLObjectElement, HTMLOListElement, HTMLOptGroupElement,
 HTMLOptionElement, HTMLParagraphElement, HTMLParamElement, HTMLPreElement,
 HTMLQuoteElement, HTMLScriptElement, HTMLSelectElement, HTMLStyleElement,
 HtmlTable, HTMLTableCaptionElement, HTMLTableCellElement, HTMLTableColElement,
 HTMLTableElement, HTMLTableRowElement, HTMLTableSectionElement,
 HTMLTextAreaElement, HTMLTitleElement, HTMLUListElement, HTMLVideoElement,
 Iframe, IframeShim, Image, importScripts, Int16Array, Int32Array, Int8Array,
 Insertion, InputValidator, JSON, Keyboard, Locale, LN10, LN2, LOG10E, LOG2E,
 MAX_VALUE, MIN_VALUE, Map, Mask, Math, MenuItem, MessageChannel, MessageEvent, MessagePort,
 MoveAnimation, MooTools, MutationObserver, Native, NEGATIVE_INFINITY, Node, NodeFilter,
 Number, Object, ObjectRange,
 Option, Options, OverText, PI, POSITIVE_INFINITY, PeriodicalExecuter, Point, Position, Prototype,
 RangeError, Rectangle, ReferenceError, RegExp, ResizeAnimation, Request, RotateAnimation, Set,
 SQRT1_2, SQRT2, ScrollBar, ScriptEngine, ScriptEngineBuildVersion,
 ScriptEngineMajorVersion, ScriptEngineMinorVersion, Scriptaculous, Scroller,
 Slick, Slider, Selector, SharedWorker, String, Style, SyntaxError, Sortable, Sortables,
 SortableObserver, Sound, Spinner, System, Swiff, Text, TextArea, Template,
 Timer, Tips, Type, TypeError, Toggle, Try, "use strict", unescape, URI, URIError, URL,
 VBArray, WeakMap, WSH, WScript, XDomainRequest, Web, Window, XMLDOM, XMLHttpRequest, XMLSerializer,
 XPathEvaluator, XPathException, XPathExpression, XPathNamespace, XPathNSResolver, XPathResult,
<<<<<<< HEAD
 "\\", a, abs, addEventListener, address, alert, apply, applicationCache, arguments, arity,
 asi, atob, b, basic, basicToken, bitwise, blacklist, block, blur, boolOptions, boss,
 browser, btoa, c, call, callee, caller, camelcase, cases, charAt, charCodeAt, character,
 clearInterval, clearTimeout, close, closed, closure, comment, complexityCount, condition,
 confirm, console, constructor, content, couch, create, css, curly, d, data, datalist, dd, debug,
 decodeURI, decodeURIComponent, defaultStatus, defineClass, deserialize, devel, document,
 dojo, dijit, dojox, define, else, emit, encodeURI, encodeURIComponent,
 eqeq, eqeqeq, eqnull, errors, es5, escape, esnext, eval, event, evidence, evil,
 ex, exception, exec, exps, expr, exports, FileReader, first, floor, focus, forEach,
=======
 "\\", a, addEventListener, address, alert, apply, applicationCache, arguments, arity, asi, atob,
 b, basic, basicToken, bitwise, block, blur, boolOptions, boss, browser, btoa, c, call, callee,
 caller, cases, charAt, charCodeAt, character, clearInterval, clearTimeout,
 close, closed, closure, comment, condition, confirm, console, constructor,
 content, couch, create, css, curly, d, data, datalist, dd, debug, decodeURI,
 decodeURIComponent, defaultStatus, defineClass, deserialize, devel, document,
 dojo, dijit, dojox, define, elem, else, emit, encodeURI, encodeURIComponent,
 entityify, eqeq, eqeqeq, eqnull, errors, es5, escape, esnext, eval, event, evidence, evil,
 ex, exception, exec, exps, expr, exports, FileReader, first, floor, focus,
>>>>>>> 1828b389
 forin, fragment, frames, from, fromCharCode, fud, funcscope, funct, function, functions,
 g, gc, getComputedStyle, getRow, getter, getterToken, GLOBAL, global, globals, globalstrict,
 hasOwnProperty, help, history, i, id, identifier, immed, implieds, importPackage, include,
 indent, indexOf, init, ins, internals, instanceOf, isAlpha, isApplicationRunning, isArray,
 isDigit, isFinite, isNaN, iterator, java, join, jshint,
<<<<<<< HEAD
 JSHINT, json, jquery, jQuery, keys, label, labelled, last, lastcharacter, lastsemic, laxbreak,
 laxcomma, latedef, lbp, led, left, length, line, load, loadClass, localStorage, location,
 log, loopfunc, m, match, max, maxcomplexity, maxdepth, maxerr, maxlen, maxstatements, maxparams,
 member, message, meta, module, moveBy, moveTo, mootools, multistr, name, navigator, new, newcap,
 nestedBlockDepth, noarg, node, noempty, nomen, nonew, nonstandard, nud, onbeforeunload, onblur,
 onerror, onevar, onecase, onfocus, onload, onresize, onunload, open, openDatabase, openURL,
 opener, opera, options, outer, param, parent, parseFloat, parseInt, passfail, plusplus,
 postMessage, pop, predef, print, process, prompt, proto, prototype, prototypejs, provides, push,
 quit, quotmark, range, raw, reach, reason, regexp, readFile, readUrl, regexdash,
 removeEventListener, replace, report, require, reserved, resizeBy, resizeTo, resolvePath,
 resumeUpdates, respond, rhino, right, runCommand, scroll, screen, scripturl, scrollBy, scrollTo,
 scrollbar, search, seal, self, send, serialize, sessionStorage, setInterval, setTimeout, setter,
 setterToken, shift, slice, smarttabs, sort, spawn, split, statementCount, stack, status, start,
 strict, sub, substr, supernew, shadow, supplant, sum, sync, test, toLowerCase, toString,
 toUpperCase, toint32, token, tokens, top, trailing, type, typeOf, Uint16Array, Uint32Array,
 Uint8Array, undef, undefs, unused, urls, validthis, value, valueOf, var, vars, version,
 verifyMaxParametersPerFunction, verifyMaxStatementsPerFunction, verifyMaxComplexityPerFunction,
 verifyMaxNestedBlockDepthPerFunction, WebSocket, withstmt, white, window, windows, Worker, worker,
 wsh*/
=======
 JSHINT, json, jquery, jQuery, keys, label, labelled, last, lastsemic, laxbreak, laxcomma,
 latedef, lbp, led, left, length, line, load, loadClass, localStorage, location,
 log, loopfunc, m, match, maxerr, maxlen, member,message, meta, module, moveBy,
 moveTo, mootools, multistr, name, navigator, new, newcap, noarg, node, noempty, nomen,
 nonew, nonstandard, nud, onbeforeunload, onblur, onerror, onevar, onecase, onfocus,
 onload, onresize, onunload, open, openDatabase, openURL, opener, opera, options, outer, param,
 parent, parseFloat, parseInt, passfail, plusplus, predef, print, process, prompt,
 proto, prototype, prototypejs, provides, push, quit, range, raw, reach, reason, regexp,
 readFile, readUrl, regexdash, removeEventListener, replace, report, require,
 reserved, resizeBy, resizeTo, resolvePath, resumeUpdates, respond, rhino, right,
 runCommand, scope, scroll, screen, scripturl, scrollBy, scrollTo, scrollbar, search, seal,
 send, serialize, sessionStorage, setInterval, setTimeout, setter, setterToken, shift, slice,
 smarttabs, sort, spawn, split, stack, status, start, strict, sub, substr, supernew, shadow,
 supplant, sum, sync, test, toLowerCase, toString, toUpperCase, toint32, token, top, trailing,
 type, typeOf, Uint16Array, Uint32Array, Uint8Array, undef, undefs, unused, urls, validthis,
 value, valueOf, var, vars, version, WebSocket, withstmt, white, window, windows, Worker, wsh*/
>>>>>>> 1828b389

/*global exports: false */

// We build the application inside a function so that we produce only a single
// global variable. That function will be invoked immediately, and its return
// value is the JSHINT function itself.

var JSHINT = (function () {
    "use strict";

    var anonname,       // The guessed name for anonymous functions.

// These are operators that should not be used with the ! operator.

        bang = {
            "<"  : true,
            "<=" : true,
            "==" : true,
            "===": true,
            "!==": true,
            "!=" : true,
            ">"  : true,
            ">=" : true,
            "+"  : true,
            "-"  : true,
            "*"  : true,
            "/"  : true,
            "%"  : true
        },

        // These are the JSHint boolean options.
        boolOptions = {
            asi         : true, // if automatic semicolon insertion should be tolerated
            bitwise     : true, // if bitwise operators should not be allowed
            boss        : true, // if advanced usage of assignments should be allowed
            browser     : true, // if the standard browser globals should be predefined
            camelcase   : true, // if identifiers should be required in camel case
            couch       : true, // if CouchDB globals should be predefined
            curly       : true, // if curly braces around all blocks should be required
            debug       : true, // if debugger statements should be allowed
            devel       : true, // if logging globals should be predefined (console,
                                // alert, etc.)
            dojo        : true, // if Dojo Toolkit globals should be predefined
            eqeqeq      : true, // if === should be required
            eqnull      : true, // if == null comparisons should be tolerated
            es5         : true, // if ES5 syntax should be allowed
            esnext      : true, // if es.next specific syntax should be allowed
            evil        : true, // if eval should be allowed
            expr        : true, // if ExpressionStatement should be allowed as Programs
            forin       : true, // if for in statements must filter
            funcscope   : true, // if only function scope should be used for scope tests
            globalstrict: true, // if global "use strict"; should be allowed (also
                                // enables 'strict')
            immed       : true, // if immediate invocations must be wrapped in parens
            iterator    : true, // if the `__iterator__` property should be allowed
            jquery      : true, // if jQuery globals should be predefined
            lastsemic   : true, // if semicolons may be ommitted for the trailing
                                // statements inside of a one-line blocks.
            latedef     : true, // if the use before definition should not be tolerated
            laxbreak    : true, // if line breaks should not be checked
            laxcomma    : true, // if line breaks should not be checked around commas
            loopfunc    : true, // if functions should be allowed to be defined within
                                // loops
            mootools    : true, // if MooTools globals should be predefined
            multistr    : true, // allow multiline strings
            newcap      : true, // if constructor names must be capitalized
            noarg       : true, // if arguments.caller and arguments.callee should be
                                // disallowed
            node        : true, // if the Node.js environment globals should be
                                // predefined
            noempty     : true, // if empty blocks should be disallowed
            nonew       : true, // if using `new` for side-effects should be disallowed
            nonstandard : true, // if non-standard (but widely adopted) globals should
                                // be predefined
            nomen       : true, // if names should be checked
            onevar      : true, // if only one var statement per function should be
                                // allowed
            onecase     : true, // if one case switch statements should be allowed
            passfail    : true, // if the scan should stop on first error
            plusplus    : true, // if increment/decrement should not be allowed
            proto       : true, // if the `__proto__` property should be allowed
            prototypejs : true, // if Prototype and Scriptaculous globals should be
                                // predefined
            regexdash   : true, // if unescaped first/last dash (-) inside brackets
                                // should be tolerated
            regexp      : true, // if the . should not be allowed in regexp literals
            rhino       : true, // if the Rhino environment globals should be predefined
            undef       : true, // if variables should be declared before used
            unused      : true, // if variables should be always used
            scripturl   : true, // if script-targeted URLs should be tolerated
            shadow      : true, // if variable shadowing should be tolerated
            smarttabs   : true, // if smarttabs should be tolerated
                                // (http://www.emacswiki.org/emacs/SmartTabs)
            strict      : true, // require the "use strict"; pragma
            sub         : true, // if all forms of subscript notation are tolerated
            supernew    : true, // if `new function () { ... };` and `new Object;`
                                // should be tolerated
            trailing    : true, // if trailing whitespace rules apply
            validthis   : true, // if 'this' inside a non-constructor function is valid.
                                // This is a function scoped option only.
            withstmt    : true, // if with statements should be allowed
            white       : true, // if strict whitespace rules apply
            worker      : true, // if Web Worker script symbols should be allowed
            wsh         : true  // if the Windows Scripting Host environment globals
                                // should be predefined
        },

        // These are the JSHint options that can take any value
        // (we use this object to detect invalid options)
        valOptions = {
            maxlen       : false,
            indent       : false,
            maxerr       : false,
            predef       : false,
            quotmark     : false, //'single'|'double'|true
            maxstatements: false, // {int} max statements per function
            maxdepth     : false, // {int} max nested block depth per function
            maxparams    : false, // {int} max params per function
            maxcomplexity: false  // {int} max cyclomatic complexity per function
        },

        // These are JSHint boolean options which are shared with JSLint
        // where the definition in JSHint is opposite JSLint
        invertedOptions = {
            bitwise     : true,
            forin       : true,
            newcap      : true,
            nomen       : true,
            plusplus    : true,
            regexp      : true,
            undef       : true,
            white       : true,

            // Inverted and renamed, use JSHint name here
            eqeqeq      : true,
            onevar      : true
        },

        // These are JSHint boolean options which are shared with JSLint
        // where the name has been changed but the effect is unchanged
        renamedOptions = {
            eqeq        : "eqeqeq",
            vars        : "onevar",
            windows     : "wsh"
        },


        // browser contains a set of global names which are commonly provided by a
        // web browser environment.
        browser = {
            ArrayBuffer              :  false,
            ArrayBufferView          :  false,
            Audio                    :  false,
            addEventListener         :  false,
            applicationCache         :  false,
            atob                     :  false,
            blur                     :  false,
            btoa                     :  false,
            clearInterval            :  false,
            clearTimeout             :  false,
            close                    :  false,
            closed                   :  false,
            DataView                 :  false,
            DOMParser                :  false,
            defaultStatus            :  false,
            document                 :  false,
            event                    :  false,
            FileReader               :  false,
            Float32Array             :  false,
            Float64Array             :  false,
            FormData                 :  false,
            focus                    :  false,
            frames                   :  false,
            getComputedStyle         :  false,
            HTMLElement              :  false,
            HTMLAnchorElement        :  false,
            HTMLBaseElement          :  false,
            HTMLBlockquoteElement    :  false,
            HTMLBodyElement          :  false,
            HTMLBRElement            :  false,
            HTMLButtonElement        :  false,
            HTMLCanvasElement        :  false,
            HTMLDirectoryElement     :  false,
            HTMLDivElement           :  false,
            HTMLDListElement         :  false,
            HTMLFieldSetElement      :  false,
            HTMLFontElement          :  false,
            HTMLFormElement          :  false,
            HTMLFrameElement         :  false,
            HTMLFrameSetElement      :  false,
            HTMLHeadElement          :  false,
            HTMLHeadingElement       :  false,
            HTMLHRElement            :  false,
            HTMLHtmlElement          :  false,
            HTMLIFrameElement        :  false,
            HTMLImageElement         :  false,
            HTMLInputElement         :  false,
            HTMLIsIndexElement       :  false,
            HTMLLabelElement         :  false,
            HTMLLayerElement         :  false,
            HTMLLegendElement        :  false,
            HTMLLIElement            :  false,
            HTMLLinkElement          :  false,
            HTMLMapElement           :  false,
            HTMLMenuElement          :  false,
            HTMLMetaElement          :  false,
            HTMLModElement           :  false,
            HTMLObjectElement        :  false,
            HTMLOListElement         :  false,
            HTMLOptGroupElement      :  false,
            HTMLOptionElement        :  false,
            HTMLParagraphElement     :  false,
            HTMLParamElement         :  false,
            HTMLPreElement           :  false,
            HTMLQuoteElement         :  false,
            HTMLScriptElement        :  false,
            HTMLSelectElement        :  false,
            HTMLStyleElement         :  false,
            HTMLTableCaptionElement  :  false,
            HTMLTableCellElement     :  false,
            HTMLTableColElement      :  false,
            HTMLTableElement         :  false,
            HTMLTableRowElement      :  false,
            HTMLTableSectionElement  :  false,
            HTMLTextAreaElement      :  false,
            HTMLTitleElement         :  false,
            HTMLUListElement         :  false,
            HTMLVideoElement         :  false,
            history                  :  false,
            Int16Array               :  false,
            Int32Array               :  false,
            Int8Array                :  false,
            Image                    :  false,
            length                   :  false,
            localStorage             :  false,
            location                 :  false,
            MessageChannel           :  false,
            MessageEvent             :  false,
            MessagePort              :  false,
            moveBy                   :  false,
            moveTo                   :  false,
            MutationObserver         :  false,
            name                     :  false,
            Node                     :  false,
            NodeFilter               :  false,
            navigator                :  false,
            onbeforeunload           :  true,
            onblur                   :  true,
            onerror                  :  true,
            onfocus                  :  true,
            onload                   :  true,
            onresize                 :  true,
            onunload                 :  true,
            open                     :  false,
            openDatabase             :  false,
            opener                   :  false,
            Option                   :  false,
            parent                   :  false,
            print                    :  false,
            removeEventListener      :  false,
            resizeBy                 :  false,
            resizeTo                 :  false,
            screen                   :  false,
            scroll                   :  false,
            scrollBy                 :  false,
            scrollTo                 :  false,
            sessionStorage           :  false,
            setInterval              :  false,
            setTimeout               :  false,
            SharedWorker             :  false,
            status                   :  false,
            top                      :  false,
            Uint16Array              :  false,
            Uint32Array              :  false,
            Uint8Array               :  false,
            WebSocket                :  false,
            window                   :  false,
            Worker                   :  false,
            XMLHttpRequest           :  false,
            XMLSerializer            :  false,
            XPathEvaluator           :  false,
            XPathException           :  false,
            XPathExpression          :  false,
            XPathNamespace           :  false,
            XPathNSResolver          :  false,
            XPathResult              :  false
        },

        couch = {
            "require" : false,
            respond   : false,
            getRow    : false,
            emit      : false,
            send      : false,
            start     : false,
            sum       : false,
            log       : false,
            exports   : false,
            module    : false,
            provides  : false
        },

        declared, // Globals that were declared using /*global ... */ syntax.

        devel = {
            alert   : false,
            confirm : false,
            console : false,
            Debug   : false,
            opera   : false,
            prompt  : false
        },

        dojo = {
            dojo      : false,
            dijit     : false,
            dojox     : false,
            define    : false,
            "require" : false
        },

        funct,          // The current function

        functionicity = [
            "closure", "exception", "global", "label",
            "outer", "unused", "var"
        ],

        functions,      // All of the functions

        global,         // The global scope
        implied,        // Implied globals
        inblock,
        indent,
        jsonmode,

        jquery = {
            "$"    : false,
            jQuery : false
        },

        lines,
        lookahead,
        member,
        membersOnly,

        mootools = {
            "$"             : false,
            "$$"            : false,
            Asset           : false,
            Browser         : false,
            Chain           : false,
            Class           : false,
            Color           : false,
            Cookie          : false,
            Core            : false,
            Document        : false,
            DomReady        : false,
            DOMEvent        : false,
            DOMReady        : false,
            Drag            : false,
            Element         : false,
            Elements        : false,
            Event           : false,
            Events          : false,
            Fx              : false,
            Group           : false,
            Hash            : false,
            HtmlTable       : false,
            Iframe          : false,
            IframeShim      : false,
            InputValidator  : false,
            instanceOf      : false,
            Keyboard        : false,
            Locale          : false,
            Mask            : false,
            MooTools        : false,
            Native          : false,
            Options         : false,
            OverText        : false,
            Request         : false,
            Scroller        : false,
            Slick           : false,
            Slider          : false,
            Sortables       : false,
            Spinner         : false,
            Swiff           : false,
            Tips            : false,
            Type            : false,
            typeOf          : false,
            URI             : false,
            Window          : false
        },

        nexttoken,

        node = {
            __filename    : false,
            __dirname     : false,
            Buffer        : false,
            console       : false,
            exports       : true,  // In Node it is ok to exports = module.exports = foo();
            GLOBAL        : false,
            global        : false,
            module        : false,
            process       : false,
            require       : false,
            setTimeout    : false,
            clearTimeout  : false,
            setInterval   : false,
            clearInterval : false
        },

        noreach,
        option,
        predefined,     // Global variables defined by option
        prereg,
        prevtoken,

        prototypejs = {
            "$"               : false,
            "$$"              : false,
            "$A"              : false,
            "$F"              : false,
            "$H"              : false,
            "$R"              : false,
            "$break"          : false,
            "$continue"       : false,
            "$w"              : false,
            Abstract          : false,
            Ajax              : false,
            Class             : false,
            Enumerable        : false,
            Element           : false,
            Event             : false,
            Field             : false,
            Form              : false,
            Hash              : false,
            Insertion         : false,
            ObjectRange       : false,
            PeriodicalExecuter: false,
            Position          : false,
            Prototype         : false,
            Selector          : false,
            Template          : false,
            Toggle            : false,
            Try               : false,
            Autocompleter     : false,
            Builder           : false,
            Control           : false,
            Draggable         : false,
            Draggables        : false,
            Droppables        : false,
            Effect            : false,
            Sortable          : false,
            SortableObserver  : false,
            Sound             : false,
            Scriptaculous     : false
        },

        quotmark,

        rhino = {
            defineClass  : false,
            deserialize  : false,
            gc           : false,
            help         : false,
            importPackage: false,
            "java"       : false,
            load         : false,
            loadClass    : false,
            print        : false,
            quit         : false,
            readFile     : false,
            readUrl      : false,
            runCommand   : false,
            seal         : false,
            serialize    : false,
            spawn        : false,
            sync         : false,
            toint32      : false,
            version      : false
        },

        scope,      // The current scope
        stack,

        // standard contains the global names that are provided by the
        // ECMAScript standard.
        standard = {
            Array               : false,
            Boolean             : false,
            Date                : false,
            decodeURI           : false,
            decodeURIComponent  : false,
            encodeURI           : false,
            encodeURIComponent  : false,
            Error               : false,
            "eval"              : false,
            EvalError           : false,
            Function            : false,
            hasOwnProperty      : false,
            isFinite            : false,
            isNaN               : false,
            JSON                : false,
            Map                 : false,
            Math                : false,
            Number              : false,
            Object              : false,
            parseInt            : false,
            parseFloat          : false,
            RangeError          : false,
            ReferenceError      : false,
            RegExp              : false,
            Set                 : false,
            String              : false,
            SyntaxError         : false,
            TypeError           : false,
            URIError            : false,
            WeakMap             : false
        },

        // widely adopted global names that are not part of ECMAScript standard
        nonstandard = {
            escape              : false,
            unescape            : false
        },

        directive,
        syntax = {},
        tab,
        token,
        unuseds,
        urls,
        useESNextSyntax,
        warnings,

        worker = {
            importScripts       : true,
            postMessage         : true,
            self                : true
        },

        wsh = {
            ActiveXObject             : true,
            Enumerator                : true,
            GetObject                 : true,
            ScriptEngine              : true,
            ScriptEngineBuildVersion  : true,
            ScriptEngineMajorVersion  : true,
            ScriptEngineMinorVersion  : true,
            VBArray                   : true,
            WSH                       : true,
            WScript                   : true,
            XDomainRequest            : true
        };

    // Regular expressions. Some of these are stupidly long.
    var ax, cx, tx, nx, nxg, lx, ix, jx, ft;
    (function () {
        /*jshint maxlen:300 */

        // unsafe comment or string
        ax = /@cc|<\/?|script|\]\s*\]|<\s*!|&lt/i;

        // unsafe characters that are silently deleted by one or more browsers
        cx = /[\u0000-\u001f\u007f-\u009f\u00ad\u0600-\u0604\u070f\u17b4\u17b5\u200c-\u200f\u2028-\u202f\u2060-\u206f\ufeff\ufff0-\uffff]/;

        // token
        tx = /^\s*([(){}\[.,:;'"~\?\]#@]|==?=?|\/(\*(jshint|jslint|members?|global)?|=|\/)?|\*[\/=]?|\+(?:=|\++)?|-(?:=|-+)?|%=?|&[&=]?|\|[|=]?|>>?>?=?|<([\/=!]|\!(\[|--)?|<=?)?|\^=?|\!=?=?|[a-zA-Z_$][a-zA-Z0-9_$]*|[0-9]+([xX][0-9a-fA-F]+|\.[0-9]*)?([eE][+\-]?[0-9]+)?)/;

        // characters in strings that need escapement
        nx = /[\u0000-\u001f&<"\/\\\u007f-\u009f\u00ad\u0600-\u0604\u070f\u17b4\u17b5\u200c-\u200f\u2028-\u202f\u2060-\u206f\ufeff\ufff0-\uffff]/;
        nxg = /[\u0000-\u001f&<"\/\\\u007f-\u009f\u00ad\u0600-\u0604\u070f\u17b4\u17b5\u200c-\u200f\u2028-\u202f\u2060-\u206f\ufeff\ufff0-\uffff]/g;

        // star slash
        lx = /\*\//;

        // identifier
        ix = /^([a-zA-Z_$][a-zA-Z0-9_$]*)$/;

        // javascript url
        jx = /^(?:javascript|jscript|ecmascript|vbscript|mocha|livescript)\s*:/i;

        // catches /* falls through */ comments
        ft = /^\s*\/\*\s*falls\sthrough\s*\*\/\s*$/;
    }());

    function F() {}     // Used by Object.create

    function is_own(object, name) {
        // The object.hasOwnProperty method fails when the property under consideration
        // is named 'hasOwnProperty'. So we have to use this more convoluted form.
        return Object.prototype.hasOwnProperty.call(object, name);
    }

    function checkOption(name, t) {
        if (valOptions[name] === undefined && boolOptions[name] === undefined) {
            warning("Bad option: '" + name + "'.", t);
        }
    }

    function isString(obj) {
        return Object.prototype.toString.call(obj) === "[object String]";
    }

    // Provide critical ES5 functions to ES3.

    if (typeof Array.isArray !== "function") {
        Array.isArray = function (o) {
            return Object.prototype.toString.apply(o) === "[object Array]";
        };
    }

    if (!Array.prototype.forEach) {
        Array.prototype.forEach = function (fn, scope) {
            var len = this.length;

            for (var i = 0; i < len; i++) {
                fn.call(scope || this, this[i], i, this);
            }
        };
    }

    if (!Array.prototype.indexOf) {
        Array.prototype.indexOf = function (searchElement /*, fromIndex */ ) {
            if (this === null || this === undefined) {
                throw new TypeError();
            }

            var t = new Object(this);
            var len = t.length >>> 0;

            if (len === 0) {
                return -1;
            }

            var n = 0;
            if (arguments.length > 0) {
                n = Number(arguments[1]);
                if (n != n) { // shortcut for verifying if it's NaN
                    n = 0;
                } else if (n !== 0 && n != Infinity && n != -Infinity) {
                    n = (n > 0 || -1) * Math.floor(Math.abs(n));
                }
            }

            if (n >= len) {
                return -1;
            }

            var k = n >= 0 ? n : Math.max(len - Math.abs(n), 0);
            for (; k < len; k++) {
                if (k in t && t[k] === searchElement) {
                    return k;
                }
            }

            return -1;
        };
    }

    if (typeof Object.create !== "function") {
        Object.create = function (o) {
            F.prototype = o;
            return new F();
        };
    }

    if (typeof Object.keys !== "function") {
        Object.keys = function (o) {
            var a = [], k;
            for (k in o) {
                if (is_own(o, k)) {
                    a.push(k);
                }
            }
            return a;
        };
    }

    // Non standard methods

    function isAlpha(str) {
        return (str >= "a" && str <= "z\uffff") ||
            (str >= "A" && str <= "Z\uffff");
    }

    function isDigit(str) {
        return (str >= "0" && str <= "9");
    }

    function supplant(str, data) {
        return str.replace(/\{([^{}]*)\}/g, function (a, b) {
            var r = data[b];
            return typeof r === "string" || typeof r === "number" ? r : a;
        });
    }

    function combine(t, o) {
        var n;
        for (n in o) {
            if (is_own(o, n) && !is_own(JSHINT.blacklist, n)) {
                t[n] = o[n];
            }
        }
    }

    function updatePredefined() {
        Object.keys(JSHINT.blacklist).forEach(function (key) {
            delete predefined[key];
        });
    }

    function assume() {
        if (option.couch) {
            combine(predefined, couch);
        }

        if (option.rhino) {
            combine(predefined, rhino);
        }

        if (option.prototypejs) {
            combine(predefined, prototypejs);
        }

        if (option.node) {
            combine(predefined, node);
            option.globalstrict = true;
        }

        if (option.devel) {
            combine(predefined, devel);
        }

        if (option.dojo) {
            combine(predefined, dojo);
        }

        if (option.browser) {
            combine(predefined, browser);
        }

        if (option.nonstandard) {
            combine(predefined, nonstandard);
        }

        if (option.jquery) {
            combine(predefined, jquery);
        }

        if (option.mootools) {
            combine(predefined, mootools);
        }

        if (option.worker) {
            combine(predefined, worker);
        }

        if (option.wsh) {
            combine(predefined, wsh);
        }

        if (option.esnext) {
            useESNextSyntax();
        }

        if (option.globalstrict && option.strict !== false) {
            option.strict = true;
        }
    }


    // Produce an error warning.
    function quit(message, line, chr) {
        var percentage = Math.floor((line / lines.length) * 100);

        throw {
            name: "JSHintError",
            line: line,
            character: chr,
            message: message + " (" + percentage + "% scanned).",
            raw: message
        };
    }

    function isundef(scope, m, t, a) {
        return JSHINT.undefs.push([scope, m, t, a]);
    }

    function warning(m, t, a, b, c, d) {
        var ch, l, w;
        t = t || nexttoken;
        if (t.id === "(end)") {  // `~
            t = token;
        }
        l = t.line || 0;
        ch = t.from || 0;
        w = {
            id: "(error)",
            raw: m,
            evidence: lines[l - 1] || "",
            line: l,
            character: ch,
            scope: JSHINT.scope,
            a: a,
            b: b,
            c: c,
            d: d
        };
        w.reason = supplant(m, w);
        JSHINT.errors.push(w);
        if (option.passfail) {
            quit("Stopping. ", l, ch);
        }
        warnings += 1;
        if (warnings >= option.maxerr) {
            quit("Too many errors.", l, ch);
        }
        return w;
    }

    function warningAt(m, l, ch, a, b, c, d) {
        return warning(m, {
            line: l,
            from: ch
        }, a, b, c, d);
    }

    function error(m, t, a, b, c, d) {
        warning(m, t, a, b, c, d);
    }

    function errorAt(m, l, ch, a, b, c, d) {
        return error(m, {
            line: l,
            from: ch
        }, a, b, c, d);
    }

    // Tracking of "internal" scripts, like eval containing a static string
    function addInternalSrc(elem, src) {
        var i;
        i = {
            id: '(internal)',
            elem: elem,
            value: src
        };
        JSHINT.internals.push(i);
        return i;
    }


// lexical analysis and token construction

    var lex = (function lex() {
        var character, from, line, s;

// Private lex methods

        function nextLine() {
            var at,
                tw; // trailing whitespace check

            if (line >= lines.length)
                return false;

            character = 1;
            s = lines[line];
            line += 1;

            // If smarttabs option is used check for spaces followed by tabs only.
            // Otherwise check for any occurence of mixed tabs and spaces.
            // Tabs and one space followed by block comment is allowed.
            if (option.smarttabs)
                at = s.search(/ \t/);
            else
                at = s.search(/ \t|\t [^\*]/);

            if (at >= 0)
                warningAt("Mixed spaces and tabs.", line, at + 1);

            s = s.replace(/\t/g, tab);
            at = s.search(cx);

            if (at >= 0)
                warningAt("Unsafe character.", line, at);

            if (option.maxlen && option.maxlen < s.length)
                warningAt("Line too long.", line, s.length);

            // Check for trailing whitespaces
            tw = option.trailing && s.match(/^(.*?)\s+$/);
            if (tw && !/^\s+$/.test(s)) {
                warningAt("Trailing whitespace.", line, tw[1].length + 1);
            }
            return true;
        }

// Produce a token object.  The token inherits from a syntax symbol.

        function it(type, value) {
            var i, t;

            function checkName(name) {
                if (!option.proto && name === "__proto__") {
                    warningAt("The '{a}' property is deprecated.", line, from, name);
                    return;
                }

                if (!option.iterator && name === "__iterator__") {
                    warningAt("'{a}' is only available in JavaScript 1.7.", line, from, name);
                    return;
                }

                // Check for dangling underscores unless we're in Node
                // environment and this identifier represents built-in
                // Node globals with underscores.

                var hasDangling = /^(_+.*|.*_+)$/.test(name);

                if (option.nomen && hasDangling && name !== "_") {
                    if (option.node && token.id !== "." && /^(__dirname|__filename)$/.test(name))
                        return;

                    warningAt("Unexpected {a} in '{b}'.", line, from, "dangling '_'", name);
                    return;
                }

                // Check for non-camelcase names. Names like MY_VAR and
                // _myVar are okay though.

                if (option.camelcase) {
                    if (name.replace(/^_+/, "").indexOf("_") > -1 && !name.match(/^[A-Z0-9_]*$/)) {
                        warningAt("Identifier '{a}' is not in camel case.", line, from, value);
                    }
                }
            }

            if (type === "(color)" || type === "(range)") {
                t = {type: type};
            } else if (type === "(punctuator)" ||
                    (type === "(identifier)" && is_own(syntax, value))) {
                t = syntax[value] || syntax["(error)"];
            } else {
                t = syntax[type];
            }

            t = Object.create(t);

            if (type === "(string)" || type === "(range)") {
                if (!option.scripturl && jx.test(value)) {
                    warningAt("Script URL.", line, from);
                }
            }

            if (type === "(identifier)") {
                t.identifier = true;
                checkName(value);
            }

            t.value = value;
            t.line = line;
            t.character = character;
            t.from = from;
            i = t.id;
            if (i !== "(endline)") {
                prereg = i &&
                    (("(,=:[!&|?{};".indexOf(i.charAt(i.length - 1)) >= 0) ||
                    i === "return" ||
                    i === "case");
            }
            return t;
        }

        // Public lex methods
        return {
            init: function (source) {
                if (typeof source === "string") {
                    lines = source
                        .replace(/\r\n/g, "\n")
                        .replace(/\r/g, "\n")
                        .split("\n");
                } else {
                    lines = source;
                }

                // If the first line is a shebang (#!), make it a blank and move on.
                // Shebangs are used by Node scripts.
                if (lines[0] && lines[0].substr(0, 2) === "#!")
                    lines[0] = "";

                line = 0;
                nextLine();
                from = 1;
            },

            range: function (begin, end) {
                var c, value = "";
                from = character;
                if (s.charAt(0) !== begin) {
                    errorAt("Expected '{a}' and instead saw '{b}'.",
                            line, character, begin, s.charAt(0));
                }
                for (;;) {
                    s = s.slice(1);
                    character += 1;
                    c = s.charAt(0);
                    switch (c) {
                    case "":
                        errorAt("Missing '{a}'.", line, character, c);
                        break;
                    case end:
                        s = s.slice(1);
                        character += 1;
                        return it("(range)", value);
                    case "\\":
                        warningAt("Unexpected '{a}'.", line, character, c);
                    }
                    value += c;
                }

            },


            // token -- this is called by advance to get the next token
            token: function () {
                var b, c, captures, d, depth, high, i, l, low, q, t, isLiteral, isInRange, n;

                function match(x) {
                    var r = x.exec(s), r1;
                    if (r) {
                        l = r[0].length;
                        r1 = r[1];
                        c = r1.charAt(0);
                        s = s.substr(l);
                        from = character + l - r1.length;
                        character += l;
                        return r1;
                    }
                }

                function string(x) {
                    var c, j, r = "", allowNewLine = false;

                    if (jsonmode && x !== "\"") {
                        warningAt("Strings must use doublequote.",
                                line, character);
                    }

                    if (option.quotmark) {
                        if (option.quotmark === "single" && x !== "'") {
                            warningAt("Strings must use singlequote.",
                                    line, character);
                        } else if (option.quotmark === "double" && x !== "\"") {
                            warningAt("Strings must use doublequote.",
                                    line, character);
                        } else if (option.quotmark === true) {
                            quotmark = quotmark || x;
                            if (quotmark !== x) {
                                warningAt("Mixed double and single quotes.",
                                        line, character);
                            }
                        }
                    }

                    function esc(n) {
                        var i = parseInt(s.substr(j + 1, n), 16);
                        j += n;
                        if (i >= 32 && i <= 126 &&
                                i !== 34 && i !== 92 && i !== 39) {
                            warningAt("Unnecessary escapement.", line, character);
                        }
                        character += n;
                        c = String.fromCharCode(i);
                    }
                    j = 0;
unclosedString:     for (;;) {
                        while (j >= s.length) {
                            j = 0;

                            var cl = line, cf = from;
                            if (!nextLine()) {
                                errorAt("Unclosed string.", cl, cf);
                                break unclosedString;
                            }

                            if (allowNewLine) {
                                allowNewLine = false;
                            } else {
                                warningAt("Unclosed string.", cl, cf);
                            }
                        }
                        c = s.charAt(j);
                        if (c === x) {
                            character += 1;
                            s = s.substr(j + 1);
                            return it("(string)", r, x);
                        }
                        if (c < " ") {
                            if (c === "\n" || c === "\r") {
                                break;
                            }
                            warningAt("Control character in string: {a}.",
                                    line, character + j, s.slice(0, j));
                        } else if (c === "\\") {
                            j += 1;
                            character += 1;
                            c = s.charAt(j);
                            n = s.charAt(j + 1);
                            switch (c) {
                            case "\\":
                            case "\"":
                            case "/":
                                break;
                            case "\'":
                                if (jsonmode) {
                                    warningAt("Avoid \\'.", line, character);
                                }
                                break;
                            case "b":
                                c = "\b";
                                break;
                            case "f":
                                c = "\f";
                                break;
                            case "n":
                                c = "\n";
                                break;
                            case "r":
                                c = "\r";
                                break;
                            case "t":
                                c = "\t";
                                break;
                            case "0":
                                c = "\0";
                                // Octal literals fail in strict mode
                                // check if the number is between 00 and 07
                                // where 'n' is the token next to 'c'
                                if (n >= 0 && n <= 7 && directive["use strict"]) {
                                    warningAt(
                                    "Octal literals are not allowed in strict mode.",
                                    line, character);
                                }
                                break;
                            case "u":
                                esc(4);
                                break;
                            case "v":
                                if (jsonmode) {
                                    warningAt("Avoid \\v.", line, character);
                                }
                                c = "\v";
                                break;
                            case "x":
                                if (jsonmode) {
                                    warningAt("Avoid \\x-.", line, character);
                                }
                                esc(2);
                                break;
                            case "":
                                // last character is escape character
                                // always allow new line if escaped, but show
                                // warning if option is not set
                                allowNewLine = true;
                                if (option.multistr) {
                                    if (jsonmode) {
                                        warningAt("Avoid EOL escapement.", line, character);
                                    }
                                    c = "";
                                    character -= 1;
                                    break;
                                }
                                warningAt("Bad escapement of EOL. Use option multistr if needed.",
                                    line, character);
                                break;
                            default:
                                warningAt("Bad escapement.", line, character);
                            }
                        }
                        r += c;
                        character += 1;
                        j += 1;
                    }
                }

                for (;;) {
                    if (!s) {
                        return it(nextLine() ? "(endline)" : "(end)", "");
                    }
                    t = match(tx);
                    if (!t) {
                        t = "";
                        c = "";
                        while (s && s < "!") {
                            s = s.substr(1);
                        }
                        if (s) {
                            errorAt("Unexpected '{a}'.", line, character, s.substr(0, 1));
                            s = "";
                        }
                    } else {

    //      identifier

                        if (isAlpha(c) || c === "_" || c === "$") {
                            return it("(identifier)", t);
                        }

    //      number

                        if (isDigit(c)) {
                            if (!isFinite(Number(t))) {
                                warningAt("Bad number '{a}'.",
                                    line, character, t);
                            }
                            if (isAlpha(s.substr(0, 1))) {
                                warningAt("Missing space after '{a}'.",
                                        line, character, t);
                            }
                            if (c === "0") {
                                d = t.substr(1, 1);
                                if (isDigit(d)) {
                                    if (token.id !== ".") {
                                        warningAt("Don't use extra leading zeros '{a}'.",
                                            line, character, t);
                                    }
                                } else if (jsonmode && (d === "x" || d === "X")) {
                                    warningAt("Avoid 0x-. '{a}'.",
                                            line, character, t);
                                }
                            }
                            if (t.substr(t.length - 1) === ".") {
                                warningAt(
"A trailing decimal point can be confused with a dot '{a}'.", line, character, t);
                            }
                            return it("(number)", t);
                        }
                        switch (t) {

    //      string

                        case "\"":
                        case "'":
                            return string(t);

    //      // comment

                        case "//":
                            s = "";
                            token.comment = true;
                            break;

    //      /* comment

                        case "/*":
                            for (;;) {
                                i = s.search(lx);
                                if (i >= 0) {
                                    break;
                                }
                                if (!nextLine()) {
                                    errorAt("Unclosed comment.", line, character);
                                }
                            }
                            s = s.substr(i + 2);
                            token.comment = true;
                            break;

    //      /*members /*jshint /*global

                        case "/*members":
                        case "/*member":
                        case "/*jshint":
                        case "/*jslint":
                        case "/*global":
                        case "*/":
                            return {
                                value: t,
                                type: "special",
                                line: line,
                                character: character,
                                from: from
                            };

                        case "":
                            break;
    //      /
                        case "/":
                            if (token.id === "/=") {
                                errorAt("A regular expression literal can be confused with '/='.",
                                    line, from);
                            }
                            if (prereg) {
                                depth = 0;
                                captures = 0;
                                l = 0;
                                for (;;) {
                                    b = true;
                                    c = s.charAt(l);
                                    l += 1;
                                    switch (c) {
                                    case "":
                                        errorAt("Unclosed regular expression.", line, from);
                                        return quit("Stopping.", line, from);
                                    case "/":
                                        if (depth > 0) {
                                            warningAt("{a} unterminated regular expression " +
                                                "group(s).", line, from + l, depth);
                                        }
                                        c = s.substr(0, l - 1);
                                        q = {
                                            g: true,
                                            i: true,
                                            m: true
                                        };
                                        while (q[s.charAt(l)] === true) {
                                            q[s.charAt(l)] = false;
                                            l += 1;
                                        }
                                        character += l;
                                        s = s.substr(l);
                                        q = s.charAt(0);
                                        if (q === "/" || q === "*") {
                                            errorAt("Confusing regular expression.",
                                                    line, from);
                                        }
                                        return it("(regexp)", c);
                                    case "\\":
                                        c = s.charAt(l);
                                        if (c < " ") {
                                            warningAt(
"Unexpected control character in regular expression.", line, from + l);
                                        } else if (c === "<") {
                                            warningAt(
"Unexpected escaped character '{a}' in regular expression.", line, from + l, c);
                                        }
                                        l += 1;
                                        break;
                                    case "(":
                                        depth += 1;
                                        b = false;
                                        if (s.charAt(l) === "?") {
                                            l += 1;
                                            switch (s.charAt(l)) {
                                            case ":":
                                            case "=":
                                            case "!":
                                                l += 1;
                                                break;
                                            default:
                                                warningAt(
"Expected '{a}' and instead saw '{b}'.", line, from + l, ":", s.charAt(l));
                                            }
                                        } else {
                                            captures += 1;
                                        }
                                        break;
                                    case "|":
                                        b = false;
                                        break;
                                    case ")":
                                        if (depth === 0) {
                                            warningAt("Unescaped '{a}'.",
                                                    line, from + l, ")");
                                        } else {
                                            depth -= 1;
                                        }
                                        break;
                                    case " ":
                                        q = 1;
                                        while (s.charAt(l) === " ") {
                                            l += 1;
                                            q += 1;
                                        }
                                        if (q > 1) {
                                            warningAt(
"Spaces are hard to count. Use {{a}}.", line, from + l, q);
                                        }
                                        break;
                                    case "[":
                                        c = s.charAt(l);
                                        if (c === "^") {
                                            l += 1;
                                            if (option.regexp) {
                                                warningAt("Insecure '{a}'.",
                                                        line, from + l, c);
                                            } else if (s.charAt(l) === "]") {
                                                errorAt("Unescaped '{a}'.",
                                                    line, from + l, "^");
                                            }
                                        }
                                        if (c === "]") {
                                            warningAt("Empty class.", line,
                                                    from + l - 1);
                                        }
                                        isLiteral = false;
                                        isInRange = false;
klass:                                  do {
                                            c = s.charAt(l);
                                            l += 1;
                                            switch (c) {
                                            case "[":
                                            case "^":
                                                warningAt("Unescaped '{a}'.",
                                                        line, from + l, c);
                                                if (isInRange) {
                                                    isInRange = false;
                                                } else {
                                                    isLiteral = true;
                                                }
                                                break;
                                            case "-":
                                                if (isLiteral && !isInRange) {
                                                    isLiteral = false;
                                                    isInRange = true;
                                                } else if (isInRange) {
                                                    isInRange = false;
                                                } else if (s.charAt(l) === "]") {
                                                    isInRange = true;
                                                } else {
                                                    if (option.regexdash !== (l === 2 || (l === 3 &&
                                                        s.charAt(1) === "^"))) {
                                                        warningAt("Unescaped '{a}'.",
                                                            line, from + l - 1, "-");
                                                    }
                                                    isLiteral = true;
                                                }
                                                break;
                                            case "]":
                                                if (isInRange && !option.regexdash) {
                                                    warningAt("Unescaped '{a}'.",
                                                            line, from + l - 1, "-");
                                                }
                                                break klass;
                                            case "\\":
                                                c = s.charAt(l);
                                                if (c < " ") {
                                                    warningAt(
"Unexpected control character in regular expression.", line, from + l);
                                                } else if (c === "<") {
                                                    warningAt(
"Unexpected escaped character '{a}' in regular expression.", line, from + l, c);
                                                }
                                                l += 1;

                                                // \w, \s and \d are never part of a character range
                                                if (/[wsd]/i.test(c)) {
                                                    if (isInRange) {
                                                        warningAt("Unescaped '{a}'.",
                                                            line, from + l, "-");
                                                        isInRange = false;
                                                    }
                                                    isLiteral = false;
                                                } else if (isInRange) {
                                                    isInRange = false;
                                                } else {
                                                    isLiteral = true;
                                                }
                                                break;
                                            case "/":
                                                warningAt("Unescaped '{a}'.",
                                                        line, from + l - 1, "/");

                                                if (isInRange) {
                                                    isInRange = false;
                                                } else {
                                                    isLiteral = true;
                                                }
                                                break;
                                            case "<":
                                                if (isInRange) {
                                                    isInRange = false;
                                                } else {
                                                    isLiteral = true;
                                                }
                                                break;
                                            default:
                                                if (isInRange) {
                                                    isInRange = false;
                                                } else {
                                                    isLiteral = true;
                                                }
                                            }
                                        } while (c);
                                        break;
                                    case ".":
                                        if (option.regexp) {
                                            warningAt("Insecure '{a}'.", line,
                                                    from + l, c);
                                        }
                                        break;
                                    case "]":
                                    case "?":
                                    case "{":
                                    case "}":
                                    case "+":
                                    case "*":
                                        warningAt("Unescaped '{a}'.", line,
                                                from + l, c);
                                    }
                                    if (b) {
                                        switch (s.charAt(l)) {
                                        case "?":
                                        case "+":
                                        case "*":
                                            l += 1;
                                            if (s.charAt(l) === "?") {
                                                l += 1;
                                            }
                                            break;
                                        case "{":
                                            l += 1;
                                            c = s.charAt(l);
                                            if (c < "0" || c > "9") {
                                                warningAt(
"Expected a number and instead saw '{a}'.", line, from + l, c);
                                            }
                                            l += 1;
                                            low = +c;
                                            for (;;) {
                                                c = s.charAt(l);
                                                if (c < "0" || c > "9") {
                                                    break;
                                                }
                                                l += 1;
                                                low = +c + (low * 10);
                                            }
                                            high = low;
                                            if (c === ",") {
                                                l += 1;
                                                high = Infinity;
                                                c = s.charAt(l);
                                                if (c >= "0" && c <= "9") {
                                                    l += 1;
                                                    high = +c;
                                                    for (;;) {
                                                        c = s.charAt(l);
                                                        if (c < "0" || c > "9") {
                                                            break;
                                                        }
                                                        l += 1;
                                                        high = +c + (high * 10);
                                                    }
                                                }
                                            }
                                            if (s.charAt(l) !== "}") {
                                                warningAt(
"Expected '{a}' and instead saw '{b}'.", line, from + l, "}", c);
                                            } else {
                                                l += 1;
                                            }
                                            if (s.charAt(l) === "?") {
                                                l += 1;
                                            }
                                            if (low > high) {
                                                warningAt(
"'{a}' should not be greater than '{b}'.", line, from + l, low, high);
                                            }
                                        }
                                    }
                                }
                                c = s.substr(0, l - 1);
                                character += l;
                                s = s.substr(l);
                                return it("(regexp)", c);
                            }
                            return it("(punctuator)", t);

    //      punctuator

                        case "#":
                            return it("(punctuator)", t);
                        default:
                            return it("(punctuator)", t);
                        }
                    }
                }
            }
        };
    }());


    function addlabel(t, type, token) {
        if (t === "hasOwnProperty") {
            warning("'hasOwnProperty' is a really bad name.");
        }

        // Define t in the current function in the current scope.
        if (is_own(funct, t) && !funct["(global)"]) {
            if (funct[t] === true) {
                if (option.latedef)
                    warning("'{a}' was used before it was defined.", nexttoken, t);
            } else {
                if (!option.shadow && type !== "exception")
                    warning("'{a}' is already defined.", nexttoken, t);
            }
        }

        funct[t] = type;

        if (token) {
            funct["(tokens)"][t] = token;
        }

        if (funct["(global)"]) {
            global[t] = funct;
            if (is_own(implied, t)) {
                if (option.latedef)
                    warning("'{a}' was used before it was defined.", nexttoken, t);
                delete implied[t];
            }
        } else {
            scope[t] = funct;
        }
    }


    function doOption() {
        var nt = nexttoken;
        var o  = nt.value;
        var quotmarkValue = option.quotmark;
        var predef = {};
        var b, obj, filter, t, tn, v, minus;

        switch (o) {
        case "*/":
            error("Unbegun comment.");
            break;
        case "/*members":
        case "/*member":
            o = "/*members";
            if (!membersOnly) {
                membersOnly = {};
            }
            obj = membersOnly;
            option.quotmark = false;
            break;
        case "/*jshint":
        case "/*jslint":
            obj = option;
            filter = boolOptions;
            break;
        case "/*global":
            obj = predef;
            break;
        default:
            error("What?");
        }

        t = lex.token();
loop:   for (;;) {
            minus = false;
            for (;;) {
                if (t.type === "special" && t.value === "*/") {
                    break loop;
                }
                if (t.id !== "(endline)" && t.id !== ",") {
                    break;
                }
                t = lex.token();
            }

            if (o === "/*global" && t.value === "-") {
                minus = true;
                t = lex.token();
            }

            if (t.type !== "(string)" && t.type !== "(identifier)" && o !== "/*members") {
                error("Bad option.", t);
            }

            v = lex.token();
            if (v.id === ":") {
                v = lex.token();

                if (obj === membersOnly) {
                    error("Expected '{a}' and instead saw '{b}'.", t, "*/", ":");
                }

                if (o === "/*jshint") {
                    checkOption(t.value, t);
                }

                if (t.value === "indent" && (o === "/*jshint" || o === "/*jslint")) {
                    b = +v.value;
                    if (typeof b !== "number" || !isFinite(b) || b <= 0 ||
                            Math.floor(b) !== b) {
                        error("Expected a small integer and instead saw '{a}'.",
                                v, v.value);
                    }
                    obj.white = true;
                    obj.indent = b;
                } else if (t.value === "maxerr" && (o === "/*jshint" || o === "/*jslint")) {
                    b = +v.value;
                    if (typeof b !== "number" || !isFinite(b) || b <= 0 ||
                            Math.floor(b) !== b) {
                        error("Expected a small integer and instead saw '{a}'.",
                                v, v.value);
                    }
                    obj.maxerr = b;
                } else if (t.value === "maxlen" && (o === "/*jshint" || o === "/*jslint")) {
                    b = +v.value;
                    if (typeof b !== "number" || !isFinite(b) || b <= 0 ||
                            Math.floor(b) !== b) {
                        error("Expected a small integer and instead saw '{a}'.",
                                v, v.value);
                    }
                    obj.maxlen = b;
                } else if (t.value === "validthis") {
                    if (funct["(global)"]) {
                        error("Option 'validthis' can't be used in a global scope.");
                    } else {
                        if (v.value === "true" || v.value === "false")
                            obj[t.value] = v.value === "true";
                        else
                            error("Bad option value.", v);
                    }
                } else if (t.value === "quotmark" && (o === "/*jshint")) {
                    switch (v.value) {
                    case "true":
                        obj.quotmark = true;
                        break;
                    case "false":
                        obj.quotmark = false;
                        break;
                    case "double":
                    case "single":
                        obj.quotmark = v.value;
                        break;
                    default:
                        error("Bad option value.", v);
                    }
                } else if (v.value === "true" || v.value === "false") {
                    if (o === "/*jslint") {
                        tn = renamedOptions[t.value] || t.value;
                        obj[tn] = v.value === "true";
                        if (invertedOptions[tn] !== undefined) {
                            obj[tn] = !obj[tn];
                        }
                    } else {
                        obj[t.value] = v.value === "true";
                    }

                    if (t.value === "newcap")
                        obj["(explicitNewcap)"] = true;
                } else {
                    error("Bad option value.", v);
                }
                t = lex.token();
            } else {
                if (o === "/*jshint" || o === "/*jslint") {
                    error("Missing option value.", t);
                }

                obj[t.value] = false;

                if (o === "/*global" && minus === true) {
                    JSHINT.blacklist[t.value] = t.value;
                    updatePredefined();
                }

                t = v;
            }
        }

        if (o === "/*members") {
            option.quotmark = quotmarkValue;
        }

        combine(predefined, predef);

        for (var key in predef) {
            if (is_own(predef, key)) {
                declared[key] = nt;
            }
        }

        if (filter) {
            assume();
        }
    }


// We need a peek function. If it has an argument, it peeks that much farther
// ahead. It is used to distinguish
//     for ( var i in ...
// from
//     for ( var i = ...

    function peek(p) {
        var i = p || 0, j = 0, t;

        while (j <= i) {
            t = lookahead[j];
            if (!t) {
                t = lookahead[j] = lex.token();
            }
            j += 1;
        }
        return t;
    }



// Produce the next token. It looks for programming errors.

    function advance(id, t) {
        switch (token.id) {
        case "(number)":
            if (nexttoken.id === ".") {
                warning("A dot following a number can be confused with a decimal point.", token);
            }
            break;
        case "-":
            if (nexttoken.id === "-" || nexttoken.id === "--") {
                warning("Confusing minusses.");
            }
            break;
        case "+":
            if (nexttoken.id === "+" || nexttoken.id === "++") {
                warning("Confusing plusses.");
            }
            break;
        }

        if (token.type === "(string)" || token.identifier) {
            anonname = token.value;
        }

        if (id && nexttoken.id !== id) {
            if (t) {
                if (nexttoken.id === "(end)") {
                    warning("Unmatched '{a}'.", t, t.id);
                } else {
                    warning("Expected '{a}' to match '{b}' from line {c} and instead saw '{d}'.",
                            nexttoken, id, t.id, t.line, nexttoken.value);
                }
            } else if (nexttoken.type !== "(identifier)" ||
                            nexttoken.value !== id) {
                warning("Expected '{a}' and instead saw '{b}'.",
                        nexttoken, id, nexttoken.value);
            }
        }

        prevtoken = token;
        token = nexttoken;
        for (;;) {
            nexttoken = lookahead.shift() || lex.token();
            if (nexttoken.id === "(end)" || nexttoken.id === "(error)") {
                return;
            }
            if (nexttoken.type === "special") {
                doOption();
            } else {
                if (nexttoken.id !== "(endline)") {
                    break;
                }
            }
        }
    }


// This is the heart of JSHINT, the Pratt parser. In addition to parsing, it
// is looking for ad hoc lint patterns. We add .fud to Pratt's model, which is
// like .nud except that it is only used on the first token of a statement.
// Having .fud makes it much easier to define statement-oriented languages like
// JavaScript. I retained Pratt's nomenclature.

// .nud     Null denotation
// .fud     First null denotation
// .led     Left denotation
//  lbp     Left binding power
//  rbp     Right binding power

// They are elements of the parsing method called Top Down Operator Precedence.

    function expression(rbp, initial) {
        var left, isArray = false, isObject = false;

        if (nexttoken.id === "(end)")
            error("Unexpected early end of program.", token);

        advance();
        if (initial) {
            anonname = "anonymous";
            funct["(verb)"] = token.value;
        }
        if (initial === true && token.fud) {
            left = token.fud();
        } else {
            if (token.nud) {
                left = token.nud();
            } else {
                if (nexttoken.type === "(number)" && token.id === ".") {
                    warning("A leading decimal point can be confused with a dot: '.{a}'.",
                            token, nexttoken.value);
                    advance();
                    return token;
                } else {
                    error("Expected an identifier and instead saw '{a}'.",
                            token, token.id);
                }
            }
            while (rbp < nexttoken.lbp) {
                isArray = token.value === "Array";
                isObject = token.value === "Object";

                // #527, new Foo.Array(), Foo.Array(), new Foo.Object(), Foo.Object()
                // Line breaks in IfStatement heads exist to satisfy the checkJSHint
                // "Line too long." error.
                if (left && (left.value || (left.first && left.first.value))) {
                    // If the left.value is not "new", or the left.first.value is a "."
                    // then safely assume that this is not "new Array()" and possibly
                    // not "new Object()"...
                    if (left.value !== "new" ||
                      (left.first && left.first.value && left.first.value === ".")) {
                        isArray = false;
                        // ...In the case of Object, if the left.value and token.value
                        // are not equal, then safely assume that this not "new Object()"
                        if (left.value !== token.value) {
                            isObject = false;
                        }
                    }
                }

                advance();
                if (isArray && token.id === "(" && nexttoken.id === ")")
                    warning("Use the array literal notation [].", token);
                if (isObject && token.id === "(" && nexttoken.id === ")")
                    warning("Use the object literal notation {}.", token);
                if (token.led) {
                    left = token.led(left);
                } else {
                    error("Expected an operator and instead saw '{a}'.",
                        token, token.id);
                }
            }
        }
        return left;
    }


// Functions for conformance of style.

    function adjacent(left, right) {
        left = left || token;
        right = right || nexttoken;
        if (option.white) {
            if (left.character !== right.from && left.line === right.line) {
                left.from += (left.character - left.from);
                warning("Unexpected space after '{a}'.", left, left.value);
            }
        }
    }

    function nobreak(left, right) {
        left = left || token;
        right = right || nexttoken;
        if (option.white && (left.character !== right.from || left.line !== right.line)) {
            warning("Unexpected space before '{a}'.", right, right.value);
        }
    }

    function nospace(left, right) {
        left = left || token;
        right = right || nexttoken;
        if (option.white && !left.comment) {
            if (left.line === right.line) {
                adjacent(left, right);
            }
        }
    }

    function nonadjacent(left, right) {
        if (option.white) {
            left = left || token;
            right = right || nexttoken;
            if (left.value === ";" && right.value === ";") {
                return;
            }
            if (left.line === right.line && left.character === right.from) {
                left.from += (left.character - left.from);
                warning("Missing space after '{a}'.",
                        left, left.value);
            }
        }
    }

    function nobreaknonadjacent(left, right) {
        left = left || token;
        right = right || nexttoken;
        if (!option.laxbreak && left.line !== right.line) {
            warning("Bad line breaking before '{a}'.", right, right.id);
        } else if (option.white) {
            left = left || token;
            right = right || nexttoken;
            if (left.character === right.from) {
                left.from += (left.character - left.from);
                warning("Missing space after '{a}'.",
                        left, left.value);
            }
        }
    }

    function indentation(bias) {
        var i;
        if (option.white && nexttoken.id !== "(end)") {
            i = indent + (bias || 0);
            if (nexttoken.from !== i) {
                warning(
"Expected '{a}' to have an indentation at {b} instead at {c}.",
                        nexttoken, nexttoken.value, i, nexttoken.from);
            }
        }
    }

    function nolinebreak(t) {
        t = t || token;
        if (t.line !== nexttoken.line) {
            warning("Line breaking error '{a}'.", t, t.value);
        }
    }


    function comma() {
        if (token.line !== nexttoken.line) {
            if (!option.laxcomma) {
                if (comma.first) {
                    warning("Comma warnings can be turned off with 'laxcomma'");
                    comma.first = false;
                }
                warning("Bad line breaking before '{a}'.", token, nexttoken.id);
            }
        } else if (!token.comment && token.character !== nexttoken.from && option.white) {
            token.from += (token.character - token.from);
            warning("Unexpected space after '{a}'.", token, token.value);
        }
        advance(",");
        nonadjacent(token, nexttoken);
    }


// Functional constructors for making the symbols that will be inherited by
// tokens.

    function symbol(s, p) {
        var x = syntax[s];
        if (!x || typeof x !== "object") {
            syntax[s] = x = {
                id: s,
                lbp: p,
                value: s
            };
        }
        return x;
    }


    function delim(s) {
        return symbol(s, 0);
    }


    function stmt(s, f) {
        var x = delim(s);
        x.identifier = x.reserved = true;
        x.fud = f;
        return x;
    }


    function blockstmt(s, f) {
        var x = stmt(s, f);
        x.block = true;
        return x;
    }


    function reserveName(x) {
        var c = x.id.charAt(0);
        if ((c >= "a" && c <= "z") || (c >= "A" && c <= "Z")) {
            x.identifier = x.reserved = true;
        }
        return x;
    }


    function prefix(s, f) {
        var x = symbol(s, 150);
        reserveName(x);
        x.nud = (typeof f === "function") ? f : function () {
            this.right = expression(150);
            this.arity = "unary";
            if (this.id === "++" || this.id === "--") {
                if (option.plusplus) {
                    warning("Unexpected use of '{a}'.", this, this.id);
                } else if ((!this.right.identifier || this.right.reserved) &&
                        this.right.id !== "." && this.right.id !== "[") {
                    warning("Bad operand.", this);
                }
            }
            return this;
        };
        return x;
    }


    function type(s, f) {
        var x = delim(s);
        x.type = s;
        x.nud = f;
        return x;
    }


    function reserve(s, f) {
        var x = type(s, f);
        x.identifier = x.reserved = true;
        return x;
    }


    function reservevar(s, v) {
        return reserve(s, function () {
            if (typeof v === "function") {
                v(this);
            }
            return this;
        });
    }


    function infix(s, f, p, w) {
        var x = symbol(s, p);
        reserveName(x);
        x.led = function (left) {
            if (!w) {
                nobreaknonadjacent(prevtoken, token);
                nonadjacent(token, nexttoken);
            }
            if (s === "in" && left.id === "!") {
                warning("Confusing use of '{a}'.", left, "!");
            }
            if (typeof f === "function") {
                return f(left, this);
            } else {
                this.left = left;
                this.right = expression(p);
                return this;
            }
        };
        return x;
    }


    function relation(s, f) {
        var x = symbol(s, 100);
        x.led = function (left) {
            nobreaknonadjacent(prevtoken, token);
            nonadjacent(token, nexttoken);
            var right = expression(100);
            if ((left && left.id === "NaN") || (right && right.id === "NaN")) {
                warning("Use the isNaN function to compare with NaN.", this);
            } else if (f) {
                f.apply(this, [left, right]);
            }
            if (left.id === "!") {
                warning("Confusing use of '{a}'.", left, "!");
            }
            if (right.id === "!") {
                warning("Confusing use of '{a}'.", right, "!");
            }
            this.left = left;
            this.right = right;
            return this;
        };
        return x;
    }


    function isPoorRelation(node) {
        return node &&
              ((node.type === "(number)" && +node.value === 0) ||
               (node.type === "(string)" && node.value === "") ||
               (node.type === "null" && !option.eqnull) ||
                node.type === "true" ||
                node.type === "false" ||
                node.type === "undefined");
    }


    function assignop(s) {
        symbol(s, 20).exps = true;

        return infix(s, function (left, that) {
            that.left = left;

            if (predefined[left.value] === false &&
                    scope[left.value]["(global)"] === true) {
                warning("Read only.", left);
            } else if (left["function"]) {
                warning("'{a}' is a function.", left, left.value);
            }

            if (left) {
                if (option.esnext && funct[left.value] === "const") {
                    warning("Attempting to override '{a}' which is a constant", left, left.value);
                }

                if (left.id === "." || left.id === "[") {
                    if (!left.left || left.left.value === "arguments") {
                        warning("Bad assignment.", that);
                    }
                    that.right = expression(19);
                    return that;
                } else if (left.identifier && !left.reserved) {
                    if (funct[left.value] === "exception") {
                        warning("Do not assign to the exception parameter.", left);
                    }
                    that.right = expression(19);
                    return that;
                }

                if (left === syntax["function"]) {
                    warning(
"Expected an identifier in an assignment and instead saw a function invocation.",
                                token);
                }
            }

            error("Bad assignment.", that);
        }, 20);
    }


    function bitwise(s, f, p) {
        var x = symbol(s, p);
        reserveName(x);
        x.led = (typeof f === "function") ? f : function (left) {
            if (option.bitwise) {
                warning("Unexpected use of '{a}'.", this, this.id);
            }
            this.left = left;
            this.right = expression(p);
            return this;
        };
        return x;
    }


    function bitwiseassignop(s) {
        symbol(s, 20).exps = true;
        return infix(s, function (left, that) {
            if (option.bitwise) {
                warning("Unexpected use of '{a}'.", that, that.id);
            }
            nonadjacent(prevtoken, token);
            nonadjacent(token, nexttoken);
            if (left) {
                if (left.id === "." || left.id === "[" ||
                        (left.identifier && !left.reserved)) {
                    expression(19);
                    return that;
                }
                if (left === syntax["function"]) {
                    warning(
"Expected an identifier in an assignment, and instead saw a function invocation.",
                                token);
                }
                return that;
            }
            error("Bad assignment.", that);
        }, 20);
    }


    function suffix(s) {
        var x = symbol(s, 150);
        x.led = function (left) {
            if (option.plusplus) {
                warning("Unexpected use of '{a}'.", this, this.id);
            } else if ((!left.identifier || left.reserved) &&
                    left.id !== "." && left.id !== "[") {
                warning("Bad operand.", this);
            }
            this.left = left;
            return this;
        };
        return x;
    }


    // fnparam means that this identifier is being defined as a function
    // argument (see identifier())
    function optionalidentifier(fnparam) {
        if (nexttoken.identifier) {
            advance();
            if (token.reserved && !option.es5) {
                // `undefined` as a function param is a common pattern to protect
                // against the case when somebody does `undefined = true` and
                // help with minification. More info: https://gist.github.com/315916
                if (!fnparam || token.value !== "undefined") {
                    warning("Expected an identifier and instead saw '{a}' (a reserved word).",
                            token, token.id);
                }
            }
            return token.value;
        }
    }

    // fnparam means that this identifier is being defined as a function
    // argument
    function identifier(fnparam) {
        var i = optionalidentifier(fnparam);
        if (i) {
            return i;
        }
        if (token.id === "function" && nexttoken.id === "(") {
            warning("Missing name in function declaration.");
        } else {
            error("Expected an identifier and instead saw '{a}'.",
                    nexttoken, nexttoken.value);
        }
    }


    function reachable(s) {
        var i = 0, t;
        if (nexttoken.id !== ";" || noreach) {
            return;
        }
        for (;;) {
            t = peek(i);
            if (t.reach) {
                return;
            }
            if (t.id !== "(endline)") {
                if (t.id === "function") {
                    if (!option.latedef) {
                        break;
                    }
                    warning(
"Inner functions should be listed at the top of the outer function.", t);
                    break;
                }
                warning("Unreachable '{a}' after '{b}'.", t, t.value, s);
                break;
            }
            i += 1;
        }
    }


    function statement(noindent) {
        var i = indent, r, s = scope, t = nexttoken;

        if (t.id === ";") {
            advance(";");
            return;
        }

        // Is this a labelled statement?

        if (t.identifier && !t.reserved && peek().id === ":") {
            advance();
            advance(":");
            scope = Object.create(s);
            addlabel(t.value, "label");

            if (!nexttoken.labelled && nexttoken.value !== "{") {
                warning("Label '{a}' on {b} statement.", nexttoken, t.value, nexttoken.value);
            }

            if (jx.test(t.value + ":")) {
                warning("Label '{a}' looks like a javascript url.", t, t.value);
            }

            nexttoken.label = t.value;
            t = nexttoken;
        }

        // Is it a lonely block?

        if (t.id === "{") {
            block(true, true);
            return;
        }

        // Parse the statement.

        if (!noindent) {
            indentation();
        }
        r = expression(0, true);

        // Look for the final semicolon.

        if (!t.block) {
            if (!option.expr && (!r || !r.exps)) {
                warning("Expected an assignment or function call and instead saw an expression.",
                    token);
            } else if (option.nonew && r.id === "(" && r.left.id === "new") {
                warning("Do not use 'new' for side effects.", t);
            }

            if (nexttoken.id === ",") {
                return comma();
            }

            if (nexttoken.id !== ";") {
                if (!option.asi) {
                    // If this is the last statement in a block that ends on
                    // the same line *and* option lastsemic is on, ignore the warning.
                    // Otherwise, complain about missing semicolon.
                    if (!option.lastsemic || nexttoken.id !== "}" ||
                            nexttoken.line !== token.line) {
                        warningAt("Missing semicolon.", token.line, token.character);
                    }
                }
            } else {
                adjacent(token, nexttoken);
                advance(";");
                nonadjacent(token, nexttoken);
            }
        }

// Restore the indentation.

        indent = i;
        scope = s;
        return r;
    }


    function statements(startLine) {
        var a = [], p;

        while (!nexttoken.reach && nexttoken.id !== "(end)") {
            if (nexttoken.id === ";") {
                p = peek();
                if (!p || p.id !== "(") {
                    warning("Unnecessary semicolon.");
                }
                advance(";");
            } else {
                a.push(statement(startLine === nexttoken.line));
            }
        }
        return a;
    }


    /*
     * read all directives
     * recognizes a simple form of asi, but always
     * warns, if it is used
     */
    function directives() {
        var i, p, pn;

        for (;;) {
            if (nexttoken.id === "(string)") {
                p = peek(0);
                if (p.id === "(endline)") {
                    i = 1;
                    do {
                        pn = peek(i);
                        i = i + 1;
                    } while (pn.id === "(endline)");

                    if (pn.id !== ";") {
                        if (pn.id !== "(string)" && pn.id !== "(number)" &&
                            pn.id !== "(regexp)" && pn.identifier !== true &&
                            pn.id !== "}") {
                            break;
                        }
                        warning("Missing semicolon.", nexttoken);
                    } else {
                        p = pn;
                    }
                } else if (p.id === "}") {
                    // directive with no other statements, warn about missing semicolon
                    warning("Missing semicolon.", p);
                } else if (p.id !== ";") {
                    break;
                }

                indentation();
                advance();
                if (directive[token.value]) {
                    warning("Unnecessary directive \"{a}\".", token, token.value);
                }

                if (token.value === "use strict") {
                    if (!option["(explicitNewcap)"])
                        option.newcap = true;
                    option.undef = true;
                }

                // there's no directive negation, so always set to true
                directive[token.value] = true;

                if (p.id === ";") {
                    advance(";");
                }
                continue;
            }
            break;
        }
    }


    /*
     * Parses a single block. A block is a sequence of statements wrapped in
     * braces.
     *
     * ordinary - true for everything but function bodies and try blocks.
     * stmt     - true if block can be a single statement (e.g. in if/for/while).
     * isfunc   - true if block is a function body
     */
    function block(ordinary, stmt, isfunc) {
        var a,
            b = inblock,
            old_indent = indent,
            m,
            s = scope,
            t,
            line,
            d;

        inblock = ordinary;
        if (!ordinary || !option.funcscope) scope = Object.create(scope);
        nonadjacent(token, nexttoken);
        t = nexttoken;

        var metrics = funct["(metrics)"];
        metrics.nestedBlockDepth += 1;
        metrics.verifyMaxNestedBlockDepthPerFunction();

        if (nexttoken.id === "{") {
            advance("{");
            line = token.line;
            if (nexttoken.id !== "}") {
                indent += option.indent;
                while (!ordinary && nexttoken.from > indent) {
                    indent += option.indent;
                }

                if (isfunc) {
                    m = {};
                    for (d in directive) {
                        if (is_own(directive, d)) {
                            m[d] = directive[d];
                        }
                    }
                    directives();

                    if (option.strict && funct["(context)"]["(global)"]) {
                        if (!m["use strict"] && !directive["use strict"]) {
                            warning("Missing \"use strict\" statement.");
                        }
                    }
                }

                a = statements(line);

                metrics.statementCount += a.length;

                if (isfunc) {
                    directive = m;
                }

                indent -= option.indent;
                if (line !== nexttoken.line) {
                    indentation();
                }
            } else if (line !== nexttoken.line) {
                indentation();
            }
            advance("}", t);
            indent = old_indent;
        } else if (!ordinary) {
            error("Expected '{a}' and instead saw '{b}'.",
                  nexttoken, "{", nexttoken.value);
        } else {
            if (!stmt || option.curly)
                warning("Expected '{a}' and instead saw '{b}'.",
                        nexttoken, "{", nexttoken.value);

            noreach = true;
            indent += option.indent;
            // test indentation only if statement is in new line
            a = [statement(nexttoken.line === token.line)];
            indent -= option.indent;
            noreach = false;
        }
        funct["(verb)"] = null;
        if (!ordinary || !option.funcscope) scope = s;
        inblock = b;
        if (ordinary && option.noempty && (!a || a.length === 0)) {
            warning("Empty block.");
        }
        metrics.nestedBlockDepth -= 1;
        return a;
    }


    function countMember(m) {
        if (membersOnly && typeof membersOnly[m] !== "boolean") {
            warning("Unexpected /*member '{a}'.", token, m);
        }
        if (typeof member[m] === "number") {
            member[m] += 1;
        } else {
            member[m] = 1;
        }
    }


    function note_implied(token) {
        var name = token.value, line = token.line, a = implied[name];
        if (typeof a === "function") {
            a = false;
        }

        if (!a) {
            a = [line];
            implied[name] = a;
        } else if (a[a.length - 1] !== line) {
            a.push(line);
        }
    }


    // Build the syntax table by declaring the syntactic elements of the language.

    type("(number)", function () {
        return this;
    });

    type("(string)", function () {
        return this;
    });

    syntax["(identifier)"] = {
        type: "(identifier)",
        lbp: 0,
        identifier: true,
        nud: function () {
            var v = this.value,
                s = scope[v],
                f;

            if (typeof s === "function") {
                // Protection against accidental inheritance.
                s = undefined;
            } else if (typeof s === "boolean") {
                f = funct;
                funct = functions[0];
                addlabel(v, "var");
                s = funct;
                funct = f;
            }

            // The name is in scope and defined in the current function.
            if (funct === s) {
                // Change 'unused' to 'var', and reject labels.
                switch (funct[v]) {
                case "unused":
                    funct[v] = "var";
                    break;
                case "unction":
                    funct[v] = "function";
                    this["function"] = true;
                    break;
                case "function":
                    this["function"] = true;
                    break;
                case "label":
                    warning("'{a}' is a statement label.", token, v);
                    break;
                }
            } else if (funct["(global)"]) {
                // The name is not defined in the function.  If we are in the global
                // scope, then we have an undefined variable.
                //
                // Operators typeof and delete do not raise runtime errors even if
                // the base object of a reference is null so no need to display warning
                // if we're inside of typeof or delete.

                if (option.undef && typeof predefined[v] !== "boolean") {
                    // Attempting to subscript a null reference will throw an
                    // error, even within the typeof and delete operators
                    if (!(anonname === "typeof" || anonname === "delete") ||
                        (nexttoken && (nexttoken.value === "." || nexttoken.value === "["))) {

                        isundef(funct, "'{a}' is not defined.", token, v);
                    }
                }

                note_implied(token);
            } else {
                // If the name is already defined in the current
                // function, but not as outer, then there is a scope error.

                switch (funct[v]) {
                case "closure":
                case "function":
                case "var":
                case "unused":
                    warning("'{a}' used out of scope.", token, v);
                    break;
                case "label":
                    warning("'{a}' is a statement label.", token, v);
                    break;
                case "outer":
                case "global":
                    break;
                default:
                    // If the name is defined in an outer function, make an outer entry,
                    // and if it was unused, make it var.
                    if (s === true) {
                        funct[v] = true;
                    } else if (s === null) {
                        warning("'{a}' is not allowed.", token, v);
                        note_implied(token);
                    } else if (typeof s !== "object") {
                        // Operators typeof and delete do not raise runtime errors even
                        // if the base object of a reference is null so no need to
                        // display warning if we're inside of typeof or delete.
                        if (option.undef) {
                            // Attempting to subscript a null reference will throw an
                            // error, even within the typeof and delete operators
                            if (!(anonname === "typeof" || anonname === "delete") ||
                                (nexttoken &&
                                    (nexttoken.value === "." || nexttoken.value === "["))) {

                                isundef(funct, "'{a}' is not defined.", token, v);
                            }
                        }
                        funct[v] = true;
                        note_implied(token);
                    } else {
                        switch (s[v]) {
                        case "function":
                        case "unction":
                            this["function"] = true;
                            s[v] = "closure";
                            funct[v] = s["(global)"] ? "global" : "outer";
                            break;
                        case "var":
                        case "unused":
                            s[v] = "closure";
                            funct[v] = s["(global)"] ? "global" : "outer";
                            break;
                        case "closure":
                            funct[v] = s["(global)"] ? "global" : "outer";
                            break;
                        case "label":
                            warning("'{a}' is a statement label.", token, v);
                        }
                    }
                }
            }
            return this;
        },
        led: function () {
            error("Expected an operator and instead saw '{a}'.",
                nexttoken, nexttoken.value);
        }
    };

    type("(regexp)", function () {
        return this;
    });


// ECMAScript parser

    delim("(endline)");
    delim("(begin)");
    delim("(end)").reach = true;
    delim("</").reach = true;
    delim("<!");
    delim("<!--");
    delim("-->");
    delim("(error)").reach = true;
    delim("}").reach = true;
    delim(")");
    delim("]");
    delim("\"").reach = true;
    delim("'").reach = true;
    delim(";");
    delim(":").reach = true;
    delim(",");
    delim("#");
    delim("@");
    reserve("else");
    reserve("case").reach = true;
    reserve("catch");
    reserve("default").reach = true;
    reserve("finally");
    reservevar("arguments", function (x) {
        if (directive["use strict"] && funct["(global)"]) {
            warning("Strict violation.", x);
        }
    });
    reservevar("eval");
    reservevar("false");
    reservevar("Infinity");
    reservevar("NaN");
    reservevar("null");
    reservevar("this", function (x) {
        if (directive["use strict"] && !option.validthis && ((funct["(statement)"] &&
                funct["(name)"].charAt(0) > "Z") || funct["(global)"])) {
            warning("Possible strict violation.", x);
        }
    });
    reservevar("true");
    reservevar("undefined");
    assignop("=", "assign", 20);
    assignop("+=", "assignadd", 20);
    assignop("-=", "assignsub", 20);
    assignop("*=", "assignmult", 20);
    assignop("/=", "assigndiv", 20).nud = function () {
        error("A regular expression literal can be confused with '/='.");
    };
    assignop("%=", "assignmod", 20);
    bitwiseassignop("&=", "assignbitand", 20);
    bitwiseassignop("|=", "assignbitor", 20);
    bitwiseassignop("^=", "assignbitxor", 20);
    bitwiseassignop("<<=", "assignshiftleft", 20);
    bitwiseassignop(">>=", "assignshiftright", 20);
    bitwiseassignop(">>>=", "assignshiftrightunsigned", 20);
    infix("?", function (left, that) {
        that.left = left;
        that.right = expression(10);
        advance(":");
        that["else"] = expression(10);
        return that;
    }, 30);

    infix("||", "or", 40);
    infix("&&", "and", 50);
    bitwise("|", "bitor", 70);
    bitwise("^", "bitxor", 80);
    bitwise("&", "bitand", 90);
    relation("==", function (left, right) {
        var eqnull = option.eqnull && (left.value === "null" || right.value === "null");

        if (!eqnull && option.eqeqeq)
            warning("Expected '{a}' and instead saw '{b}'.", this, "===", "==");
        else if (isPoorRelation(left))
            warning("Use '{a}' to compare with '{b}'.", this, "===", left.value);
        else if (isPoorRelation(right))
            warning("Use '{a}' to compare with '{b}'.", this, "===", right.value);

        return this;
    });
    relation("===");
    relation("!=", function (left, right) {
        var eqnull = option.eqnull &&
                (left.value === "null" || right.value === "null");

        if (!eqnull && option.eqeqeq) {
            warning("Expected '{a}' and instead saw '{b}'.",
                    this, "!==", "!=");
        } else if (isPoorRelation(left)) {
            warning("Use '{a}' to compare with '{b}'.",
                    this, "!==", left.value);
        } else if (isPoorRelation(right)) {
            warning("Use '{a}' to compare with '{b}'.",
                    this, "!==", right.value);
        }
        return this;
    });
    relation("!==");
    relation("<");
    relation(">");
    relation("<=");
    relation(">=");
    bitwise("<<", "shiftleft", 120);
    bitwise(">>", "shiftright", 120);
    bitwise(">>>", "shiftrightunsigned", 120);
    infix("in", "in", 120);
    infix("instanceof", "instanceof", 120);
    infix("+", function (left, that) {
        var right = expression(130);
        if (left && right && left.id === "(string)" && right.id === "(string)") {
            left.value += right.value;
            left.character = right.character;
            if (!option.scripturl && jx.test(left.value)) {
                warning("JavaScript URL.", left);
            }
            return left;
        }
        that.left = left;
        that.right = right;
        return that;
    }, 130);
    prefix("+", "num");
    prefix("+++", function () {
        warning("Confusing pluses.");
        this.right = expression(150);
        this.arity = "unary";
        return this;
    });
    infix("+++", function (left) {
        warning("Confusing pluses.");
        this.left = left;
        this.right = expression(130);
        return this;
    }, 130);
    infix("-", "sub", 130);
    prefix("-", "neg");
    prefix("---", function () {
        warning("Confusing minuses.");
        this.right = expression(150);
        this.arity = "unary";
        return this;
    });
    infix("---", function (left) {
        warning("Confusing minuses.");
        this.left = left;
        this.right = expression(130);
        return this;
    }, 130);
    infix("*", "mult", 140);
    infix("/", "div", 140);
    infix("%", "mod", 140);

    suffix("++", "postinc");
    prefix("++", "preinc");
    syntax["++"].exps = true;

    suffix("--", "postdec");
    prefix("--", "predec");
    syntax["--"].exps = true;
    prefix("delete", function () {
        var p = expression(0);
        if (!p || (p.id !== "." && p.id !== "[")) {
            warning("Variables should not be deleted.");
        }
        this.first = p;
        return this;
    }).exps = true;

    prefix("~", function () {
        if (option.bitwise) {
            warning("Unexpected '{a}'.", this, "~");
        }
        expression(150);
        return this;
    });

    prefix("!", function () {
        this.right = expression(150);
        this.arity = "unary";
        if (bang[this.right.id] === true) {
            warning("Confusing use of '{a}'.", this, "!");
        }
        return this;
    });
    prefix("typeof", "typeof");
    prefix("new", function () {
        var c = expression(155), i;
        if (c && c.id !== "function") {
            if (c.identifier) {
                c["new"] = true;
                switch (c.value) {
                case "Number":
                case "String":
                case "Boolean":
                case "Math":
                case "JSON":
                    warning("Do not use {a} as a constructor.", prevtoken, c.value);
                    break;
                case "Function":
                    if (!option.evil) {
                        warning("The Function constructor is eval.");
                    }
                    break;
                case "Date":
                case "RegExp":
                    break;
                default:
                    if (c.id !== "function") {
                        i = c.value.substr(0, 1);
                        if (option.newcap && (i < "A" || i > "Z")) {
                            warning("A constructor name should start with an uppercase letter.",
                                token);
                        }
                    }
                }
            } else {
                if (c.id !== "." && c.id !== "[" && c.id !== "(") {
                    warning("Bad constructor.", token);
                }
            }
        } else {
            if (!option.supernew)
                warning("Weird construction. Delete 'new'.", this);
        }
        adjacent(token, nexttoken);
        if (nexttoken.id !== "(" && !option.supernew) {
            warning("Missing '()' invoking a constructor.",
                token, token.value);
        }
        this.first = c;
        return this;
    });
    syntax["new"].exps = true;

    prefix("void").exps = true;

    infix(".", function (left, that) {
        adjacent(prevtoken, token);
        nobreak();
        var m = identifier();
        if (typeof m === "string") {
            countMember(m);
        }
        that.left = left;
        that.right = m;
        if (left && left.value === "arguments" && (m === "callee" || m === "caller")) {
            if (option.noarg)
                warning("Avoid arguments.{a}.", left, m);
            else if (directive["use strict"])
                error("Strict violation.");
        } else if (!option.evil && left && left.value === "document" &&
                (m === "write" || m === "writeln")) {
            warning("document.write can be a form of eval.", left);
        }
        if (!option.evil && (m === "eval" || m === "execScript")) {
            warning("eval is evil.");
        }
        return that;
    }, 160, true);

    infix("(", function (left, that) {
        if (prevtoken.id !== "}" && prevtoken.id !== ")") {
            nobreak(prevtoken, token);
        }
        nospace();
        if (option.immed && !left.immed && left.id === "function") {
            warning("Wrap an immediate function invocation in parentheses " +
                "to assist the reader in understanding that the expression " +
                "is the result of a function, and not the function itself.");
        }
        var n = 0,
            p = [];
        if (left) {
            if (left.type === "(identifier)") {
                if (left.value.match(/^[A-Z]([A-Z0-9_$]*[a-z][A-Za-z0-9_$]*)?$/)) {
                    if (left.value !== "Number" && left.value !== "String" &&
                            left.value !== "Boolean" &&
                            left.value !== "Date") {
                        if (left.value === "Math") {
                            warning("Math is not a function.", left);
                        } else if (option.newcap) {
                            warning(
"Missing 'new' prefix when invoking a constructor.", left);
                        }
                    }
                }
            }
        }
        if (nexttoken.id !== ")") {
            for (;;) {
                p[p.length] = expression(10);
                n += 1;
                if (nexttoken.id !== ",") {
                    break;
                }
                comma();
            }
        }
        advance(")");
        nospace(prevtoken, token);
        if (typeof left === "object") {
            if (left.value === "parseInt" && n === 1) {
                warning("Missing radix parameter.", token);
            }
            if (!option.evil) {
                if (left.value === "eval" || left.value === "Function" ||
                        left.value === "execScript") {
                    warning("eval is evil.", left);
<<<<<<< HEAD
                } else if (p[0] && p[0].id === "(string)" &&
                       (left.value === "setTimeout" ||
                        left.value === "setInterval")) {
=======
                    if (p[0] && p[0].id === '(string)') {
                        addInternalSrc(left, p[0].value);
                    }
                } else if (p[0] && p[0].id === '(string)' &&
                       (left.value === 'setTimeout' ||
                        left.value === 'setInterval')) {
>>>>>>> 1828b389
                    warning(
    "Implied eval is evil. Pass a function instead of a string.", left);
                    addInternalSrc(left, p[0].value);

                // window.setTimeout/setInterval
                } else if (p[0] && p[0].id === '(string)' &&
                       left.value === '.' &&
                       left.left.value === 'window' && 
                       (left.right === 'setTimeout' ||
                        left.right === 'setInterval')) {
                    warning(
    "Implied eval is evil. Pass a function instead of a string.", left);
                    addInternalSrc(left, p[0].value);
                }
            }
            if (!left.identifier && left.id !== "." && left.id !== "[" &&
                    left.id !== "(" && left.id !== "&&" && left.id !== "||" &&
                    left.id !== "?") {
                warning("Bad invocation.", left);
            }
        }
        that.left = left;
        return that;
    }, 155, true).exps = true;

    prefix("(", function () {
        nospace();
        if (nexttoken.id === "function") {
            nexttoken.immed = true;
        }
        var v = expression(0);
        advance(")", this);
        nospace(prevtoken, token);
        if (option.immed && v.id === "function") {
            if (nexttoken.id !== "(" &&
              (nexttoken.id !== "." || (peek().value !== "call" && peek().value !== "apply"))) {
                warning(
"Do not wrap function literals in parens unless they are to be immediately invoked.",
                        this);
            }
        }

        return v;
    });

    infix("[", function (left, that) {
        nobreak(prevtoken, token);
        nospace();
        var e = expression(0), s;
        if (e && e.type === "(string)") {
            if (!option.evil && (e.value === "eval" || e.value === "execScript")) {
                warning("eval is evil.", that);
            }
            countMember(e.value);
            if (!option.sub && ix.test(e.value)) {
                s = syntax[e.value];
                if (!s || !s.reserved) {
                    warning("['{a}'] is better written in dot notation.",
                            prevtoken, e.value);
                }
            }
        }
        advance("]", that);
        nospace(prevtoken, token);
        that.left = left;
        that.right = e;
        return that;
    }, 160, true);

    prefix("[", function () {
        var b = token.line !== nexttoken.line;
        this.first = [];
        if (b) {
            indent += option.indent;
            if (nexttoken.from === indent + option.indent) {
                indent += option.indent;
            }
        }
        while (nexttoken.id !== "(end)") {
            while (nexttoken.id === ",") {
                warning("Extra comma.");
                advance(",");
            }
            if (nexttoken.id === "]") {
                break;
            }
            if (b && token.line !== nexttoken.line) {
                indentation();
            }
            this.first.push(expression(10));
            if (nexttoken.id === ",") {
                comma();
                if (nexttoken.id === "]" && !option.es5) {
                    warning("Extra comma.", token);
                    break;
                }
            } else {
                break;
            }
        }
        if (b) {
            indent -= option.indent;
            indentation();
        }
        advance("]", this);
        return this;
    }, 160);


    function property_name() {
        var id = optionalidentifier(true);
        if (!id) {
            if (nexttoken.id === "(string)") {
                id = nexttoken.value;
                advance();
            } else if (nexttoken.id === "(number)") {
                id = nexttoken.value.toString();
                advance();
            }
        }
        return id;
    }


    function functionparams() {
        var next   = nexttoken;
        var params = [];
        var ident;

        advance("(");
        nospace();

        if (nexttoken.id === ")") {
            advance(")");
            return;
        }

        for (;;) {
            ident = identifier(true);
            params.push(ident);
            addlabel(ident, "unused", token);
            if (nexttoken.id === ",") {
                comma();
            } else {
                advance(")", next);
                nospace(prevtoken, token);
                return params;
            }
        }
    }


    function doFunction(i, statement) {
        var f,
            oldOption = option,
            oldScope  = scope;

        option = Object.create(option);
        scope = Object.create(scope);

        funct = {
            "(name)"     : i || "\"" + anonname + "\"",
            "(line)"     : nexttoken.line,
            "(character)": nexttoken.character,
            "(context)"  : funct,
            "(breakage)" : 0,
            "(loopage)"  : 0,
            "(metrics)"  : createMetrics(nexttoken),
            "(scope)"    : scope,
            "(statement)": statement,
            "(tokens)"   : {}
        };
        f = funct;
        token.funct = funct;
        functions.push(funct);
        if (i) {
            addlabel(i, "function");
        }
        funct["(params)"] = functionparams();
        funct["(metrics)"].verifyMaxParametersPerFunction(funct["(params)"]);

        block(false, false, true);

        funct["(metrics)"].verifyMaxStatementsPerFunction();
        funct["(metrics)"].verifyMaxComplexityPerFunction();

        scope = oldScope;
        option = oldOption;
        funct["(last)"] = token.line;
        funct["(lastcharacter)"] = token.character;
        funct = funct["(context)"];
        return f;
    }

    function createMetrics(functionStartToken) {
        return {
            statementCount: 0,
            nestedBlockDepth: -1,
            ComplexityCount: 1,
            verifyMaxStatementsPerFunction: function () {
                if (option.maxstatements &&
                    this.statementCount > option.maxstatements) {
                    var message = "Too many statements per function (" + this.statementCount + ").";
                    warning(message, functionStartToken);
                }
            },

            verifyMaxParametersPerFunction: function (parameters) {
                if (option.maxparams &&
                    parameters.length > option.maxparams) {
                    var message = "Too many parameters per function (" + parameters.length + ").";
                    warning(message, functionStartToken);
                }
            },

            verifyMaxNestedBlockDepthPerFunction: function () {
                if (option.maxdepth &&
                    this.nestedBlockDepth > 0 &&
                    this.nestedBlockDepth === option.maxdepth + 1) {
                    var message = "Blocks are nested too deeply (" + this.nestedBlockDepth + ").";
                    warning(message);
                }
            },

            verifyMaxComplexityPerFunction: function () {
                var max = option.maxcomplexity;
                var cc = this.ComplexityCount;
                if (max && cc > max) {
                    var message = "Cyclomatic complexity is too high per function (" + cc + ").";
                    warning(message, functionStartToken);
                }
            }
        };
    }

    function increaseComplexityCount() {
        funct["(metrics)"].ComplexityCount += 1;
    }


    (function (x) {
        x.nud = function () {
            var b, f, i, p, t;
            var props = {}; // All properties, including accessors

            function saveProperty(name, token) {
                if (props[name] && is_own(props, name))
                    warning("Duplicate member '{a}'.", nexttoken, i);
                else
                    props[name] = {};

                props[name].basic = true;
                props[name].basicToken = token;
            }

            function saveSetter(name, token) {
                if (props[name] && is_own(props, name)) {
                    if (props[name].basic || props[name].setter)
                        warning("Duplicate member '{a}'.", nexttoken, i);
                } else {
                    props[name] = {};
                }

                props[name].setter = true;
                props[name].setterToken = token;
            }

            function saveGetter(name) {
                if (props[name] && is_own(props, name)) {
                    if (props[name].basic || props[name].getter)
                        warning("Duplicate member '{a}'.", nexttoken, i);
                } else {
                    props[name] = {};
                }

                props[name].getter = true;
                props[name].getterToken = token;
            }

            b = token.line !== nexttoken.line;
            if (b) {
                indent += option.indent;
                if (nexttoken.from === indent + option.indent) {
                    indent += option.indent;
                }
            }
            for (;;) {
                if (nexttoken.id === "}") {
                    break;
                }
                if (b) {
                    indentation();
                }
                if (nexttoken.value === "get" && peek().id !== ":") {
                    advance("get");
                    if (!option.es5) {
                        error("get/set are ES5 features.");
                    }
                    i = property_name();
                    if (!i) {
                        error("Missing property name.");
                    }
                    saveGetter(i);
                    t = nexttoken;
                    adjacent(token, nexttoken);
                    f = doFunction();
                    p = f["(params)"];
                    if (p) {
                        warning("Unexpected parameter '{a}' in get {b} function.", t, p[0], i);
                    }
                    adjacent(token, nexttoken);
                } else if (nexttoken.value === "set" && peek().id !== ":") {
                    advance("set");
                    if (!option.es5) {
                        error("get/set are ES5 features.");
                    }
                    i = property_name();
                    if (!i) {
                        error("Missing property name.");
                    }
                    saveSetter(i, nexttoken);
                    t = nexttoken;
                    adjacent(token, nexttoken);
                    f = doFunction();
                    p = f["(params)"];
                    if (!p || p.length !== 1) {
                        warning("Expected a single parameter in set {a} function.", t, i);
                    }
                } else {
                    i = property_name();
                    saveProperty(i, nexttoken);
                    if (typeof i !== "string") {
                        break;
                    }
                    advance(":");
                    nonadjacent(token, nexttoken);
                    expression(10);
                }

                countMember(i);
                if (nexttoken.id === ",") {
                    comma();
                    if (nexttoken.id === ",") {
                        warning("Extra comma.", token);
                    } else if (nexttoken.id === "}" && !option.es5) {
                        warning("Extra comma.", token);
                    }
                } else {
                    break;
                }
            }
            if (b) {
                indent -= option.indent;
                indentation();
            }
            advance("}", this);

            // Check for lonely setters if in the ES5 mode.
            if (option.es5) {
                for (var name in props) {
                    if (is_own(props, name) && props[name].setter && !props[name].getter) {
                        warning("Setter is defined without getter.", props[name].setterToken);
                    }
                }
            }
            return this;
        };
        x.fud = function () {
            error("Expected to see a statement and instead saw a block.", token);
        };
    }(delim("{")));

// This Function is called when esnext option is set to true
// it adds the `const` statement to JSHINT

    useESNextSyntax = function () {
        var conststatement = stmt("const", function (prefix) {
            var id, name, value;

            this.first = [];
            for (;;) {
                nonadjacent(token, nexttoken);
                id = identifier();
                if (funct[id] === "const") {
                    warning("const '" + id + "' has already been declared");
                }
                if (funct["(global)"] && predefined[id] === false) {
                    warning("Redefinition of '{a}'.", token, id);
                }
                addlabel(id, "const");
                if (prefix) {
                    break;
                }
                name = token;
                this.first.push(token);

                if (nexttoken.id !== "=") {
                    warning("const " +
                      "'{a}' is initialized to 'undefined'.", token, id);
                }

                if (nexttoken.id === "=") {
                    nonadjacent(token, nexttoken);
                    advance("=");
                    nonadjacent(token, nexttoken);
                    if (nexttoken.id === "undefined") {
                        warning("It is not necessary to initialize " +
                          "'{a}' to 'undefined'.", token, id);
                    }
                    if (peek(0).id === "=" && nexttoken.identifier) {
                        error("Constant {a} was not declared correctly.",
                                nexttoken, nexttoken.value);
                    }
                    value = expression(0);
                    name.first = value;
                }

                if (nexttoken.id !== ",") {
                    break;
                }
                comma();
            }
            return this;
        });
        conststatement.exps = true;
    };

    var varstatement = stmt("var", function (prefix) {
        // JavaScript does not have block scope. It only has function scope. So,
        // declaring a variable in a block can have unexpected consequences.
        var id, name, value;

        if (funct["(onevar)"] && option.onevar) {
            warning("Too many var statements.");
        } else if (!funct["(global)"]) {
            funct["(onevar)"] = true;
        }

        this.first = [];

        for (;;) {
            nonadjacent(token, nexttoken);
            id = identifier();

            if (option.esnext && funct[id] === "const") {
                warning("const '" + id + "' has already been declared");
            }

            if (funct["(global)"] && predefined[id] === false) {
                warning("Redefinition of '{a}'.", token, id);
            }

            addlabel(id, "unused", token);

            if (prefix) {
                break;
            }

            name = token;
            this.first.push(token);

            if (nexttoken.id === "=") {
                nonadjacent(token, nexttoken);
                advance("=");
                nonadjacent(token, nexttoken);
                if (nexttoken.id === "undefined") {
                    warning("It is not necessary to initialize '{a}' to 'undefined'.", token, id);
                }
                if (peek(0).id === "=" && nexttoken.identifier) {
                    error("Variable {a} was not declared correctly.",
                            nexttoken, nexttoken.value);
                }
                value = expression(0);
                name.first = value;
            }
            if (nexttoken.id !== ",") {
                break;
            }
            comma();
        }
        return this;
    });
    varstatement.exps = true;

    blockstmt("function", function () {
        if (inblock) {
            warning("Function declarations should not be placed in blocks. " +
                "Use a function expression or move the statement to the top of " +
                "the outer function.", token);

        }
        var i = identifier();
        if (option.esnext && funct[i] === "const") {
            warning("const '" + i + "' has already been declared");
        }
        adjacent(token, nexttoken);
        addlabel(i, "unction", token);

        doFunction(i, true);
        if (nexttoken.id === "(" && nexttoken.line === token.line) {
            error(
"Function declarations are not invocable. Wrap the whole function invocation in parens.");
        }
        return this;
    });

    prefix("function", function () {
        var i = optionalidentifier();
        if (i) {
            adjacent(token, nexttoken);
        } else {
            nonadjacent(token, nexttoken);
        }
        doFunction(i);
        if (!option.loopfunc && funct["(loopage)"]) {
            warning("Don't make functions within a loop.");
        }
        return this;
    });

    blockstmt("if", function () {
        var t = nexttoken;
        increaseComplexityCount();
        advance("(");
        nonadjacent(this, t);
        nospace();
        expression(20);
        if (nexttoken.id === "=") {
            if (!option.boss)
                warning("Expected a conditional expression and instead saw an assignment.");
            advance("=");
            expression(20);
        }
        advance(")", t);
        nospace(prevtoken, token);
        block(true, true);
        if (nexttoken.id === "else") {
            nonadjacent(token, nexttoken);
            advance("else");
            if (nexttoken.id === "if" || nexttoken.id === "switch") {
                statement(true);
            } else {
                block(true, true);
            }
        }
        return this;
    });

    blockstmt("try", function () {
        var b, e, s;

        block(false);
        if (nexttoken.id === "catch") {
            increaseComplexityCount();
            advance("catch");
            nonadjacent(token, nexttoken);
            advance("(");
            s = scope;
            scope = Object.create(s);
            e = nexttoken.value;
            if (nexttoken.type !== "(identifier)") {
                warning("Expected an identifier and instead saw '{a}'.",
                    nexttoken, e);
            } else {
                addlabel(e, "exception");
            }
            advance();
            advance(")");
            block(false);
            b = true;
            scope = s;
        }
        if (nexttoken.id === "finally") {
            advance("finally");
            block(false);
            return;
        } else if (!b) {
            error("Expected '{a}' and instead saw '{b}'.",
                    nexttoken, "catch", nexttoken.value);
        }
        return this;
    });

    blockstmt("while", function () {
        var t = nexttoken;
        funct["(breakage)"] += 1;
        funct["(loopage)"] += 1;
        increaseComplexityCount();
        advance("(");
        nonadjacent(this, t);
        nospace();
        expression(20);
        if (nexttoken.id === "=") {
            if (!option.boss)
                warning("Expected a conditional expression and instead saw an assignment.");
            advance("=");
            expression(20);
        }
        advance(")", t);
        nospace(prevtoken, token);
        block(true, true);
        funct["(breakage)"] -= 1;
        funct["(loopage)"] -= 1;
        return this;
    }).labelled = true;

    blockstmt("with", function () {
        var t = nexttoken;
        if (directive["use strict"]) {
            error("'with' is not allowed in strict mode.", token);
        } else if (!option.withstmt) {
            warning("Don't use 'with'.", token);
        }

        advance("(");
        nonadjacent(this, t);
        nospace();
        expression(0);
        advance(")", t);
        nospace(prevtoken, token);
        block(true, true);

        return this;
    });

    blockstmt("switch", function () {
        var t = nexttoken,
            g = false;
        funct["(breakage)"] += 1;
        advance("(");
        nonadjacent(this, t);
        nospace();
        this.condition = expression(20);
        advance(")", t);
        nospace(prevtoken, token);
        nonadjacent(token, nexttoken);
        t = nexttoken;
        advance("{");
        nonadjacent(token, nexttoken);
        indent += option.indent;
        this.cases = [];
        for (;;) {
            switch (nexttoken.id) {
            case "case":
                switch (funct["(verb)"]) {
                case "break":
                case "case":
                case "continue":
                case "return":
                case "switch":
                case "throw":
                    break;
                default:
                    // You can tell JSHint that you don't use break intentionally by
                    // adding a comment /* falls through */ on a line just before
                    // the next `case`.
                    if (!ft.test(lines[nexttoken.line - 2])) {
                        warning(
                            "Expected a 'break' statement before 'case'.",
                            token);
                    }
                }
                indentation(-option.indent);
                advance("case");
                this.cases.push(expression(20));
                increaseComplexityCount();
                g = true;
                advance(":");
                funct["(verb)"] = "case";
                break;
            case "default":
                switch (funct["(verb)"]) {
                case "break":
                case "continue":
                case "return":
                case "throw":
                    break;
                default:
                    if (!ft.test(lines[nexttoken.line - 2])) {
                        warning(
                            "Expected a 'break' statement before 'default'.",
                            token);
                    }
                }
                indentation(-option.indent);
                advance("default");
                g = true;
                advance(":");
                break;
            case "}":
                indent -= option.indent;
                indentation();
                advance("}", t);
                if (this.cases.length === 1 || this.condition.id === "true" ||
                        this.condition.id === "false") {
                    if (!option.onecase)
                        warning("This 'switch' should be an 'if'.", this);
                }
                funct["(breakage)"] -= 1;
                funct["(verb)"] = undefined;
                return;
            case "(end)":
                error("Missing '{a}'.", nexttoken, "}");
                return;
            default:
                if (g) {
                    switch (token.id) {
                    case ",":
                        error("Each value should have its own case label.");
                        return;
                    case ":":
                        g = false;
                        statements();
                        break;
                    default:
                        error("Missing ':' on a case clause.", token);
                        return;
                    }
                } else {
                    if (token.id === ":") {
                        advance(":");
                        error("Unexpected '{a}'.", token, ":");
                        statements();
                    } else {
                        error("Expected '{a}' and instead saw '{b}'.",
                            nexttoken, "case", nexttoken.value);
                        return;
                    }
                }
            }
        }
    }).labelled = true;

    stmt("debugger", function () {
        if (!option.debug) {
            warning("All 'debugger' statements should be removed.");
        }
        return this;
    }).exps = true;

    (function () {
        var x = stmt("do", function () {
            funct["(breakage)"] += 1;
            funct["(loopage)"] += 1;
            increaseComplexityCount();

            this.first = block(true);
            advance("while");
            var t = nexttoken;
            nonadjacent(token, t);
            advance("(");
            nospace();
            expression(20);
            if (nexttoken.id === "=") {
                if (!option.boss)
                    warning("Expected a conditional expression and instead saw an assignment.");
                advance("=");
                expression(20);
            }
            advance(")", t);
            nospace(prevtoken, token);
            funct["(breakage)"] -= 1;
            funct["(loopage)"] -= 1;
            return this;
        });
        x.labelled = true;
        x.exps = true;
    }());

    blockstmt("for", function () {
        var s, t = nexttoken;
        funct["(breakage)"] += 1;
        funct["(loopage)"] += 1;
        increaseComplexityCount();
        advance("(");
        nonadjacent(this, t);
        nospace();
        if (peek(nexttoken.id === "var" ? 1 : 0).id === "in") {
            if (nexttoken.id === "var") {
                advance("var");
                varstatement.fud.call(varstatement, true);
            } else {
                switch (funct[nexttoken.value]) {
                case "unused":
                    funct[nexttoken.value] = "var";
                    break;
                case "var":
                    break;
                default:
                    warning("Bad for in variable '{a}'.",
                            nexttoken, nexttoken.value);
                }
                advance();
            }
            advance("in");
            expression(20);
            advance(")", t);
            s = block(true, true);
            if (option.forin && s && (s.length > 1 || typeof s[0] !== "object" ||
                    s[0].value !== "if")) {
                warning("The body of a for in should be wrapped in an if statement to filter " +
                        "unwanted properties from the prototype.", this);
            }
            funct["(breakage)"] -= 1;
            funct["(loopage)"] -= 1;
            return this;
        } else {
            if (nexttoken.id !== ";") {
                if (nexttoken.id === "var") {
                    advance("var");
                    varstatement.fud.call(varstatement);
                } else {
                    for (;;) {
                        expression(0, "for");
                        if (nexttoken.id !== ",") {
                            break;
                        }
                        comma();
                    }
                }
            }
            nolinebreak(token);
            advance(";");
            if (nexttoken.id !== ";") {
                expression(20);
                if (nexttoken.id === "=") {
                    if (!option.boss)
                        warning("Expected a conditional expression and instead saw an assignment.");
                    advance("=");
                    expression(20);
                }
            }
            nolinebreak(token);
            advance(";");
            if (nexttoken.id === ";") {
                error("Expected '{a}' and instead saw '{b}'.",
                        nexttoken, ")", ";");
            }
            if (nexttoken.id !== ")") {
                for (;;) {
                    expression(0, "for");
                    if (nexttoken.id !== ",") {
                        break;
                    }
                    comma();
                }
            }
            advance(")", t);
            nospace(prevtoken, token);
            block(true, true);
            funct["(breakage)"] -= 1;
            funct["(loopage)"] -= 1;
            return this;
        }
    }).labelled = true;


    stmt("break", function () {
        var v = nexttoken.value;

        if (funct["(breakage)"] === 0)
            warning("Unexpected '{a}'.", nexttoken, this.value);

        if (!option.asi)
            nolinebreak(this);

        if (nexttoken.id !== ";") {
            if (token.line === nexttoken.line) {
                if (funct[v] !== "label") {
                    warning("'{a}' is not a statement label.", nexttoken, v);
                } else if (scope[v] !== funct) {
                    warning("'{a}' is out of scope.", nexttoken, v);
                }
                this.first = nexttoken;
                advance();
            }
        }
        reachable("break");
        return this;
    }).exps = true;


    stmt("continue", function () {
        var v = nexttoken.value;

        if (funct["(breakage)"] === 0)
            warning("Unexpected '{a}'.", nexttoken, this.value);

        if (!option.asi)
            nolinebreak(this);

        if (nexttoken.id !== ";") {
            if (token.line === nexttoken.line) {
                if (funct[v] !== "label") {
                    warning("'{a}' is not a statement label.", nexttoken, v);
                } else if (scope[v] !== funct) {
                    warning("'{a}' is out of scope.", nexttoken, v);
                }
                this.first = nexttoken;
                advance();
            }
        } else if (!funct["(loopage)"]) {
            warning("Unexpected '{a}'.", nexttoken, this.value);
        }
        reachable("continue");
        return this;
    }).exps = true;


    stmt("return", function () {
        if (this.line === nexttoken.line) {
            if (nexttoken.id === "(regexp)")
                warning("Wrap the /regexp/ literal in parens to disambiguate the slash operator.");

            if (nexttoken.id !== ";" && !nexttoken.reach) {
                nonadjacent(token, nexttoken);
                if (peek().value === "=" && !option.boss) {
                    warningAt("Did you mean to return a conditional instead of an assignment?",
                              token.line, token.character + 1);
                }
                this.first = expression(0);
            }
        } else if (!option.asi) {
            nolinebreak(this); // always warn (Line breaking error)
        }
        reachable("return");
        return this;
    }).exps = true;


    stmt("throw", function () {
        nolinebreak(this);
        nonadjacent(token, nexttoken);
        this.first = expression(20);
        reachable("throw");
        return this;
    }).exps = true;

//  Superfluous reserved words

    reserve("class");
    reserve("const");
    reserve("enum");
    reserve("export");
    reserve("extends");
    reserve("import");
    reserve("super");

    reserve("let");
    reserve("yield");
    reserve("implements");
    reserve("interface");
    reserve("package");
    reserve("private");
    reserve("protected");
    reserve("public");
    reserve("static");


// Parse JSON

    function jsonValue() {

        function jsonObject() {
            var o = {}, t = nexttoken;
            advance("{");
            if (nexttoken.id !== "}") {
                for (;;) {
                    if (nexttoken.id === "(end)") {
                        error("Missing '}' to match '{' from line {a}.",
                                nexttoken, t.line);
                    } else if (nexttoken.id === "}") {
                        warning("Unexpected comma.", token);
                        break;
                    } else if (nexttoken.id === ",") {
                        error("Unexpected comma.", nexttoken);
                    } else if (nexttoken.id !== "(string)") {
                        warning("Expected a string and instead saw {a}.",
                                nexttoken, nexttoken.value);
                    }
                    if (o[nexttoken.value] === true) {
                        warning("Duplicate key '{a}'.",
                                nexttoken, nexttoken.value);
                    } else if ((nexttoken.value === "__proto__" &&
                        !option.proto) || (nexttoken.value === "__iterator__" &&
                        !option.iterator)) {
                        warning("The '{a}' key may produce unexpected results.",
                            nexttoken, nexttoken.value);
                    } else {
                        o[nexttoken.value] = true;
                    }
                    advance();
                    advance(":");
                    jsonValue();
                    if (nexttoken.id !== ",") {
                        break;
                    }
                    advance(",");
                }
            }
            advance("}");
        }

        function jsonArray() {
            var t = nexttoken;
            advance("[");
            if (nexttoken.id !== "]") {
                for (;;) {
                    if (nexttoken.id === "(end)") {
                        error("Missing ']' to match '[' from line {a}.",
                                nexttoken, t.line);
                    } else if (nexttoken.id === "]") {
                        warning("Unexpected comma.", token);
                        break;
                    } else if (nexttoken.id === ",") {
                        error("Unexpected comma.", nexttoken);
                    }
                    jsonValue();
                    if (nexttoken.id !== ",") {
                        break;
                    }
                    advance(",");
                }
            }
            advance("]");
        }

        switch (nexttoken.id) {
        case "{":
            jsonObject();
            break;
        case "[":
            jsonArray();
            break;
        case "true":
        case "false":
        case "null":
        case "(number)":
        case "(string)":
            advance();
            break;
        case "-":
            advance("-");
            if (token.character !== nexttoken.from) {
                warning("Unexpected space after '-'.", token);
            }
            adjacent(token, nexttoken);
            advance("(number)");
            break;
        default:
            error("Expected a JSON value.", nexttoken);
        }
    }


<<<<<<< HEAD
    // The actual JSHINT function itself.
    var itself = function (s, o, g) {
=======
// The actual JSHINT function itself.

    var itself = function (s, o, g, n) {
>>>>>>> 1828b389
        var a, i, k, x,
            optionKeys,
            newOptionObj = {};

<<<<<<< HEAD
        JSHINT.errors = [];
        JSHINT.undefs = [];
        JSHINT.blacklist = {};

=======
        if (typeof(n) === 'undefined') {
            JSHINT.errors = [];
            JSHINT.undefs = [];
            JSHINT.internals = [];
            JSHINT.scope = '(main)';
        } else {
            JSHINT.scope = n;
        }
>>>>>>> 1828b389
        predefined = Object.create(standard);
        declared = Object.create(null);
        combine(predefined, g || {});

        if (o) {
            a = o.predef;
            if (a) {
                if (!Array.isArray(a) && typeof a === "object") {
                    a = Object.keys(a);
                }
                a.forEach(function (item) {
                    var slice;
                    if (item[0] === "-") {
                        slice = item.slice(1);
                        JSHINT.blacklist[slice] = slice;
                    } else {
                        predefined[item] = true;
                    }
                });
            }
            optionKeys = Object.keys(o);
            for (x = 0; x < optionKeys.length; x++) {
                newOptionObj[optionKeys[x]] = o[optionKeys[x]];

                if (optionKeys[x] === "newcap" && o[optionKeys[x]] === false)
                    newOptionObj["(explicitNewcap)"] = true;
            }
        }

        option = newOptionObj;

        option.indent = option.indent || 4;
        option.maxerr = option.maxerr || 50;

        tab = "";
        for (i = 0; i < option.indent; i += 1) {
            tab += " ";
        }
        indent = 1;
        global = Object.create(predefined);
        scope = global;
        funct = {
            "(global)":   true,
            "(name)":     "(global)",
            "(scope)":    scope,
            "(breakage)": 0,
            "(loopage)":  0,
            "(tokens)":   {},
            "(metrics)":   createMetrics(nexttoken)
        };
        functions = [funct];
        urls = [];
        stack = null;
        member = {};
        membersOnly = null;
        implied = {};
        inblock = false;
        lookahead = [];
        jsonmode = false;
        warnings = 0;
        lines = [];
        unuseds = [];

        if (!isString(s) && !Array.isArray(s)) {
            errorAt("Input is neither a string nor an array of strings.", 0);
            return false;
        }

        if (isString(s) && /^\s*$/g.test(s)) {
            errorAt("Input is an empty string.", 0);
            return false;
        }

        if (s.length === 0) {
            errorAt("Input is an empty array.", 0);
            return false;
        }

        lex.init(s);

        prereg = true;
        directive = {};

        prevtoken = token = nexttoken = syntax["(begin)"];

        // Check options
        for (var name in o) {
            if (is_own(o, name)) {
                checkOption(name, token);
            }
        }

        assume();

        // combine the passed globals after we've assumed all our options
        combine(predefined, g || {});

        //reset values
        comma.first = true;
        quotmark = undefined;

        try {
            advance();
            switch (nexttoken.id) {
            case "{":
            case "[":
                option.laxbreak = true;
                jsonmode = true;
                jsonValue();
                break;
            default:
                directives();
                if (directive["use strict"] && !option.globalstrict) {
                    warning("Use the function form of \"use strict\".", prevtoken);
                }

                statements();
            }
            advance((nexttoken && nexttoken.value !== ".")  ? "(end)" : undefined);

            var markDefined = function (name, context) {
                do {
                    if (typeof context[name] === "string") {
                        // JSHINT marks unused variables as 'unused' and
                        // unused function declaration as 'unction'. This
                        // code changes such instances back 'var' and
                        // 'closure' so that the code in JSHINT.data()
                        // doesn't think they're unused.

                        if (context[name] === "unused")
                            context[name] = "var";
                        else if (context[name] === "unction")
                            context[name] = "closure";

                        return true;
                    }

                    context = context["(context)"];
                } while (context);

                return false;
            };

            var clearImplied = function (name, line) {
                if (!implied[name])
                    return;

                var newImplied = [];
                for (var i = 0; i < implied[name].length; i += 1) {
                    if (implied[name][i] !== line)
                        newImplied.push(implied[name][i]);
                }

                if (newImplied.length === 0)
                    delete implied[name];
                else
                    implied[name] = newImplied;
            };

            var warnUnused = function (name, token) {
                var line = token.line;
                var chr  = token.character;

                if (option.unused)
                    warningAt("'{a}' is defined but never used.", line, chr, name);

                unuseds.push({
                    name: name,
                    line: line,
                    character: chr
                });
            };

            var checkUnused = function (func, key) {
                var type = func[key];
                var token = func["(tokens)"][key];

                if (key.charAt(0) === "(")
                    return;

                if (type !== "unused" && type !== "unction")
                    return;

                // Params are checked separately from other variables.
                if (func["(params)"] && func["(params)"].indexOf(key) !== -1)
                    return;

                warnUnused(key, token);
            };

            // Check queued 'x is not defined' instances to see if they're still undefined.
            for (i = 0; i < JSHINT.undefs.length; i += 1) {
                k = JSHINT.undefs[i].slice(0);

                if (markDefined(k[2].value, k[0])) {
                    clearImplied(k[2].value, k[2].line);
                } else {
                    warning.apply(warning, k.slice(1));
                }
            }

            functions.forEach(function (func) {
                for (var key in func) {
                    if (is_own(func, key)) {
                        checkUnused(func, key);
                    }
                }

                if (!func["(params)"])
                    return;

                var params = func["(params)"].slice();
                var param  = params.pop();
                var type;

                while (param) {
                    type = func[param];

                    // 'undefined' is a special case for (function (window, undefined) { ... })();
                    // patterns.

                    if (param === "undefined")
                        return;

                    if (type !== "unused" && type !== "unction")
                        return;

                    warnUnused(param, func["(tokens)"][param]);
                    param = params.pop();
                }
            });

            for (var key in declared) {
                if (is_own(declared, key) && !is_own(global, key)) {
                    warnUnused(key, declared[key]);
                }
            }
        } catch (e) {
            if (e) {
                var nt = nexttoken || {};
                JSHINT.errors.push({
                    raw       : e.raw,
                    reason    : e.message,
                    line      : e.line || nt.line,
                    character : e.character || nt.from
                }, null);
            }
        }

        // Loop over the listed "internals", and check them too
        if (typeof(n) === 'undefined') {
            for (i = 0; i < JSHINT.internals.length; i += 1) {
                k = JSHINT.internals[i];
                itself(k.value, o, g, k.elem);
            }
        }

        return JSHINT.errors.length === 0;
    };

    // Data summary.
    itself.data = function () {
        var data = {
            functions: [],
            options: option
        };
        var implieds = [];
        var members = [];
        var fu, f, i, j, n, globals;

        if (itself.errors.length) {
            data.errors = itself.errors;
        }

        if (jsonmode) {
            data.json = true;
        }

        for (n in implied) {
            if (is_own(implied, n)) {
                implieds.push({
                    name: n,
                    line: implied[n]
                });
            }
        }

        if (implieds.length > 0) {
            data.implieds = implieds;
        }

        if (urls.length > 0) {
            data.urls = urls;
        }

        globals = Object.keys(scope);
        if (globals.length > 0) {
            data.globals = globals;
        }

        for (i = 1; i < functions.length; i += 1) {
            f = functions[i];
            fu = {};

            for (j = 0; j < functionicity.length; j += 1) {
                fu[functionicity[j]] = [];
            }

            for (j = 0; j < functionicity.length; j += 1) {
                if (fu[functionicity[j]].length === 0) {
                    delete fu[functionicity[j]];
                }
            }

            fu.name = f["(name)"];
            fu.param = f["(params)"];
            fu.line = f["(line)"];
            fu.character = f["(character)"];
            fu.last = f["(last)"];
            fu.lastcharacter = f["(lastcharacter)"];
            data.functions.push(fu);
        }

        if (unuseds.length > 0) {
            data.unused = unuseds;
        }

        members = [];
        for (n in member) {
            if (typeof member[n] === "number") {
                data.member = member;
                break;
            }
        }

        return data;
    };

    itself.jshint = itself;

    return itself;
}());

// Make JSHINT a Node module, if possible.
if (typeof exports === "object" && exports) {
    exports.JSHINT = JSHINT;
}<|MERGE_RESOLUTION|>--- conflicted
+++ resolved
@@ -189,33 +189,20 @@
  Timer, Tips, Type, TypeError, Toggle, Try, "use strict", unescape, URI, URIError, URL,
  VBArray, WeakMap, WSH, WScript, XDomainRequest, Web, Window, XMLDOM, XMLHttpRequest, XMLSerializer,
  XPathEvaluator, XPathException, XPathExpression, XPathNamespace, XPathNSResolver, XPathResult,
-<<<<<<< HEAD
  "\\", a, abs, addEventListener, address, alert, apply, applicationCache, arguments, arity,
  asi, atob, b, basic, basicToken, bitwise, blacklist, block, blur, boolOptions, boss,
  browser, btoa, c, call, callee, caller, camelcase, cases, charAt, charCodeAt, character,
  clearInterval, clearTimeout, close, closed, closure, comment, complexityCount, condition,
  confirm, console, constructor, content, couch, create, css, curly, d, data, datalist, dd, debug,
  decodeURI, decodeURIComponent, defaultStatus, defineClass, deserialize, devel, document,
- dojo, dijit, dojox, define, else, emit, encodeURI, encodeURIComponent,
+ dojo, dijit, dojox, define, else, emit, encodeURI, encodeURIComponent, elem,
  eqeq, eqeqeq, eqnull, errors, es5, escape, esnext, eval, event, evidence, evil,
  ex, exception, exec, exps, expr, exports, FileReader, first, floor, focus, forEach,
-=======
- "\\", a, addEventListener, address, alert, apply, applicationCache, arguments, arity, asi, atob,
- b, basic, basicToken, bitwise, block, blur, boolOptions, boss, browser, btoa, c, call, callee,
- caller, cases, charAt, charCodeAt, character, clearInterval, clearTimeout,
- close, closed, closure, comment, condition, confirm, console, constructor,
- content, couch, create, css, curly, d, data, datalist, dd, debug, decodeURI,
- decodeURIComponent, defaultStatus, defineClass, deserialize, devel, document,
- dojo, dijit, dojox, define, elem, else, emit, encodeURI, encodeURIComponent,
- entityify, eqeq, eqeqeq, eqnull, errors, es5, escape, esnext, eval, event, evidence, evil,
- ex, exception, exec, exps, expr, exports, FileReader, first, floor, focus,
->>>>>>> 1828b389
  forin, fragment, frames, from, fromCharCode, fud, funcscope, funct, function, functions,
  g, gc, getComputedStyle, getRow, getter, getterToken, GLOBAL, global, globals, globalstrict,
  hasOwnProperty, help, history, i, id, identifier, immed, implieds, importPackage, include,
  indent, indexOf, init, ins, internals, instanceOf, isAlpha, isApplicationRunning, isArray,
  isDigit, isFinite, isNaN, iterator, java, join, jshint,
-<<<<<<< HEAD
  JSHINT, json, jquery, jQuery, keys, label, labelled, last, lastcharacter, lastsemic, laxbreak,
  laxcomma, latedef, lbp, led, left, length, line, load, loadClass, localStorage, location,
  log, loopfunc, m, match, max, maxcomplexity, maxdepth, maxerr, maxlen, maxstatements, maxparams,
@@ -226,33 +213,15 @@
  postMessage, pop, predef, print, process, prompt, proto, prototype, prototypejs, provides, push,
  quit, quotmark, range, raw, reach, reason, regexp, readFile, readUrl, regexdash,
  removeEventListener, replace, report, require, reserved, resizeBy, resizeTo, resolvePath,
- resumeUpdates, respond, rhino, right, runCommand, scroll, screen, scripturl, scrollBy, scrollTo,
- scrollbar, search, seal, self, send, serialize, sessionStorage, setInterval, setTimeout, setter,
- setterToken, shift, slice, smarttabs, sort, spawn, split, statementCount, stack, status, start,
- strict, sub, substr, supernew, shadow, supplant, sum, sync, test, toLowerCase, toString,
+ resumeUpdates, respond, rhino, right, runCommand, scroll, scope, screen, scripturl, scrollBy,
+ scrollTo, scrollbar, search, seal, self, send, serialize, sessionStorage, setInterval, setTimeout,
+ setter, setterToken, shift, slice, smarttabs, sort, spawn, split, statementCount, stack, status,
+ start, strict, sub, substr, supernew, shadow, supplant, sum, sync, test, toLowerCase, toString,
  toUpperCase, toint32, token, tokens, top, trailing, type, typeOf, Uint16Array, Uint32Array,
  Uint8Array, undef, undefs, unused, urls, validthis, value, valueOf, var, vars, version,
  verifyMaxParametersPerFunction, verifyMaxStatementsPerFunction, verifyMaxComplexityPerFunction,
  verifyMaxNestedBlockDepthPerFunction, WebSocket, withstmt, white, window, windows, Worker, worker,
  wsh*/
-=======
- JSHINT, json, jquery, jQuery, keys, label, labelled, last, lastsemic, laxbreak, laxcomma,
- latedef, lbp, led, left, length, line, load, loadClass, localStorage, location,
- log, loopfunc, m, match, maxerr, maxlen, member,message, meta, module, moveBy,
- moveTo, mootools, multistr, name, navigator, new, newcap, noarg, node, noempty, nomen,
- nonew, nonstandard, nud, onbeforeunload, onblur, onerror, onevar, onecase, onfocus,
- onload, onresize, onunload, open, openDatabase, openURL, opener, opera, options, outer, param,
- parent, parseFloat, parseInt, passfail, plusplus, predef, print, process, prompt,
- proto, prototype, prototypejs, provides, push, quit, range, raw, reach, reason, regexp,
- readFile, readUrl, regexdash, removeEventListener, replace, report, require,
- reserved, resizeBy, resizeTo, resolvePath, resumeUpdates, respond, rhino, right,
- runCommand, scope, scroll, screen, scripturl, scrollBy, scrollTo, scrollbar, search, seal,
- send, serialize, sessionStorage, setInterval, setTimeout, setter, setterToken, shift, slice,
- smarttabs, sort, spawn, split, stack, status, start, strict, sub, substr, supernew, shadow,
- supplant, sum, sync, test, toLowerCase, toString, toUpperCase, toint32, token, top, trailing,
- type, typeOf, Uint16Array, Uint32Array, Uint8Array, undef, undefs, unused, urls, validthis,
- value, valueOf, var, vars, version, WebSocket, withstmt, white, window, windows, Worker, wsh*/
->>>>>>> 1828b389
 
 /*global exports: false */
 
@@ -368,6 +337,7 @@
             maxerr       : false,
             predef       : false,
             quotmark     : false, //'single'|'double'|true
+            scope        : false,
             maxstatements: false, // {int} max statements per function
             maxdepth     : false, // {int} max nested block depth per function
             maxparams    : false, // {int} max params per function
@@ -1098,7 +1068,7 @@
     function addInternalSrc(elem, src) {
         var i;
         i = {
-            id: '(internal)',
+            id: "(internal)",
             elem: elem,
             value: src
         };
@@ -3343,28 +3313,23 @@
                 if (left.value === "eval" || left.value === "Function" ||
                         left.value === "execScript") {
                     warning("eval is evil.", left);
-<<<<<<< HEAD
+
+                    if (p[0] && [0].id === "(string)") {
+                        addInternalSrc(left, p[0].value);
+                    }
                 } else if (p[0] && p[0].id === "(string)" &&
                        (left.value === "setTimeout" ||
                         left.value === "setInterval")) {
-=======
-                    if (p[0] && p[0].id === '(string)') {
-                        addInternalSrc(left, p[0].value);
-                    }
-                } else if (p[0] && p[0].id === '(string)' &&
-                       (left.value === 'setTimeout' ||
-                        left.value === 'setInterval')) {
->>>>>>> 1828b389
                     warning(
     "Implied eval is evil. Pass a function instead of a string.", left);
                     addInternalSrc(left, p[0].value);
 
                 // window.setTimeout/setInterval
-                } else if (p[0] && p[0].id === '(string)' &&
-                       left.value === '.' &&
-                       left.left.value === 'window' && 
-                       (left.right === 'setTimeout' ||
-                        left.right === 'setInterval')) {
+                } else if (p[0] && p[0].id === "(string)" &&
+                       left.value === "." &&
+                       left.left.value === "window" &&
+                       (left.right === "setTimeout" ||
+                        left.right === "setInterval")) {
                     warning(
     "Implied eval is evil. Pass a function instead of a string.", left);
                     addInternalSrc(left, p[0].value);
@@ -4410,33 +4375,22 @@
     }
 
 
-<<<<<<< HEAD
     // The actual JSHINT function itself.
     var itself = function (s, o, g) {
-=======
-// The actual JSHINT function itself.
-
-    var itself = function (s, o, g, n) {
->>>>>>> 1828b389
-        var a, i, k, x,
-            optionKeys,
-            newOptionObj = {};
-
-<<<<<<< HEAD
-        JSHINT.errors = [];
-        JSHINT.undefs = [];
-        JSHINT.blacklist = {};
-
-=======
-        if (typeof(n) === 'undefined') {
+        var a, i, k, x;
+        var optionKeys;
+        var newOptionObj = {};
+
+        if (o && o.scope) {
+            JSHINT.scope = o.scope;
+        } else {
             JSHINT.errors = [];
             JSHINT.undefs = [];
             JSHINT.internals = [];
-            JSHINT.scope = '(main)';
-        } else {
-            JSHINT.scope = n;
-        }
->>>>>>> 1828b389
+            JSHINT.blacklist = {};
+            JSHINT.scope = "(main)";
+        }
+
         predefined = Object.create(standard);
         declared = Object.create(null);
         combine(predefined, g || {});
@@ -4686,11 +4640,15 @@
             }
         }
 
-        // Loop over the listed "internals", and check them too
-        if (typeof(n) === 'undefined') {
+        // Loop over the listed "internals", and check them as well.
+
+        if (JSHINT.scope === "(main)") {
+            o = o || {};
+
             for (i = 0; i < JSHINT.internals.length; i += 1) {
                 k = JSHINT.internals[i];
-                itself(k.value, o, g, k.elem);
+                o.scope = k.elem;
+                itself(k.value, o, g);
             }
         }
 
