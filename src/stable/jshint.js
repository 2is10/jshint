/*!
 * JSHint, by JSHint Community.
 *
 * This file (and this file only) is licensed under the same slightly modified
 * MIT license that JSLint is. It stops evil-doers everywhere:
 *
 *	 Copyright (c) 2002 Douglas Crockford  (www.JSLint.com)
 *
 *	 Permission is hereby granted, free of charge, to any person obtaining
 *	 a copy of this software and associated documentation files (the "Software"),
 *	 to deal in the Software without restriction, including without limitation
 *	 the rights to use, copy, modify, merge, publish, distribute, sublicense,
 *	 and/or sell copies of the Software, and to permit persons to whom
 *	 the Software is furnished to do so, subject to the following conditions:
 *
 *	 The above copyright notice and this permission notice shall be included
 *	 in all copies or substantial portions of the Software.
 *
 *	 The Software shall be used for Good, not Evil.
 *
 *	 THE SOFTWARE IS PROVIDED "AS IS", WITHOUT WARRANTY OF ANY KIND, EXPRESS OR
 *	 IMPLIED, INCLUDING BUT NOT LIMITED TO THE WARRANTIES OF MERCHANTABILITY,
 *	 FITNESS FOR A PARTICULAR PURPOSE AND NONINFRINGEMENT. IN NO EVENT SHALL THE
 *	 AUTHORS OR COPYRIGHT HOLDERS BE LIABLE FOR ANY CLAIM, DAMAGES OR OTHER
 *	 LIABILITY, WHETHER IN AN ACTION OF CONTRACT, TORT OR OTHERWISE, ARISING
 *	 FROM, OUT OF OR IN CONNECTION WITH THE SOFTWARE OR THE USE OR OTHER
 *	 DEALINGS IN THE SOFTWARE.
 *
 */

/*jshint quotmark:double */

var _        = require("underscore");
var events   = require("events");
var vars     = require("../shared/vars.js");
var messages = require("../shared/messages.js");
var Lexer    = require("./lex.js").Lexer;
var reg      = require("./reg.js");
var state    = require("./state.js").state;
var style    = require("./style.js");

// We build the application inside a function so that we produce only a singleton
// variable. That function will be invoked immediately, and its return value is
// the JSHINT function itself.

var JSHINT = (function () {
	"use strict";

	var anonname,		// The guessed name for anonymous functions.

// These are operators that should not be used with the ! operator.

		bang = {
			"<"  : true,
			"<=" : true,
			"==" : true,
			"===": true,
			"!==": true,
			"!=" : true,
			">"  : true,
			">=" : true,
			"+"  : true,
			"-"  : true,
			"*"  : true,
			"/"  : true,
			"%"  : true
		},

		// These are the JSHint boolean options.
		boolOptions = {
			asi         : true, // if automatic semicolon insertion should be tolerated
			bitwise     : true, // if bitwise operators should not be allowed
			boss        : true, // if advanced usage of assignments should be allowed
			browser     : true, // if the standard browser globals should be predefined
			camelcase   : true, // if identifiers should be required in camel case
			couch       : true, // if CouchDB globals should be predefined
			curly       : true, // if curly braces around all blocks should be required
			debug       : true, // if debugger statements should be allowed
			devel       : true, // if logging globals should be predefined (console, alert, etc.)
			dojo        : true, // if Dojo Toolkit globals should be predefined
			eqeqeq      : true, // if === should be required
			eqnull      : true, // if == null comparisons should be tolerated
			es5         : true, // if ES5 syntax should be allowed
			esnext      : true, // if es.next specific syntax should be allowed
			evil        : true, // if eval should be allowed
			expr        : true, // if ExpressionStatement should be allowed as Programs
			forin       : true, // if for in statements must filter
			funcscope   : true, // if only function scope should be used for scope tests
			gcl         : true, // if JSHint should be compatible with Google Closure Linter
			globalstrict: true, // if global "use strict"; should be allowed (also enables 'strict')
			immed       : true, // if immediate invocations must be wrapped in parens
			iterator    : true, // if the `__iterator__` property should be allowed
			jquery      : true, // if jQuery globals should be predefined
			lastsemic   : true, // if semicolons may be ommitted for the trailing
			                    // statements inside of a one-line blocks.
			latedef     : true, // if the use before definition should not be tolerated
			laxbreak    : true, // if line breaks should not be checked
			laxcomma    : true, // if line breaks should not be checked around commas
			loopfunc    : true, // if functions should be allowed to be defined within
			                    // loops
			mootools    : true, // if MooTools globals should be predefined
			multistr    : true, // allow multiline strings
			newcap      : true, // if constructor names must be capitalized
			noarg       : true, // if arguments.caller and arguments.callee should be
			                    // disallowed
			node        : true, // if the Node.js environment globals should be
			                    // predefined
			noempty     : true, // if empty blocks should be disallowed
			nonew       : true, // if using `new` for side-effects should be disallowed
			nonstandard : true, // if non-standard (but widely adopted) globals should
			                    // be predefined
			nomen       : true, // if names should be checked
			onevar      : true, // if only one var statement per function should be
			                    // allowed
			passfail    : true, // if the scan should stop on first error
			phantom     : true, // if PhantomJS symbols should be allowed
			plusplus    : true, // if increment/decrement should not be allowed
			proto       : true, // if the `__proto__` property should be allowed
			prototypejs : true, // if Prototype and Scriptaculous globals should be
			                    // predefined
			rhino       : true, // if the Rhino environment globals should be predefined
			undef       : true, // if variables should be declared before used
			scripturl   : true, // if script-targeted URLs should be tolerated
			shadow      : true, // if variable shadowing should be tolerated
			smarttabs   : true, // if smarttabs should be tolerated
			                    // (http://www.emacswiki.org/emacs/SmartTabs)
			strict      : true, // require the "use strict"; pragma
			sub         : true, // if all forms of subscript notation are tolerated
			supernew    : true, // if `new function () { ... };` and `new Object;`
			                    // should be tolerated
			trailing    : true, // if trailing whitespace rules apply
			validthis   : true, // if 'this' inside a non-constructor function is valid.
			                    // This is a function scoped option only.
			withstmt    : true, // if with statements should be allowed
			white       : true, // if strict whitespace rules apply
			worker      : true, // if Web Worker script symbols should be allowed
			wsh         : true, // if the Windows Scripting Host environment globals
			                    // should be predefined
			yui         : true, // YUI variables should be predefined

			// Obsolete options
			onecase     : true, // if one case switch statements should be allowed
			regexp      : true, // if the . should not be allowed in regexp literals
			regexdash   : true  // if unescaped first/last dash (-) inside brackets
			                    // should be tolerated
		},

		// These are the JSHint options that can take any value
		// (we use this object to detect invalid options)
		valOptions = {
			maxlen       : false,
			indent       : false,
			maxerr       : false,
			predef       : false,
			quotmark     : false, //'single'|'double'|true
			scope        : false,
			maxstatements: false, // {int} max statements per function
			maxdepth     : false, // {int} max nested block depth per function
			maxparams    : false, // {int} max params per function
			maxcomplexity: false, // {int} max cyclomatic complexity per function
			unused       : true  // warn if variables are unused. Available options:
			                     //   false    - don't check for unused variables
			                     //   true     - "vars" + check last function param
			                     //   "vars"   - skip checking unused function params
			                     //   "strict" - "vars" + check all function params
		},

		// These are JSHint boolean options which are shared with JSLint
		// where the definition in JSHint is opposite JSLint
		invertedOptions = {
			bitwise : true,
			forin   : true,
			newcap  : true,
			nomen   : true,
			plusplus: true,
			regexp  : true,
			undef   : true,
			white   : true,

			// Inverted and renamed, use JSHint name here
			eqeqeq  : true,
			onevar  : true
		},

		// These are JSHint boolean options which are shared with JSLint
		// where the name has been changed but the effect is unchanged
		renamedOptions = {
			eqeq   : "eqeqeq",
			vars   : "onevar",
			windows: "wsh"
		},

		declared, // Globals that were declared using /*global ... */ syntax.
		exported, // Variables that are used outside of the current file.

		functionicity = [
			"closure", "exception", "global", "label",
			"outer", "unused", "var"
		],

		funct, // The current function
		functions, // All of the functions

		global, // The global scope
		ignored, // Ignored warnings
		implied, // Implied globals
		inblock,
		indent,
		lookahead,
		lex,
		member,
		membersOnly,
		noreach,
		predefined,		// Global variables defined by option

		scope,  // The current scope
		stack,
		unuseds,
		urls,
		useESNextSyntax,
		warnings,

		extraModules = [],
		emitter = new events.EventEmitter();

	function checkOption(name, t) {
		name = name.trim();

		if (/^-W\d{3}$/g.test(name)) {
			return true;
		}

		if (valOptions[name] === undefined && boolOptions[name] === undefined) {
			if (t.type !== "jslint" || renamedOptions[name] === undefined) {
				error("E001", t, name);
				return false;
			}
		}

		return true;
	}

	function isString(obj) {
		return Object.prototype.toString.call(obj) === "[object String]";
	}

	function isIdentifier(tkn, value) {
		if (!tkn)
			return false;

		if (!tkn.identifier || tkn.value !== value)
			return false;

		return true;
	}

	function isReserved(token) {
		if (!token.reserved) {
			return false;
		}

		if (token.meta && token.meta.isFutureReservedWord) {
			// ES3 FutureReservedWord in an ES5 environment.
			if (state.option.es5 && !token.meta.es5) {
				return false;
			}

			// Some ES5 FutureReservedWord identifiers are active only
			// within a strict mode environment.
			if (token.meta.strictOnly) {
				if (!state.option.strict && !state.directive["use strict"]) {
					return false;
				}
			}

			if (token.isProperty) {
				return false;
			}
		}

		return true;
	}

	function supplant(str, data) {
		return str.replace(/\{([^{}]*)\}/g, function (a, b) {
			var r = data[b];
			return typeof r === "string" || typeof r === "number" ? r : a;
		});
	}

	function combine(t, o) {
		var n;
		for (n in o) {
			if (_.has(o, n) && !_.has(JSHINT.blacklist, n)) {
				t[n] = o[n];
			}
		}
	}

	function updatePredefined() {
		Object.keys(JSHINT.blacklist).forEach(function (key) {
			delete predefined[key];
		});
	}

	function assume() {
		if (state.option.couch) {
			combine(predefined, vars.couch);
		}

		if (state.option.rhino) {
			combine(predefined, vars.rhino);
		}

		if (state.option.phantom) {
			combine(predefined, vars.phantom);
		}

		if (state.option.prototypejs) {
			combine(predefined, vars.prototypejs);
		}

		if (state.option.node) {
			combine(predefined, vars.node);
		}

		if (state.option.devel) {
			combine(predefined, vars.devel);
		}

		if (state.option.dojo) {
			combine(predefined, vars.dojo);
		}

		if (state.option.browser) {
			combine(predefined, vars.browser);
		}

		if (state.option.nonstandard) {
			combine(predefined, vars.nonstandard);
		}

		if (state.option.jquery) {
			combine(predefined, vars.jquery);
		}

		if (state.option.mootools) {
			combine(predefined, vars.mootools);
		}

		if (state.option.worker) {
			combine(predefined, vars.worker);
		}

		if (state.option.wsh) {
			combine(predefined, vars.wsh);
		}

		if (state.option.esnext) {
			useESNextSyntax();
		}

		if (state.option.globalstrict && state.option.strict !== false) {
			state.option.strict = true;
		}

		if (state.option.yui) {
			combine(predefined, vars.yui);
		}
	}


	// Produce an error warning.
	function quit(code, line, chr) {
		var percentage = Math.floor((line / state.lines.length) * 100);
		var message = messages.errors[code].desc;

		throw {
			name: "JSHintError",
			line: line,
			character: chr,
			message: message + " (" + percentage + "% scanned).",
			raw: message
		};
	}

	function isundef(scope, code, token, a) {
		return JSHINT.undefs.push([scope, code, token, a]);
	}

	function warning(code, t, a, b, c, d) {
		var ch, l, w, msg;

		if (/^W\d{3}$/.test(code)) {
			if (ignored[code]) {
				return;
			}

			msg = messages.warnings[code];
		} else if (/E\d{3}/.test(code)) {
			msg = messages.errors[code];
		} else if (/I\d{3}/.test(code)) {
			msg = messages.info[code];
		}

		t = t || state.tokens.next;
		if (t.id === "(end)") {  // `~
			t = state.tokens.curr;
		}

		l = t.line || 0;
		ch = t.from || 0;

		w = {
			id: "(error)",
			raw: msg.desc,
			code: msg.code,
			evidence: state.lines[l - 1] || "",
			line: l,
			character: ch,
			scope: JSHINT.scope,
			a: a,
			b: b,
			c: c,
			d: d
		};

		w.reason = supplant(msg.desc, w);
		JSHINT.errors.push(w);

		if (state.option.passfail) {
			quit("E042", l, ch);
		}

		warnings += 1;
		if (warnings >= state.option.maxerr) {
			quit("E043", l, ch);
		}

		return w;
	}

	function warningAt(m, l, ch, a, b, c, d) {
		return warning(m, {
			line: l,
			from: ch
		}, a, b, c, d);
	}

	function error(m, t, a, b, c, d) {
		warning(m, t, a, b, c, d);
	}

	function errorAt(m, l, ch, a, b, c, d) {
		return error(m, {
			line: l,
			from: ch
		}, a, b, c, d);
	}

	// Tracking of "internal" scripts, like eval containing a static string
	function addInternalSrc(elem, src) {
		var i;
		i = {
			id: "(internal)",
			elem: elem,
			value: src
		};
		JSHINT.internals.push(i);
		return i;
	}

	function checkblocklabels() {
		for (var t in funct["(curblock)"]) {
			if (funct["(curblock)"][t]["(type)"] === "unused") {
				if (state.option.unused) {
					var tkn = funct["(curblock)"][t]["(token)"];
					var line = tkn.line;
					var chr  = tkn.character;
					warningAt("W098", line, chr, t);
				}
			}
		}
	}

	function addlabel(t, type, tkn, islet) {
		// Define t in the current function in the current scope.
		if (type === "exception") {
			if (_.has(funct["(context)"], t)) {
				if (funct[t] !== true && !state.option.node) {
					warning("W002", state.tokens.next, t);
				}
			}
		}

		if (_.has(funct, t) && !funct["(global)"]) {
			if (funct[t] === true) {
				if (state.option.latedef)
					warning("W003", state.tokens.next, t);
			} else {
				if (!state.option.shadow && type !== "exception") {
					warning("W004", state.tokens.next, t);
				}
			}
		}
		if (state.option.esnext) {
			// a double definition of a let variable in same block throws a TypeError
			if (funct["(curblock)"] && _.has(funct["(curblock)"], t)) {
				error("E044", state.tokens.next, t);
			} else if (!state.option.shadow && funct[t] !== "const") {
				if (funct["(blockscope)"].getlabelblock(t) || _.has(funct, t))
					warning("W004", state.tokens.next, t);
			}
		}

		// if the identifier is from a let, adds it only to the current blockscope
		if (state.option.esnext && islet) {
			funct["(curblock)"][t] = { "(type)" : type,
									   "(token)": state.tokens.curr };
		} else {

			funct[t] = type;

			if (tkn) {
				funct["(tokens)"][t] = tkn;
			}

			if (funct["(global)"]) {
				global[t] = funct;
				if (_.has(implied, t)) {
					if (state.option.latedef) {
						warning("W003", state.tokens.next, t);
					}

					delete implied[t];
				}
			} else {
				scope[t] = funct;
			}
		}
	}

	function doOption() {
		var nt = state.tokens.next;
		var body = nt.body.split(",").map(function (s) { return s.trim(); });
		var predef = {};

		if (nt.type === "globals") {
			body.forEach(function (g) {
				g = g.split(":");
				var key = g[0];
				var val = g[1];

				if (key.charAt(0) === "-") {
					key = key.slice(1);
					val = false;

					JSHINT.blacklist[key] = key;
					updatePredefined();
				} else {
					predef[key] = (val === "true");
				}
			});

			combine(predefined, predef);

			for (var key in predef) {
				if (_.has(predef, key)) {
					declared[key] = nt;
				}
			}
		}

		if (nt.type === "exported") {
			body.forEach(function (e) {
				exported[e] = true;
			});
		}

		if (nt.type === "members") {
			membersOnly = membersOnly || {};

			body.forEach(function (m) {
				var ch1 = m.charAt(0);
				var ch2 = m.charAt(m.length - 1);

				if (ch1 === ch2 && (ch1 === "\"" || ch1 === "'")) {
					m = m
						.substr(1, m.length - 2)
						.replace("\\b", "\b")
						.replace("\\t", "\t")
						.replace("\\n", "\n")
						.replace("\\v", "\v")
						.replace("\\f", "\f")
						.replace("\\r", "\r")
						.replace("\\\\", "\\")
						.replace("\\\"", "\"");
				}

				membersOnly[m] = false;
			});
		}

		var numvals = [
			"maxstatements",
			"maxparams",
			"maxdepth",
			"maxcomplexity",
			"maxerr",
			"maxlen",
			"indent"
		];

		if (nt.type === "jshint" || nt.type === "jslint") {
			body.forEach(function (g) {
				g = g.split(":");
				var key = (g[0] || "").trim();
				var val = (g[1] || "").trim();

				if (!checkOption(key, nt)) {
					return;
				}

				if (numvals.indexOf(key) >= 0) {
					val = +val;

					if (typeof val !== "number" || !isFinite(val) || val <= 0 || Math.floor(val) !== val) {
						error("E032", nt, g[1].trim());
						return;
					}

					if (key === "indent") {
						state.option["(explicitIndent)"] = true;
					}

					state.option[key] = val;
					return;
				}

				if (key === "validthis") {
					// `validthis` is valid only within a function scope.
					if (funct["(global)"]) {
						error("E009");
					} else {
						if (val === "true" || val === "false") {
							state.option.validthis = (val === "true");
						} else {
							error("E002", nt);
						}
					}
					return;
				}

				if (key === "quotmark") {
					switch (val) {
					case "true":
					case "false":
						state.option.quotmark = (val === "true");
						break;
					case "double":
					case "single":
						state.option.quotmark = val;
						break;
					default:
						error("E002", nt);
					}
					return;
				}

				if (key === "unused") {
					switch (val) {
					case "true":
						state.option.unused = true;
						break;
					case "false":
						state.option.unused = false;
						break;
					case "vars":
					case "strict":
						state.option.unused = val;
						break;
					default:
						error("E002", nt);
					}
					return;
				}

				if (/^-W\d{3}$/g.test(key)) {
					ignored[key.slice(1)] = true;
					return;
				}

				var tn;
				if (val === "true" || val === "false") {
					if (nt.type === "jslint") {
						tn = renamedOptions[key] || key;
						state.option[tn] = (val === "true");

						if (invertedOptions[tn] !== undefined) {
							state.option[tn] = !state.option[tn];
						}
					} else {
						state.option[key] = (val === "true");
					}

					if (key === "newcap") {
						state.option["(explicitNewcap)"] = true;
					}
					return;
				}

				error("E002", nt);
			});

			assume();
		}
	}

	// We need a peek function. If it has an argument, it peeks that much farther
	// ahead. It is used to distinguish
	//	   for ( var i in ...
	// from
	//	   for ( var i = ...

	function peek(p) {
		var i = p || 0, j = 0, t;

		while (j <= i) {
			t = lookahead[j];
			if (!t) {
				t = lookahead[j] = lex.token();
			}
			j += 1;
		}
		return t;
	}

	// Produce the next token. It looks for programming errors.

	function advance(id, t) {
		switch (state.tokens.curr.id) {
		case "(number)":
			if (state.tokens.next.id === ".") {
				warning("W005", state.tokens.curr);
			}
			break;
		case "-":
			if (state.tokens.next.id === "-" || state.tokens.next.id === "--") {
				warning("W006");
			}
			break;
		case "+":
			if (state.tokens.next.id === "+" || state.tokens.next.id === "++") {
				warning("W007");
			}
			break;
		}

		if (state.tokens.curr.type === "(string)" || state.tokens.curr.identifier) {
			anonname = state.tokens.curr.value;
		}

		if (id && state.tokens.next.id !== id) {
			if (t) {
				if (state.tokens.next.id === "(end)") {
					error("E019", t, t.id);
				} else {
					error("E020", state.tokens.next, id, t.id, t.line, state.tokens.next.value);
				}
			} else if (state.tokens.next.type !== "(identifier)" || state.tokens.next.value !== id) {
				warning("W116", state.tokens.next, id, state.tokens.next.value);
			}
		}

		state.tokens.prev = state.tokens.curr;
		state.tokens.curr = state.tokens.next;
		for (;;) {
			state.tokens.next = lookahead.shift() || lex.token();

			if (!state.tokens.next) { // No more tokens left, give up
				quit("E041", state.tokens.curr.line);
			}

			if (state.tokens.next.id === "(end)" || state.tokens.next.id === "(error)") {
				return;
			}

			if (state.tokens.next.isSpecial) {
				doOption();
			} else {
				if (state.tokens.next.id !== "(endline)") {
					break;
				}
			}
		}
	}

	// This is the heart of JSHINT, the Pratt parser. In addition to parsing, it
	// is looking for ad hoc lint patterns. We add .fud to Pratt's model, which is
	// like .nud except that it is only used on the first token of a statement.
	// Having .fud makes it much easier to define statement-oriented languages like
	// JavaScript. I retained Pratt's nomenclature.

	// .nud  Null denotation
	// .fud  First null denotation
	// .led  Left denotation
	//  lbp  Left binding power
	//  rbp  Right binding power

	// They are elements of the parsing method called Top Down Operator Precedence.

	function expression(rbp, initial) {
		var left, isArray = false, isObject = false, isLetExpr = false;

		// if current expression is a let expression
		if (state.option.esnext && state.tokens.next.value === "let" && peek(0).value === "(") {
			isLetExpr = true;
			// create a new block scope we use only for the current expression
			funct["(curblock)"] = {};
			funct["(blockscope)"].push(funct["(curblock)"]);
			advance("let");
			advance("(");
			state.syntax["let"].fud.call(state.syntax["let"].fud, false);
			advance(")");
			if (state.tokens.next.value === "{") {
				block(true);
			}
		}

		if (state.tokens.next.id === "(end)")
			error("E006", state.tokens.curr);

		advance();

		if (initial) {
			anonname = "anonymous";
			funct["(verb)"] = state.tokens.curr.value;
		}

		if (initial === true && state.tokens.curr.fud) {
			left = state.tokens.curr.fud();
		} else {
			if (state.tokens.curr.nud) {
				left = state.tokens.curr.nud();
			} else {
				error("E030", state.tokens.curr, state.tokens.curr.id);
			}

			while (rbp < state.tokens.next.lbp) {
				isArray = state.tokens.curr.value === "Array";
				isObject = state.tokens.curr.value === "Object";

				// #527, new Foo.Array(), Foo.Array(), new Foo.Object(), Foo.Object()
				// Line breaks in IfStatement heads exist to satisfy the checkJSHint
				// "Line too long." error.
				if (left && (left.value || (left.first && left.first.value))) {
					// If the left.value is not "new", or the left.first.value is a "."
					// then safely assume that this is not "new Array()" and possibly
					// not "new Object()"...
					if (left.value !== "new" ||
					  (left.first && left.first.value && left.first.value === ".")) {
						isArray = false;
						// ...In the case of Object, if the left.value and state.tokens.curr.value
						// are not equal, then safely assume that this not "new Object()"
						if (left.value !== state.tokens.curr.value) {
							isObject = false;
						}
					}
				}

				advance();

				if (isArray && state.tokens.curr.id === "(" && state.tokens.next.id === ")") {
					warning("W009", state.tokens.curr);
				}

				if (isObject && state.tokens.curr.id === "(" && state.tokens.next.id === ")") {
					warning("W010", state.tokens.curr);
				}

				if (left && state.tokens.curr.led) {
					left = state.tokens.curr.led(left);
				} else {
					error("E033", state.tokens.curr, state.tokens.curr.id);
				}
			}
		}
		if (isLetExpr) {
			checkblocklabels();
			funct["(blockscope)"].splice(funct["(blockscope)"].length - 1, 1);
			funct["(curblock)"] = _.last(funct["(blockscope)"]);
		}
		return left;
	}


// Functions for conformance of style.

	function adjacent(left, right) {
		left = left || state.tokens.curr;
		right = right || state.tokens.next;
		if (state.option.white) {
			if (left.character !== right.from && left.line === right.line) {
				left.from += (left.character - left.from);
				warning("W011", left, left.value);
			}
		}
	}

	function nobreak(left, right) {
		left = left || state.tokens.curr;
		right = right || state.tokens.next;
		if (state.option.white && (left.character !== right.from || left.line !== right.line)) {
			warning("W012", right, right.value);
		}
	}

	function nospace(left, right) {
		left = left || state.tokens.curr;
		right = right || state.tokens.next;
		if (state.option.white && !left.comment) {
			if (left.line === right.line) {
				adjacent(left, right);
			}
		}
	}

	function nonadjacent(left, right) {
		if (state.option.white) {
			left = left || state.tokens.curr;
			right = right || state.tokens.next;

			if (left.value === ";" && right.value === ";") {
				return;
			}

			if (left.line === right.line && left.character === right.from) {
				left.from += (left.character - left.from);
				warning("W013", left, left.value);
			}
		}
	}

	function nobreaknonadjacent(left, right) {
		left = left || state.tokens.curr;
		right = right || state.tokens.next;
		if (!state.option.laxbreak && left.line !== right.line) {
			warning("W014", right, right.id);
		} else if (state.option.white) {
			left = left || state.tokens.curr;
			right = right || state.tokens.next;
			if (left.character === right.from) {
				left.from += (left.character - left.from);
				warning("W013", left, left.value);
			}
		}
	}

	function indentation(bias) {
		if (!state.option.white && !state.option["(explicitIndent)"]) {
			return;
		}

		if (state.tokens.next.id === "(end)") {
			return;
		}

		var i = indent + (bias || 0);
		if (state.tokens.next.from !== i) {
			warning("W015", state.tokens.next, state.tokens.next.value, i, state.tokens.next.from);
		}
	}

	function nolinebreak(t) {
		t = t || state.tokens.curr;
		if (t.line !== state.tokens.next.line) {
			warning("E022", t, t.value);
		}
	}


	function comma(opts) {
		opts = opts || {};

		if (state.tokens.curr.line !== state.tokens.next.line) {
			if (!state.option.laxcomma) {
				if (comma.first) {
					warning("I001");
					comma.first = false;
				}
				warning("W014", state.tokens.curr, state.tokens.next.id);
			}
		} else if (!state.tokens.curr.comment &&
				state.tokens.curr.character !== state.tokens.next.from && state.option.white) {
			state.tokens.curr.from += (state.tokens.curr.character - state.tokens.curr.from);
			warning("W011", state.tokens.curr, state.tokens.curr.value);
		}

		advance(",");

		// TODO: This is a temporary solution to fight against false-positives in
		// arrays and objects with trailing commas (see GH-363). The best solution
		// would be to extract all whitespace rules out of parser.

		if (state.tokens.next.value !== "]" && state.tokens.next.value !== "}") {
			nonadjacent(state.tokens.curr, state.tokens.next);
		}

		if (state.tokens.next.identifier && !state.option.es5) {
			// Keywords that cannot follow a comma operator.
			switch (state.tokens.next.value) {
			case "break":
			case "case":
			case "catch":
			case "continue":
			case "default":
			case "do":
			case "else":
			case "finally":
			case "for":
			case "if":
			case "in":
			case "instanceof":
			case "return":
			case "yield":
			case "switch":
			case "throw":
			case "try":
			case "var":
			case "let":
			case "while":
			case "with":
				error("E024", state.tokens.next, state.tokens.next.value);
				return;
			}
		}

		if (state.tokens.next.type === "(punctuator)") {
			switch (state.tokens.next.value) {
			case "}":
			case "]":
			case ",":
				if (opts.allowTrailing) {
					return;
				}

				/* falls through */
			case ")":
				error("E024", state.tokens.next, state.tokens.next.value);
			}
		}
	}

	// Functional constructors for making the symbols that will be inherited by
	// tokens.

	function symbol(s, p) {
		var x = state.syntax[s];
		if (!x || typeof x !== "object") {
			state.syntax[s] = x = {
				id: s,
				lbp: p,
				value: s
			};
		}
		return x;
	}

	function delim(s) {
		return symbol(s, 0);
	}

	function stmt(s, f) {
		var x = delim(s);
		x.identifier = x.reserved = true;
		x.fud = f;
		return x;
	}

	function blockstmt(s, f) {
		var x = stmt(s, f);
		x.block = true;
		return x;
	}

	function reserveName(x) {
		var c = x.id.charAt(0);
		if ((c >= "a" && c <= "z") || (c >= "A" && c <= "Z")) {
			x.identifier = x.reserved = true;
		}
		return x;
	}

	function prefix(s, f) {
		var x = symbol(s, 150);
		reserveName(x);
		x.nud = (typeof f === "function") ? f : function () {
			this.right = expression(150);
			this.arity = "unary";
			if (this.id === "++" || this.id === "--") {
				if (state.option.plusplus) {
					warning("W016", this, this.id);
				} else if ((!this.right.identifier || isReserved(this.right)) &&
						this.right.id !== "." && this.right.id !== "[") {
					warning("W017", this);
				}
			}
			return this;
		};
		return x;
	}

	function type(s, f) {
		var x = delim(s);
		x.type = s;
		x.nud = f;
		return x;
	}

	function reserve(name, func) {
		var x = type(name, func);
		x.identifier = true;
		x.reserved = true;
		return x;
	}

	function FutureReservedWord(name, meta) {
		var x = type(name, function () {
			return this;
		});

		meta = meta || {};
		meta.isFutureReservedWord = true;

		x.value = name;
		x.identifier = true;
		x.reserved = true;
		x.meta = meta;

		return x;
	}

	function reservevar(s, v) {
		return reserve(s, function () {
			if (typeof v === "function") {
				v(this);
			}
			return this;
		});
	}

	function infix(s, f, p, w) {
		var x = symbol(s, p);
		reserveName(x);
		x.led = function (left) {
			if (!w) {
				nobreaknonadjacent(state.tokens.prev, state.tokens.curr);
				nonadjacent(state.tokens.curr, state.tokens.next);
			}
			if (s === "in" && left.id === "!") {
				warning("W018", left, "!");
			}
			if (typeof f === "function") {
				return f(left, this);
			} else {
				this.left = left;
				this.right = expression(p);
				return this;
			}
		};
		return x;
	}

	function relation(s, f) {
		var x = symbol(s, 100);

		x.led = function (left) {
			nobreaknonadjacent(state.tokens.prev, state.tokens.curr);
			nonadjacent(state.tokens.curr, state.tokens.next);
			var right = expression(100);

			if (isIdentifier(left, "NaN") || isIdentifier(right, "NaN")) {
				warning("W019", this);
			} else if (f) {
				f.apply(this, [left, right]);
			}

			if (!left || !right) {
				quit("E041", state.tokens.curr.line);
			}

			if (left.id === "!") {
				warning("W018", left, "!");
			}

			if (right.id === "!") {
				warning("W018", right, "!");
			}

			this.left = left;
			this.right = right;
			return this;
		};
		return x;
	}

	function isPoorRelation(node) {
		return node &&
			  ((node.type === "(number)" && +node.value === 0) ||
			   (node.type === "(string)" && node.value === "") ||
			   (node.type === "null" && !state.option.eqnull) ||
				node.type === "true" ||
				node.type === "false" ||
				node.type === "undefined");
	}

	function assignop(s) {
		symbol(s, 20).exps = true;

		return infix(s, function (left, that) {
			that.left = left;

			if (left) {
				if (predefined[left.value] === false &&
						scope[left.value]["(global)"] === true) {
					warning("W020", left);
				} else if (left["function"]) {
					warning("W021", left, left.value);
				}

				if (state.option.esnext && funct[left.value] === "const") {
					error("E013", left, left.value);
				}

				if (left.id === ".") {
					if (!left.left || left.left.value === "arguments") {
						warning("E031", that);
					}
					that.right = expression(19);
					return that;
				} else if (left.id === "[") {
					if (state.option.esnext && state.tokens.curr.left.first) {
						state.tokens.curr.left.first.forEach(function (t) {
							if (funct[t.value] === "const") {
								error("E013", t, t.value);
							}
						});
					} else if (!left.left || left.left.value === "arguments") {
						warning("E031", that);
					}
					that.right = expression(19);
					return that;
				} else if (left.identifier && !isReserved(left)) {
					if (funct[left.value] === "exception") {
						warning("W022", left);
					}
					that.right = expression(19);
					return that;
				}

				if (left === state.syntax["function"]) {
					warning("W023", state.tokens.curr);
				}
			}

			error("E031", that);
		}, 20);
	}


	function bitwise(s, f, p) {
		var x = symbol(s, p);
		reserveName(x);
		x.led = (typeof f === "function") ? f : function (left) {
			if (state.option.bitwise) {
				warning("W016", this, this.id);
			}
			this.left = left;
			this.right = expression(p);
			return this;
		};
		return x;
	}


	function bitwiseassignop(s) {
		symbol(s, 20).exps = true;
		return infix(s, function (left, that) {
			if (state.option.bitwise) {
				warning("W016", that, that.id);
			}
			nonadjacent(state.tokens.prev, state.tokens.curr);
			nonadjacent(state.tokens.curr, state.tokens.next);
			if (left) {
				if (left.id === "." || left.id === "[" ||
						(left.identifier && !isReserved(left))) {
					expression(19);
					return that;
				}
				if (left === state.syntax["function"]) {
					warning("W023", state.tokens.curr);
				}
				return that;
			}
			error("E031", that);
		}, 20);
	}


	function suffix(s) {
		var x = symbol(s, 150);

		x.led = function (left) {
			if (state.option.plusplus) {
				warning("W016", this, this.id);
			} else if ((!left.identifier || isReserved(left)) && left.id !== "." && left.id !== "[") {
				warning("W017", this);
			}

			this.left = left;
			return this;
		};
		return x;
	}

	// fnparam means that this identifier is being defined as a function
	// argument (see identifier())
	// prop means that this identifier is that of an object property

	function optionalidentifier(fnparam, prop) {
		if (!state.tokens.next.identifier) {
			return;
		}

		advance();

		var curr = state.tokens.curr;
		var meta = curr.meta || {};
		var val  = state.tokens.curr.value;

		if (!isReserved(curr)) {
			return val;
		}

		if (prop) {
			if (state.option.es5 || meta.isFutureReservedWord) {
				return val;
			}
		}

		if (fnparam && val === "undefined") {
			return val;
		}

		warning("W024", state.tokens.curr, state.tokens.curr.id);
		return val;
	}

	// fnparam means that this identifier is being defined as a function
	// argument
	// prop means that this identifier is that of an object property
	function identifier(fnparam, prop) {
		var i = optionalidentifier(fnparam, prop);
		if (i) {
			return i;
		}
		if (state.tokens.curr.id === "function" && state.tokens.next.id === "(") {
			warning("W025");
		} else {
			error("E030", state.tokens.next, state.tokens.next.value);
		}
	}


	function reachable(s) {
		var i = 0, t;
		if (state.tokens.next.id !== ";" || noreach) {
			return;
		}
		for (;;) {
			t = peek(i);
			if (t.reach) {
				return;
			}
			if (t.id !== "(endline)") {
				if (t.id === "function") {
					if (!state.option.latedef) {
						break;
					}

					warning("W026", t);
					break;
				}

				warning("W027", t, t.value, s);
				break;
			}
			i += 1;
		}
	}


	function statement(noindent) {
		var values;
		var i = indent, r, s = scope, t = state.tokens.next;

		if (t.id === ";") {
			advance(";");
			return;
		}

		// Is this a labelled statement?
		var res = isReserved(t);

		// We're being more tolerant here: if someone uses
		// a FutureReservedWord as a label, we warn but proceed
		// anyway.

		if (res && t.meta && t.meta.isFutureReservedWord) {
			warning("W024", t, t.id);
			res = false;
		}

		// detect a destructuring assignment
		if (state.option.esnext && _.has(["[", "{"], t.value)) {
			if (new lookupBlockType().isDestAssign) {
				values = destructuringExpression();
				values.forEach(function (tok) {
					isundef(funct, "W117", tok.token, tok.id);
				});
				advance("=");
				destructuringExpressionMatch(values, expression(0, true));
				advance(";");
				return;
			} 
		}
		if (t.identifier && !res && peek().id === ":") {
			advance();
			advance(":");
			scope = Object.create(s);
			addlabel(t.value, "label");

			if (!state.tokens.next.labelled && state.tokens.next.value !== "{") {
				warning("W028", state.tokens.next, t.value, state.tokens.next.value);
			}

			if (reg.javascriptURL.test(t.value + ":")) {
				warning("W029", t, t.value);
			}

			state.tokens.next.label = t.value;
			t = state.tokens.next;
		}

		// Is it a lonely block?

		if (t.id === "{") {
			block(true, true);
			return;
		}

		// Parse the statement.

		if (!noindent) {
			indentation();
		}
		r = expression(0, true);

		// Look for the final semicolon.

		if (!t.block) {
			if (!state.option.expr && (!r || !r.exps)) {
				warning("W030", state.tokens.curr);
			} else if (state.option.nonew && r.id === "(" && r.left.id === "new") {
				warning("W031", t);
			}

			if (state.tokens.next.id === ",") {
				return comma();
			}

			if (state.tokens.next.id !== ";") {
				if (!state.option.asi) {
					// If this is the last statement in a block that ends on
					// the same line *and* option lastsemic is on, ignore the warning.
					// Otherwise, complain about missing semicolon.
					if (!state.option.lastsemic || state.tokens.next.id !== "}" ||
						state.tokens.next.line !== state.tokens.curr.line) {
						warningAt("W033", state.tokens.curr.line, state.tokens.curr.character);
					}
				}
			} else {
				adjacent(state.tokens.curr, state.tokens.next);
				advance(";");
				nonadjacent(state.tokens.curr, state.tokens.next);
			}
		}

		// Restore the indentation.

		indent = i;
		scope = s;
		return r;
	}


	function statements(startLine) {
		var a = [], p;

		while (!state.tokens.next.reach && state.tokens.next.id !== "(end)") {
			if (state.tokens.next.id === ";") {
				p = peek();

				if (!p || (p.id !== "(" && p.id !== "[")) {
					warning("W032");
				}

				advance(";");
			} else {
				a.push(statement(startLine === state.tokens.next.line));
			}
		}
		return a;
	}


	/*
	 * read all directives
	 * recognizes a simple form of asi, but always
	 * warns, if it is used
	 */
	function directives() {
		var i, p, pn;

		for (;;) {
			if (state.tokens.next.id === "(string)") {
				p = peek(0);
				if (p.id === "(endline)") {
					i = 1;
					do {
						pn = peek(i);
						i = i + 1;
					} while (pn.id === "(endline)");

					if (pn.id !== ";") {
						if (pn.id !== "(string)" && pn.id !== "(number)" &&
							pn.id !== "(regexp)" && pn.identifier !== true &&
							pn.id !== "}") {
							break;
						}
						warning("W033", state.tokens.next);
					} else {
						p = pn;
					}
				} else if (p.id === "}") {
					// Directive with no other statements, warn about missing semicolon
					warning("W033", p);
				} else if (p.id !== ";") {
					break;
				}

				indentation();
				advance();
				if (state.directive[state.tokens.curr.value]) {
					warning("W034", state.tokens.curr, state.tokens.curr.value);
				}

				if (state.tokens.curr.value === "use strict") {
					if (!state.option["(explicitNewcap)"])
						state.option.newcap = true;
					state.option.undef = true;
				}

				// there's no directive negation, so always set to true
				state.directive[state.tokens.curr.value] = true;

				if (p.id === ";") {
					advance(";");
				}
				continue;
			}
			break;
		}
	}


	/*
	 * Parses a single block. A block is a sequence of statements wrapped in
	 * braces.
	 *
	 * ordinary - true for everything but function bodies and try blocks.
	 * stmt		- true if block can be a single statement (e.g. in if/for/while).
	 * isfunc	- true if block is a function body
	 */
	function block(ordinary, stmt, isfunc) {
		var a,
			b = inblock,
			old_indent = indent,
			m,
			s = scope,
			t,
			line,
			d;

		inblock = ordinary;

		if (!ordinary || !state.option.funcscope)
			scope = Object.create(scope);

		nonadjacent(state.tokens.curr, state.tokens.next);
		t = state.tokens.next;

		var metrics = funct["(metrics)"];
		metrics.nestedBlockDepth += 1;
		metrics.verifyMaxNestedBlockDepthPerFunction();

		if (state.tokens.next.id === "{") {
			advance("{");
			if (state.option.esnext) {
				// create a new block scope
				funct["(curblock)"] = {};
				funct["(blockscope)"].push(funct["(curblock)"]);
			}
			line = state.tokens.curr.line;
			if (state.tokens.next.id !== "}") {
				indent += state.option.indent;
				while (!ordinary && state.tokens.next.from > indent) {
					indent += state.option.indent;
				}

				if (isfunc) {
					m = {};
					for (d in state.directive) {
						if (_.has(state.directive, d)) {
							m[d] = state.directive[d];
						}
					}
					directives();

					if (state.option.strict && funct["(context)"]["(global)"]) {
						if (!m["use strict"] && !state.directive["use strict"]) {
							warning("E007");
						}
					}
				}

				a = statements(line);

				metrics.statementCount += a.length;

				if (isfunc) {
					state.directive = m;
				}

				indent -= state.option.indent;
				if (line !== state.tokens.next.line) {
					indentation();
				}
			} else if (line !== state.tokens.next.line) {
				indentation();
			}
			advance("}", t);
			if (state.option.esnext) {
				checkblocklabels();
				funct["(blockscope)"].splice(funct["(blockscope)"].length - 1, 1);
				funct["(curblock)"] = _.last(funct["(blockscope)"]);
			}
			indent = old_indent;
		} else if (!ordinary) {
			error("E021", state.tokens.next, "{", state.tokens.next.value);
		} else {
			if (!stmt || state.option.curly) {
				warning("W116", state.tokens.next, "{", state.tokens.next.value);
			}

			noreach = true;
			indent += state.option.indent;
			// test indentation only if statement is in new line
			a = [statement(state.tokens.next.line === state.tokens.curr.line)];
			indent -= state.option.indent;
			noreach = false;
		}
		funct["(verb)"] = null;
		if (!ordinary || !state.option.funcscope) scope = s;
		inblock = b;
		if (ordinary && state.option.noempty && (!a || a.length === 0)) {
			warning("W035");
		}
		metrics.nestedBlockDepth -= 1;
		return a;
	}


	function countMember(m) {
		if (membersOnly && typeof membersOnly[m] !== "boolean") {
			warning("W036", state.tokens.curr, m);
		}
		if (typeof member[m] === "number") {
			member[m] += 1;
		} else {
			member[m] = 1;
		}
	}


	function note_implied(tkn) {
		var name = tkn.value, line = tkn.line, a = implied[name];
		if (typeof a === "function") {
			a = false;
		}

		if (!a) {
			a = [line];
			implied[name] = a;
		} else if (a[a.length - 1] !== line) {
			a.push(line);
		}
	}


	// Build the syntax table by declaring the syntactic elements of the language.

	type("(number)", function () {
		return this;
	});

	type("(string)", function () {
		return this;
	});

	state.syntax["(identifier)"] = {
		type: "(identifier)",
		lbp: 0,
		identifier: true,
		nud: function () {
			var v = this.value,
				s = scope[v],
				f;

			if (typeof s === "function") {
				// Protection against accidental inheritance.
				s = undefined;
			} else if (typeof s === "boolean") {
				f = funct;
				funct = functions[0];
				addlabel(v, "var");
				s = funct;
				funct = f;
			}
			var block;
			if (state.option.esnext && _.has(funct, "(blockscope)")) {
				block = funct["(blockscope)"].getlabelblock(v);
			}
			
			// The name is in scope and defined in the current function.
			if (funct === s || block) {
				// Change 'unused' to 'var', and reject labels.
				// the name is in a block scope
				switch (block ? block[v]["(type)"] : funct[v]) {
				case "unused":
					if (block) block[v]["(type)"] = "var";
					else funct[v] = "var";
					break;
				case "unction":
					if (block) block[v]["(type)"] = "function";
					else funct[v] = "function";
					this["function"] = true;
					break;
				case "function":
					this["function"] = true;
					break;
				case "label":
					warning("W037", state.tokens.curr, v);
					break;
				}
			} else if (funct["(global)"]) {
				// The name is not defined in the function.  If we are in the global
				// scope, then we have an undefined variable.
				//
				// Operators typeof and delete do not raise runtime errors even if
				// the base object of a reference is null so no need to display warning
				// if we're inside of typeof or delete.

				if (typeof predefined[v] !== "boolean") {
					// Attempting to subscript a null reference will throw an
					// error, even within the typeof and delete operators
					if (!(anonname === "typeof" || anonname === "delete") ||
						(state.tokens.next && (state.tokens.next.value === "." ||
							state.tokens.next.value === "["))) {

						// if we're in a list comprehension, variables are declared
						// locally and used before being defined. So here we check the
						// three possible states of a variable:

						var l;
						// When we are in "use" state of the list comp, we enqueue that var
						if (state.inCompArray === "use") {
							state.compArrayVariables.push({funct: funct,
														   token: state.tokens.curr,
														   value: v,
														   undef: true,
														   unused: false});
						// When we are in "define" state of the list comp,
						} else if (state.inCompArray === "define") {
							// check if the variable has been used previously
							l = state.compArrayVariables.filter(function (elt) {
								// if it has, change its undef state
								if (elt.value === v) {
									elt.undef = false;
									return v;
								}
							}).length;
							// if not, let's warn about it
							if (l === 0) {
								state.compArrayVariables.push({funct: funct,
																token: state.tokens.curr,
																value: v,
																undef: false,
																unused: true});
							}
						// When we are in "filter" state,
						} else if (state.inCompArray === "filter") {
							// we check whether current variable has been declared
							l = state.compArrayVariables.filter(function (elt) {
								// and if it has been defined
								if (elt.value === v && !elt.undef) {
									if (elt.unused === true) {
										elt.unused = false;
									}
									return v;
								}
							}).length;
							// otherwise we warn about it
							if (l === 0) {
								isundef(funct, "W117", state.tokens.curr, v);
							}
						} else {
							isundef(funct, "W117", state.tokens.curr, v);
						}
					}
				}

				note_implied(state.tokens.curr);
			} else {
				// If the name is already defined in the current
				// function, but not as outer, then there is a scope error.

				switch (funct[v]) {
				case "closure":
				case "function":
				case "var":
				case "unused":
					warning("W038", state.tokens.curr, v);
					break;
				case "label":
					warning("W037", state.tokens.curr, v);
					break;
				case "outer":
				case "global":
					break;
				default:
					// If the name is defined in an outer function, make an outer entry,
					// and if it was unused, make it var.
					if (s === true) {
						funct[v] = true;
					} else if (s === null) {
						warning("W039", state.tokens.curr, v);
						note_implied(state.tokens.curr);
					} else if (typeof s !== "object") {
						// Operators typeof and delete do not raise runtime errors even
						// if the base object of a reference is null so no need to
						//
						// display warning if we're inside of typeof or delete.
						// Attempting to subscript a null reference will throw an
						// error, even within the typeof and delete operators
						if (!(anonname === "typeof" || anonname === "delete") ||
							(state.tokens.next &&
								(state.tokens.next.value === "." || state.tokens.next.value === "["))) {

							isundef(funct, "W117", state.tokens.curr, v);
						}
						funct[v] = true;
						note_implied(state.tokens.curr);
					} else {
						switch (s[v]) {
						case "function":
						case "unction":
							this["function"] = true;
							s[v] = "closure";
							funct[v] = s["(global)"] ? "global" : "outer";
							break;
						case "var":
						case "unused":
							s[v] = "closure";
							funct[v] = s["(global)"] ? "global" : "outer";
							break;
						case "closure":
							funct[v] = s["(global)"] ? "global" : "outer";
							break;
						case "label":
							warning("W037", state.tokens.curr, v);
						}
					}
				}
			}
			return this;
		},
		led: function () {
			error("E033", state.tokens.next, state.tokens.next.value);
		}
	};

	type("(regexp)", function () {
		return this;
	});

	// ECMAScript parser

	delim("(endline)");
	delim("(begin)");
	delim("(end)").reach = true;
	delim("(error)").reach = true;
	delim("}").reach = true;
	delim(")");
	delim("]");
	delim("\"").reach = true;
	delim("'").reach = true;
	delim(";");
	delim(":").reach = true;
	delim(",");
	delim("#");

	reserve("else");
	reserve("case").reach = true;
	reserve("catch");
	reserve("default").reach = true;
	reserve("finally");
	reservevar("arguments", function (x) {
		if (state.directive["use strict"] && funct["(global)"]) {
			warning("E008", x);
		}
	});
	reservevar("eval");
	reservevar("false");
	reservevar("Infinity");
	reservevar("null");
	reservevar("this", function (x) {
		if (state.directive["use strict"] && !state.option.validthis && ((funct["(statement)"] &&
				funct["(name)"].charAt(0) > "Z") || funct["(global)"])) {
			warning("W040", x);
		}
	});
	reservevar("true");
	reservevar("undefined");

	assignop("=", "assign", 20);
	assignop("+=", "assignadd", 20);
	assignop("-=", "assignsub", 20);
	assignop("*=", "assignmult", 20);
	assignop("/=", "assigndiv", 20).nud = function () {
		error("E014");
	};
	assignop("%=", "assignmod", 20);

	bitwiseassignop("&=", "assignbitand", 20);
	bitwiseassignop("|=", "assignbitor", 20);
	bitwiseassignop("^=", "assignbitxor", 20);
	bitwiseassignop("<<=", "assignshiftleft", 20);
	bitwiseassignop(">>=", "assignshiftright", 20);
	bitwiseassignop(">>>=", "assignshiftrightunsigned", 20);
	infix("?", function (left, that) {
		that.left = left;
		that.right = expression(10);
		advance(":");
		that["else"] = expression(10);
		return that;
	}, 30);

	infix("||", "or", 40);
	infix("&&", "and", 50);
	bitwise("|", "bitor", 70);
	bitwise("^", "bitxor", 80);
	bitwise("&", "bitand", 90);
	relation("==", function (left, right) {
		var eqnull = state.option.eqnull && (left.value === "null" || right.value === "null");

		if (!eqnull && state.option.eqeqeq)
			warning("W116", this, "===", "==");
		else if (isPoorRelation(left))
			warning("W041", this, "===", left.value);
		else if (isPoorRelation(right))
			warning("W041", this, "===", right.value);

		return this;
	});
	relation("===");
	relation("!=", function (left, right) {
		var eqnull = state.option.eqnull &&
				(left.value === "null" || right.value === "null");

		if (!eqnull && state.option.eqeqeq) {
			warning("W116", this, "!==", "!=");
		} else if (isPoorRelation(left)) {
			warning("W041", this, "!==", left.value);
		} else if (isPoorRelation(right)) {
			warning("W041", this, "!==", right.value);
		}
		return this;
	});
	relation("!==");
	relation("<");
	relation(">");
	relation("<=");
	relation(">=");
	bitwise("<<", "shiftleft", 120);
	bitwise(">>", "shiftright", 120);
	bitwise(">>>", "shiftrightunsigned", 120);
	infix("in", function(left, that) {
		if (state.inCompArray === "define") {
			state.inCompArray = "container";
		}
		that.left = left;
		that.right = expression(120);
		return that;
	}, 120);
	infix("instanceof", "instanceof", 120);
	infix("+", function (left, that) {
		var right = expression(130);
		if (left && right && left.id === "(string)" && right.id === "(string)") {
			left.value += right.value;
			left.character = right.character;
			if (!state.option.scripturl && reg.javascriptURL.test(left.value)) {
				warning("W050", left);
			}
			return left;
		}
		that.left = left;
		that.right = right;
		return that;
	}, 130);
	prefix("+", "num");
	prefix("+++", function () {
		warning("W007");
		this.right = expression(150);
		this.arity = "unary";
		return this;
	});
	infix("+++", function (left) {
		warning("W007");
		this.left = left;
		this.right = expression(130);
		return this;
	}, 130);
	infix("-", "sub", 130);
	prefix("-", "neg");
	prefix("---", function () {
		warning("W006");
		this.right = expression(150);
		this.arity = "unary";
		return this;
	});
	infix("---", function (left) {
		warning("W006");
		this.left = left;
		this.right = expression(130);
		return this;
	}, 130);
	infix("*", "mult", 140);
	infix("/", "div", 140);
	infix("%", "mod", 140);

	suffix("++", "postinc");
	prefix("++", "preinc");
	state.syntax["++"].exps = true;

	suffix("--", "postdec");
	prefix("--", "predec");
	state.syntax["--"].exps = true;
	prefix("delete", function () {
		var p = expression(0);
		if (!p || (p.id !== "." && p.id !== "[")) {
			warning("W051");
		}
		this.first = p;
		return this;
	}).exps = true;

	prefix("~", function () {
		if (state.option.bitwise) {
			warning("W052", this, "~");
		}
		expression(150);
		return this;
	});

	prefix("!", function () {
		this.right = expression(150);
		this.arity = "unary";

		if (!this.right) { // '!' followed by nothing? Give up.
			quit("E041", this.line || 0);
		}

		if (bang[this.right.id] === true) {
			warning("W018", this, "!");
		}
		return this;
	});

	prefix("typeof", "typeof");
	prefix("new", function () {
		var c = expression(155), i;
		if (c && c.id !== "function") {
			if (c.identifier) {
				c["new"] = true;
				switch (c.value) {
				case "Number":
				case "String":
				case "Boolean":
				case "Math":
				case "JSON":
					warning("W053", state.tokens.prev, c.value);
					break;
				case "Function":
					if (!state.option.evil) {
						warning("W054");
					}
					break;
				case "Date":
				case "RegExp":
					break;
				default:
					if (c.id !== "function") {
						i = c.value.substr(0, 1);
						if (state.option.newcap && (i < "A" || i > "Z") && !_.has(global, c.value)) {
							warning("W055", state.tokens.curr);
						}
					}
				}
			} else {
				if (c.id !== "." && c.id !== "[" && c.id !== "(") {
					warning("W056", state.tokens.curr);
				}
			}
		} else {
			if (!state.option.supernew)
				warning("W057", this);
		}
		adjacent(state.tokens.curr, state.tokens.next);
		if (state.tokens.next.id !== "(" && !state.option.supernew) {
			warning("W058", state.tokens.curr, state.tokens.curr.value);
		}
		this.first = c;
		return this;
	});
	state.syntax["new"].exps = true;

	prefix("void").exps = true;

	infix(".", function (left, that) {
		adjacent(state.tokens.prev, state.tokens.curr);
		nobreak();
		var m = identifier(false, true);

		if (typeof m === "string") {
			countMember(m);
		}

		that.left = left;
		that.right = m;

		if (m && m === "hasOwnProperty" && state.tokens.next.value === "=") {
			warning("W001");
		}

		if (left && left.value === "arguments" && (m === "callee" || m === "caller")) {
			if (state.option.noarg)
				warning("W059", left, m);
			else if (state.directive["use strict"])
				error("E008");
		} else if (!state.option.evil && left && left.value === "document" &&
				(m === "write" || m === "writeln")) {
			warning("W060", left);
		}

		if (!state.option.evil && (m === "eval" || m === "execScript")) {
			warning("W061");
		}

		return that;
	}, 160, true);

	infix("(", function (left, that) {
		if (state.tokens.prev.id !== "}" && state.tokens.prev.id !== ")") {
			nobreak(state.tokens.prev, state.tokens.curr);
		}

		nospace();
		if (state.option.immed && !left.immed && left.id === "function") {
			warning("W062");
		}

		var n = 0;
		var p = [];

		if (left) {
			if (left.type === "(identifier)") {
				if (left.value.match(/^[A-Z]([A-Z0-9_$]*[a-z][A-Za-z0-9_$]*)?$/)) {
					if ("Number String Boolean Date Object".indexOf(left.value) === -1) {
						if (left.value === "Math") {
							warning("W063", left);
						} else if (state.option.newcap) {
							warning("W064", left);
						}
					}
				}
			}
		}

		if (state.tokens.next.id !== ")") {
			for (;;) {
				p[p.length] = expression(10);
				n += 1;
				if (state.tokens.next.id !== ",") {
					break;
				}
				comma();
			}
		}

		advance(")");
		nospace(state.tokens.prev, state.tokens.curr);

		if (typeof left === "object") {
			if (left.value === "parseInt" && n === 1) {
				warning("W065", state.tokens.curr);
			}
			if (!state.option.evil) {
				if (left.value === "eval" || left.value === "Function" ||
						left.value === "execScript") {
					warning("W061", left);

					if (p[0] && [0].id === "(string)") {
						addInternalSrc(left, p[0].value);
					}
				} else if (p[0] && p[0].id === "(string)" &&
					   (left.value === "setTimeout" ||
						left.value === "setInterval")) {
					warning("W066", left);
					addInternalSrc(left, p[0].value);

				// window.setTimeout/setInterval
				} else if (p[0] && p[0].id === "(string)" &&
					   left.value === "." &&
					   left.left.value === "window" &&
					   (left.right === "setTimeout" ||
						left.right === "setInterval")) {
					warning("W066", left);
					addInternalSrc(left, p[0].value);
				}
			}
			if (!left.identifier && left.id !== "." && left.id !== "[" &&
					left.id !== "(" && left.id !== "&&" && left.id !== "||" &&
					left.id !== "?") {
				warning("W067", left);
			}
		}

		that.left = left;
		return that;
	}, 155, true).exps = true;

	prefix("(", function () {
		nospace();

		if (state.tokens.next.id === "function") {
			state.tokens.next.immed = true;
		}

		var exprs = [];

		if (state.tokens.next.id !== ")") {
			for (;;) {
				exprs.push(expression(0));
				if (state.tokens.next.id !== ",") {
					break;
				}
				comma();
			}
		}

		advance(")", this);
		nospace(state.tokens.prev, state.tokens.curr);
		if (state.option.immed && exprs[0] && exprs[0].id === "function") {
			if (state.tokens.next.id !== "(" &&
			  (state.tokens.next.id !== "." || (peek().value !== "call" && peek().value !== "apply"))) {
				warning("W068", this);
			}
		}

		return exprs[0];
	});

	infix("[", function (left, that) {
		nobreak(state.tokens.prev, state.tokens.curr);
		nospace();
		var e = expression(0), s;
		if (e && e.type === "(string)") {
			if (!state.option.evil && (e.value === "eval" || e.value === "execScript")) {
				warning("W061", that);
			}

			countMember(e.value);
			if (!state.option.sub && reg.identifier.test(e.value)) {
				s = state.syntax[e.value];
				if (!s || !isReserved(s)) {
					warning("W069", state.tokens.prev, e.value);
				}
			}
		}
		advance("]", that);

		if (e && e.value === "hasOwnProperty" && state.tokens.next.value === "=") {
			warning("W001");
		}

		nospace(state.tokens.prev, state.tokens.curr);
		that.left = left;
		that.right = e;
		return that;
	}, 160, true);

	// array comprehension parsing function
	// parses and defines the three states of the list comprehension in order
	// to avoid defining global variables, but keeping them to the list comprehension scope
	// only. The order of the states are as follows:
	//  * "use" which will be the returned iterative part of the list comprehension
	//  * "define" which will define the variables local to the list comprehension
	//  * "filter" which will help filter out values
	//
	// TODO imbricated array comprehension
	// TODO return array contructions

	var ComprehensiveArray = function() {
		this.first = [];
		state.inCompArray = "use";
		state.compArrayVariables = [];
		expression(0);
		advance("for");
		if (state.tokens.next.value === "each") {
			advance("each");
		}
		advance("(");
		state.inCompArray = "define";
		expression(0);
		advance(")");
		if (state.tokens.next.value === "if") {
			advance("if");
			advance("(");
			state.inCompArray = "filter";
			expression(0);
			advance(")");
		}
		advance("]");
		state.compArrayVariables.filter(function (v) {
			if (v.unused)
				warning("W098", v.token, v.value);
			if (v.undef)
				isundef(v.funct, "W117", v.token, v.value);
		});
		delete state.inCompArray;
		delete state.compArrayVariables;
		return this;
	};

	prefix("[", function () {
		if (state.option.esnext && new lookupBlockType(0).isCompArray) {
			return new ComprehensiveArray();
		}
		var b = state.tokens.curr.line !== state.tokens.next.line;
		this.first = [];
		if (b) {
			indent += state.option.indent;
			if (state.tokens.next.from === indent + state.option.indent) {
				indent += state.option.indent;
			}
		}
		while (state.tokens.next.id !== "(end)") {
			while (state.tokens.next.id === ",") {
				if (!state.option.es5)
					warning("W070");
				advance(",");
			}
			if (state.tokens.next.id === "]") {
				break;
			}
			if (b && state.tokens.curr.line !== state.tokens.next.line) {
				indentation();
			}
			this.first.push(expression(10));
			if (state.tokens.next.id === ",") {
				comma({ allowTrailing: true });
				if (state.tokens.next.id === "]" && !state.option.es5) {
					warning("W070", state.tokens.curr);
					break;
				}
			} else {
				break;
			}
		}
		if (b) {
			indent -= state.option.indent;
			indentation();
		}
		advance("]", this);
		return this;
	}, 160);


	function property_name() {
		var id = optionalidentifier(false, true);

		if (!id) {
			if (state.tokens.next.id === "(string)") {
				id = state.tokens.next.value;
				advance();
			} else if (state.tokens.next.id === "(number)") {
				id = state.tokens.next.value.toString();
				advance();
			}
		}

		if (id === "hasOwnProperty") {
			warning("W001");
		}

		return id;
	}


	function functionparams() {
		var next   = state.tokens.next;
		var params = [];
		var ident;
		var tokens = [];

		advance("(");
		nospace();

		if (state.tokens.next.id === ")") {
			advance(")");
			return;
		}

		for (;;) {
			if (state.option.esnext && _.contains(["{", "["], state.tokens.next.id)) {
				tokens = destructuringExpression();
				for (var t in tokens) {
					t = tokens[t];
					if (t.id) {
						params.push(t.id);
						addlabel(t.id, "unused", t.token);
					}
				}
			} else {
				ident = identifier(true);
				params.push(ident);
				addlabel(ident, "unused", state.tokens.curr);
			}
			if (state.tokens.next.id === ",") {
				comma();
			} else {
				advance(")", next);
				nospace(state.tokens.prev, state.tokens.curr);
				return params;
			}
		}
	}


	function doFunction(name, statement) {
		var f;
		var oldOption = state.option;
		var oldScope  = scope;

		state.option = Object.create(state.option);
		scope  = Object.create(scope);

		funct = {
			"(name)"      : name || "\"" + anonname + "\"",
			"(line)"      : state.tokens.next.line,
			"(character)" : state.tokens.next.character,
			"(context)"   : funct,
			"(breakage)"  : 0,
			"(loopage)"   : 0,
			"(metrics)"   : createMetrics(state.tokens.next),
			"(scope)"     : scope,
			"(statement)" : statement,
			"(tokens)"    : {},
			"(blockscope)": funct["(blockscope)"],
			"(curscope)"  : funct["(curscope)"]
		};

		f = funct;
		state.tokens.curr.funct = funct;

		functions.push(funct);

		if (name) {
			addlabel(name, "function");
		}

		funct["(params)"] = functionparams();
		funct["(metrics)"].verifyMaxParametersPerFunction(funct["(params)"]);

		block(false, false, true);

		funct["(metrics)"].verifyMaxStatementsPerFunction();
		funct["(metrics)"].verifyMaxComplexityPerFunction();
		funct["(unusedOption)"] = state.option.unused;

		scope = oldScope;
		state.option = oldOption;
		funct["(last)"] = state.tokens.curr.line;
		funct["(lastcharacter)"] = state.tokens.curr.character;
		funct = funct["(context)"];

		return f;
	}

	function createMetrics(functionStartToken) {
		return {
			statementCount: 0,
			nestedBlockDepth: -1,
			ComplexityCount: 1,
			verifyMaxStatementsPerFunction: function () {
				if (state.option.maxstatements &&
					this.statementCount > state.option.maxstatements) {
					warning("W071", functionStartToken, this.statementCount);
				}
			},

			verifyMaxParametersPerFunction: function (params) {
				params = params || [];

				if (state.option.maxparams && params.length > state.option.maxparams) {
					warning("W072", functionStartToken, params.length);
				}
			},

			verifyMaxNestedBlockDepthPerFunction: function () {
				if (state.option.maxdepth &&
					this.nestedBlockDepth > 0 &&
					this.nestedBlockDepth === state.option.maxdepth + 1) {
					warning("W073", null, this.nestedBlockDepth);
				}
			},

			verifyMaxComplexityPerFunction: function () {
				var max = state.option.maxcomplexity;
				var cc = this.ComplexityCount;
				if (max && cc > max) {
					warning("W074", functionStartToken, cc);
				}
			}
		};
	}

	function increaseComplexityCount() {
		funct["(metrics)"].ComplexityCount += 1;
	}

	// Parse assignments that were found instead of conditionals.
	// For example: if (a = 1) { ... }

	function parseCondAssignment() {
		switch (state.tokens.next.id) {
		case "=":
		case "+=":
		case "-=":
		case "*=":
		case "%=":
		case "&=":
		case "|=":
		case "^=":
		case "/=":
			if (!state.option.boss) {
				warning("W084");
			}

			advance(state.tokens.next.id);
			expression(20);
		}
	}


	(function (x) {
		x.nud = function () {
			var b, f, i, p, t;
			var props = {}; // All properties, including accessors

			function saveProperty(name, tkn) {
				if (props[name] && _.has(props, name))
					warning("W075", state.tokens.next, i);
				else
					props[name] = {};

				props[name].basic = true;
				props[name].basictkn = tkn;
			}

			function saveSetter(name, tkn) {
				if (props[name] && _.has(props, name)) {
					if (props[name].basic || props[name].setter)
						warning("W075", state.tokens.next, i);
				} else {
					props[name] = {};
				}

				props[name].setter = true;
				props[name].setterToken = tkn;
			}

			function saveGetter(name) {
				if (props[name] && _.has(props, name)) {
					if (props[name].basic || props[name].getter)
						warning("W075", state.tokens.next, i);
				} else {
					props[name] = {};
				}

				props[name].getter = true;
				props[name].getterToken = state.tokens.curr;
			}

			b = state.tokens.curr.line !== state.tokens.next.line;
			if (b) {
				indent += state.option.indent;
				if (state.tokens.next.from === indent + state.option.indent) {
					indent += state.option.indent;
				}
			}

			for (;;) {
				if (state.tokens.next.id === "}") {
					break;
				}

				if (b) {
					indentation();
				}

				if (state.tokens.next.value === "get" && peek().id !== ":") {
					advance("get");

					if (!state.option.es5) {
						error("E034");
					}

					i = property_name();
					if (!i) {
						error("E035");
					}

					saveGetter(i);
					t = state.tokens.next;
					adjacent(state.tokens.curr, state.tokens.next);
					f = doFunction();
					p = f["(params)"];

					if (p) {
						warning("W076", t, p[0], i);
					}

					adjacent(state.tokens.curr, state.tokens.next);
				} else if (state.tokens.next.value === "set" && peek().id !== ":") {
					advance("set");

					if (!state.option.es5) {
						error("E034");
					}

					i = property_name();
					if (!i) {
						error("E035");
					}

					saveSetter(i, state.tokens.next);
					t = state.tokens.next;
					adjacent(state.tokens.curr, state.tokens.next);
					f = doFunction();
					p = f["(params)"];

					if (!p || p.length !== 1) {
						warning("W077", t, i);
					}
				} else {
					i = property_name();
					saveProperty(i, state.tokens.next);

					if (typeof i !== "string") {
						break;
					}

					advance(":");
					nonadjacent(state.tokens.curr, state.tokens.next);
					expression(10);
				}

				countMember(i);
				if (state.tokens.next.id === ",") {
					comma({ allowTrailing: true });
					if (state.tokens.next.id === ",") {
						warning("W070", state.tokens.curr);
					} else if (state.tokens.next.id === "}" && !state.option.es5) {
						warning("W070", state.tokens.curr);
					}
				} else {
					break;
				}
			}
			if (b) {
				indent -= state.option.indent;
				indentation();
			}
			advance("}", this);

			// Check for lonely setters if in the ES5 mode.
			if (state.option.es5) {
				for (var name in props) {
					if (_.has(props, name) && props[name].setter && !props[name].getter) {
						warning("W078", props[name].setterToken);
					}
				}
			}
			return this;
		};
		x.fud = function () {
			error("E036", state.tokens.curr);
		};
	}(delim("{")));

	function destructuringExpression() {
		var id, ids;
		var identifiers = [];
		var nextInnerDE = function () {
			var ident;
			if (_.contains(["[", "{"], state.tokens.next.value)) {
				ids = destructuringExpression();
				for (var id in ids) {
					id = ids[id];
					identifiers.push({ id: id.id, token: id.token });
				}
			} else if (state.tokens.next.value === ",") {
				identifiers.push({ id: null, token: state.tokens.curr });
			} else {
				ident = identifier();
				if (ident)
					identifiers.push({ id: ident, token: state.tokens.curr });
			}
		};
		if (state.tokens.next.value === "[") {
			advance("[");
			nextInnerDE();
			while (state.tokens.next.value !== "]") {
				advance(",");
				nextInnerDE();
			}
			advance("]");
		} else if (state.tokens.next.value === "{") {
			advance("{");
			id = identifier();
			if (state.tokens.next.value === ":") {
				advance(":");
				nextInnerDE();
			} else {
				identifiers.push({ id: id, token: state.tokens.curr });
			}
			while (state.tokens.next.value !== "}") {
				advance(",");
				id = identifier();
				if (state.tokens.next.value === ":") {
					advance(":");
					nextInnerDE();
				} else {
					identifiers.push({ id: id, token: state.tokens.curr });
				}
			}
			advance("}");
		}
		return identifiers;
	}
	function destructuringExpressionMatch(tokens, value) {
		if (value.first) {
			_.zip(tokens, value.first).forEach(function (val) {
				var token = val[0];
				var value = val[1];
				if (token && value) {
					token.first = value;
				} else if (token && token.first && !value) {
					warning("W080", token.first, token.first.value);
				} /* else {
					XXX value is discarded: wouldn't it need a warning ?
				} */
			});
		}
	}

	// This Function is called when esnext option is set to true
	// it adds the `const` statement to JSHINT

	useESNextSyntax = function () {
		var conststatement = stmt("const", function (prefix) {
			var tokens, lone, value;

			this.first = [];
			for (;;) {
				var names = [];
				nonadjacent(state.tokens.curr, state.tokens.next);
				if (_.contains(["{", "["], state.tokens.next.value)) {
					tokens = destructuringExpression();
					lone = false;
				} else {
					tokens = [ { id: identifier(), token: state.tokens.curr } ];
					lone = true;
				}
				for (var t in tokens) {
					t = tokens[t];
					if (funct[t.id] === "const") {
						warning("E011", null, t.id);
					}
					if (funct["(global)"] && predefined[t.id] === false) {
						warning("W079", t.token, t.id);
					}
					if (t.id) {
						addlabel(t.id, "const");
						names.push(t.token);
					}
				}
				if (prefix) {
					break;
				}

				this.first = this.first.concat(names);

				if (state.tokens.next.id !== "=") {
					warning("E012", state.tokens.curr, state.tokens.curr.value);
				}

				if (state.tokens.next.id === "=") {
					nonadjacent(state.tokens.curr, state.tokens.next);
					advance("=");
					nonadjacent(state.tokens.curr, state.tokens.next);
					if (state.tokens.next.id === "undefined") {
						warning("W080", state.tokens.curr, state.tokens.curr.value);
					}
					if (peek(0).id === "=" && state.tokens.next.identifier) {
						error("E037", state.tokens.next, state.tokens.next.value);
					}
					value = expression(0);
					if (lone) {
						tokens[0].first = value;
					} else {
						destructuringExpressionMatch(names, value);
					}
				}

				if (state.tokens.next.id !== ",") {
					break;
				}
				comma();
			}
			return this;
		});
		conststatement.exps = true;
		var varstatement = stmt("var", function (prefix) {
			// JavaScript does not have block scope. It only has function scope. So,
			// declaring a variable in a block can have unexpected consequences.
			var tokens, lone, value;

			if (funct["(onevar)"] && state.option.onevar) {
				warning("W081");
			} else if (!funct["(global)"]) {
				funct["(onevar)"] = true;
			}

			this.first = [];
			for (;;) {
				var names = [];
				nonadjacent(state.tokens.curr, state.tokens.next);
				if (_.contains(["{", "["], state.tokens.next.value)) {
					tokens = destructuringExpression();
					lone = false;
				} else {
					tokens = [ { id: identifier(), token: state.tokens.curr } ];
					lone = true;
				}
				for (var t in tokens) {
					t = tokens[t];
					if (state.option.esnext && funct[t.id] === "const") {
						warning("E011", null, t.id);
					}
					if (funct["(global)"] && predefined[t.id] === false) {
						warning("W079", t.token, t.id);
					}
					if (t.id) {
						addlabel(t.id, "unused", t.token);
						names.push(t.token);
					}
				}
				if (prefix) {
					break;
				}

				this.first = this.first.concat(names);

				if (state.tokens.next.id === "=") {
					nonadjacent(state.tokens.curr, state.tokens.next);
					advance("=");
					nonadjacent(state.tokens.curr, state.tokens.next);
					if (state.tokens.next.id === "undefined") {
						warning("W080", state.tokens.curr, state.tokens.curr.value);
					}
					if (peek(0).id === "=" && state.tokens.next.identifier) {
						error("E038", state.tokens.next, state.tokens.next.value);
					}
					value = expression(0);
					if (lone) {
						tokens[0].first = value;
					} else {
						destructuringExpressionMatch(names, value);
					}
				}

				if (state.tokens.next.id !== ",") {
					break;
				}
				comma();
			}
			return this;
		});
		varstatement.exps = true;
		var letstatement = stmt("let", function (prefix) {
			var tokens, lone, value;

			if (funct["(onevar)"] && state.option.onevar) {
				warning("W081");
			} else if (!funct["(global)"]) {
				funct["(onevar)"] = true;
			}

			this.first = [];
			for (;;) {
				var names = [];
				nonadjacent(state.tokens.curr, state.tokens.next);
				if (_.contains(["{", "["], state.tokens.next.value)) {
					tokens = destructuringExpression();
					lone = false;
				} else {
					tokens = [ { id: identifier(), token: state.tokens.curr.value } ];
					lone = true;
				}
				for (var t in tokens) {
					t = tokens[t];
					if (state.option.esnext && funct[t.id] === "const") {
						warning("E011", null, t.id);
					}
					if (funct["(global)"] && predefined[t.id] === false) {
						warning("W079", t.token, t.id);
					}
					if (t.id) {
						addlabel(t.id, "unused", t.token, true);
						names.push(t.token);
					}
				}
				if (prefix) {
					break;
				}

				this.first = this.first.concat(names);

				if (state.tokens.next.id === "=") {
					nonadjacent(state.tokens.curr, state.tokens.next);
					advance("=");
					nonadjacent(state.tokens.curr, state.tokens.next);
					if (state.tokens.next.id === "undefined") {
						warning("W080", state.tokens.curr, state.tokens.curr.value);
					}
					if (peek(0).id === "=" && state.tokens.next.identifier) {
						error("E037", state.tokens.next, state.tokens.next.value);
					}
					value = expression(0);
					if (lone) {
						tokens[0].first = value;
					} else {
						destructuringExpressionMatch(names, value);
					}
				}

				if (state.tokens.next.id !== ",") {
					break;
				}
				comma();
			}
			return this;
		});
		letstatement.exps = true;
	};
	var letstatement = stmt("let", function () {
		warning("W104", state.tokens.curr, "let");
	});
	letstatement.exps = true;

	var varstatement = stmt("var", function (prefix) {
		// JavaScript does not have block scope. It only has function scope. So,
		// declaring a variable in a block can have unexpected consequences.
		var id, name, value;

		if (funct["(onevar)"] && state.option.onevar) {
			warning("W081");
		} else if (!funct["(global)"]) {
			funct["(onevar)"] = true;
		}

		this.first = [];

		for (;;) {
			nonadjacent(state.tokens.curr, state.tokens.next);
			id = identifier();

			if (state.option.esnext && funct[id] === "const") {
				warning("E011", null, id);
			}

			if (funct["(global)"] && predefined[id] === false) {
				warning("W079", state.tokens.curr, id);
			}

			addlabel(id, "unused", state.tokens.curr);

			if (prefix) {
				break;
			}

			name = state.tokens.curr;
			this.first.push(state.tokens.curr);

			if (state.tokens.next.id === "=") {
				nonadjacent(state.tokens.curr, state.tokens.next);
				advance("=");
				nonadjacent(state.tokens.curr, state.tokens.next);
				if (state.tokens.next.id === "undefined") {
					warning("W080", state.tokens.curr, id);
				}
				if (peek(0).id === "=" && state.tokens.next.identifier) {
					error("E038", state.tokens.next, state.tokens.next.value);
				}
				value = expression(0);
				name.first = value;
			}
			if (state.tokens.next.id !== ",") {
				break;
			}
			comma();
		}
		return this;
	});
	varstatement.exps = true;

	blockstmt("function", function () {
		if (inblock) {
			warning("W082", state.tokens.curr);

		}
		var i = identifier();
		if (state.option.esnext && funct[i] === "const") {
			warning("E011", null, i);
		}
		adjacent(state.tokens.curr, state.tokens.next);
		addlabel(i, "unction", state.tokens.curr);

		doFunction(i, { statement: true });
		if (state.tokens.next.id === "(" && state.tokens.next.line === state.tokens.curr.line) {
			error("E039");
		}
		return this;
	});

	prefix("function", function () {
		var i = optionalidentifier();
		if (i || state.option.gcl) {
			adjacent(state.tokens.curr, state.tokens.next);
		} else {
			nonadjacent(state.tokens.curr, state.tokens.next);
		}
		doFunction(i);
		if (!state.option.loopfunc && funct["(loopage)"]) {
			warning("W083");
		}
		return this;
	});

	blockstmt("if", function () {
		var t = state.tokens.next;
		increaseComplexityCount();
		advance("(");
		nonadjacent(this, t);
		nospace();
		expression(20);
		parseCondAssignment();
		advance(")", t);
		nospace(state.tokens.prev, state.tokens.curr);
		block(true, true);
		if (state.tokens.next.id === "else") {
			nonadjacent(state.tokens.curr, state.tokens.next);
			advance("else");
			if (state.tokens.next.id === "if" || state.tokens.next.id === "switch") {
				statement(true);
			} else {
				block(true, true);
			}
		}
		return this;
	});

	blockstmt("try", function () {
		var b;

		function doCatch() {
			var oldScope = scope;
			var e;

			advance("catch");
			nonadjacent(state.tokens.curr, state.tokens.next);
			advance("(");

			scope = Object.create(oldScope);

			e = state.tokens.next.value;
			if (state.tokens.next.type !== "(identifier)") {
				e = null;
				warning("E030", state.tokens.next, e);
			}

			advance();
			advance(")");

			funct = {
				"(name)"     : "(catch)",
				"(line)"     : state.tokens.next.line,
				"(character)": state.tokens.next.character,
				"(context)"  : funct,
				"(breakage)" : funct["(breakage)"],
				"(loopage)"  : funct["(loopage)"],
				"(scope)"    : scope,
				"(statement)": false,
				"(metrics)"  : createMetrics(state.tokens.next),
				"(catch)"    : true,
				"(tokens)"   : {}
			};

			if (e) {
				addlabel(e, "exception");
			}

			state.tokens.curr.funct = funct;
			functions.push(funct);

			block(false);

			scope = oldScope;

			funct["(last)"] = state.tokens.curr.line;
			funct["(lastcharacter)"] = state.tokens.curr.character;
			funct = funct["(context)"];
		}

		block(false);

		if (state.tokens.next.id === "catch") {
			increaseComplexityCount();
			doCatch();
			b = true;
		}

		if (state.tokens.next.id === "finally") {
			advance("finally");
			block(false);
			return;
		} else if (!b) {
			error("E021", state.tokens.next, "catch", state.tokens.next.value);
		}

		return this;
	});

	blockstmt("while", function () {
		var t = state.tokens.next;
		funct["(breakage)"] += 1;
		funct["(loopage)"] += 1;
		increaseComplexityCount();
		advance("(");
		nonadjacent(this, t);
		nospace();
		expression(20);
		parseCondAssignment();
		advance(")", t);
		nospace(state.tokens.prev, state.tokens.curr);
		block(true, true);
		funct["(breakage)"] -= 1;
		funct["(loopage)"] -= 1;
		return this;
	}).labelled = true;

	blockstmt("with", function () {
		var t = state.tokens.next;
		if (state.directive["use strict"]) {
			error("E010", state.tokens.curr);
		} else if (!state.option.withstmt) {
			warning("W085", state.tokens.curr);
		}

		advance("(");
		nonadjacent(this, t);
		nospace();
		expression(0);
		advance(")", t);
		nospace(state.tokens.prev, state.tokens.curr);
		block(true, true);

		return this;
	});

	blockstmt("switch", function () {
		var t = state.tokens.next,
			g = false;
		funct["(breakage)"] += 1;
		advance("(");
		nonadjacent(this, t);
		nospace();
		this.condition = expression(20);
		advance(")", t);
		nospace(state.tokens.prev, state.tokens.curr);
		nonadjacent(state.tokens.curr, state.tokens.next);
		t = state.tokens.next;
		advance("{");
		nonadjacent(state.tokens.curr, state.tokens.next);
		indent += state.option.indent;
		this.cases = [];

		for (;;) {
			switch (state.tokens.next.id) {
			case "case":
				switch (funct["(verb)"]) {
				case "yield":
				case "break":
				case "case":
				case "continue":
				case "return":
				case "switch":
				case "throw":
					break;
				default:
					// You can tell JSHint that you don't use break intentionally by
					// adding a comment /* falls through */ on a line just before
					// the next `case`.
					if (!reg.fallsThrough.test(state.lines[state.tokens.next.line - 2])) {
						warning("W086", state.tokens.curr, "case");
					}
				}
				indentation(-state.option.indent);
				advance("case");
				this.cases.push(expression(20));
				increaseComplexityCount();
				g = true;
				advance(":");
				funct["(verb)"] = "case";
				break;
			case "default":
				switch (funct["(verb)"]) {
				case "yield":
				case "break":
				case "continue":
				case "return":
				case "throw":
					break;
				default:
					// Do not display a warning if 'default' is the first statement or if
					// there is a special /* falls through */ comment.
					if (this.cases.length) {
						if (!reg.fallsThrough.test(state.lines[state.tokens.next.line - 2])) {
							warning("W086", state.tokens.curr, "default");
						}
					}
				}
				indentation(-state.option.indent);
				advance("default");
				g = true;
				advance(":");
				break;
			case "}":
				indent -= state.option.indent;
				indentation();
				advance("}", t);
				funct["(breakage)"] -= 1;
				funct["(verb)"] = undefined;
				return;
			case "(end)":
				error("E023", state.tokens.next, "}");
				return;
			default:
				if (g) {
					switch (state.tokens.curr.id) {
					case ",":
						error("E040");
						return;
					case ":":
						g = false;
						statements();
						break;
					default:
						error("E025", state.tokens.curr);
						return;
					}
				} else {
					if (state.tokens.curr.id === ":") {
						advance(":");
						error("E024", state.tokens.curr, ":");
						statements();
					} else {
						error("E021", state.tokens.next, "case", state.tokens.next.value);
						return;
					}
				}
			}
		}
	}).labelled = true;

	stmt("debugger", function () {
		if (!state.option.debug) {
			warning("W087");
		}
		return this;
	}).exps = true;

	(function () {
		var x = stmt("do", function () {
			funct["(breakage)"] += 1;
			funct["(loopage)"] += 1;
			increaseComplexityCount();

			this.first = block(true);
			advance("while");
			var t = state.tokens.next;
			nonadjacent(state.tokens.curr, t);
			advance("(");
			nospace();
			expression(20);
			parseCondAssignment();
			advance(")", t);
			nospace(state.tokens.prev, state.tokens.curr);
			funct["(breakage)"] -= 1;
			funct["(loopage)"] -= 1;
			return this;
		});
		x.labelled = true;
		x.exps = true;
	}());

	blockstmt("for", function () {
		var s, t = state.tokens.next;
		var letscope = false;
		var foreachtok = null;

		if (t.value === "each") {
			foreachtok = t;
			advance("each");
		}

		funct["(breakage)"] += 1;
		funct["(loopage)"] += 1;
		increaseComplexityCount();
		advance("(");
		nonadjacent(this, t);
		nospace();

		// if we're in a for (… in …) statement
		var pn;
		var i = 0;
		do {
			pn = peek(i);
			++i;
		} while (pn.id !== "in" && pn.value !== ";" && pn.type !== "(end)");
		if (pn.id === "in") {
			if (state.tokens.next.id === "var") {
				advance("var");
				state.syntax["var"].fud.call(state.syntax["var"].fud, true);
			} else if (state.option.esnext && state.tokens.next.id === "let") {
				advance("let");
				// create a new block scope
				letscope = true;
				funct["(curblock)"] = {};
				funct["(blockscope)"].push(funct["(curblock)"]);
				state.syntax["let"].fud.call(state.syntax["let"].fud, true);
			} else {
				switch (funct[state.tokens.next.value]) {
				case "unused":
					funct[state.tokens.next.value] = "var";
					break;
				case "var":
					break;
				default:
					if (!funct["(blockscope)"].getlabelblock(state.tokens.next.value))
						warning("W088", state.tokens.next, state.tokens.next.value);
				}
				advance();
			}
			advance("in");
			expression(20);
			advance(")", t);
			s = block(true, true);
			if (state.option.forin && s && (s.length > 1 || typeof s[0] !== "object" ||
					s[0].value !== "if")) {
				warning("W089", this);
			}
			funct["(breakage)"] -= 1;
			funct["(loopage)"] -= 1;
		} else {
			if (foreachtok) {
				error("E045", foreachtok);
			}
			if (state.tokens.next.id !== ";") {
				if (state.tokens.next.id === "var") {
					advance("var");
					state.syntax["var"].fud.call(state.syntax["var"].fud);
				} else if (state.option.esnext && state.tokens.next.id === "let") {
					advance("let");
					// create a new block scope
					letscope = true;
					funct["(curblock)"] = {};
					funct["(blockscope)"].push(funct["(curblock)"]);
					state.syntax["let"].fud.call(state.syntax["let"].fud);
				} else {
					for (;;) {
						expression(0, "for");
						if (state.tokens.next.id !== ",") {
							break;
						}
						comma();
					}
				}
			}
			nolinebreak(state.tokens.curr);
			advance(";");
			if (state.tokens.next.id !== ";") {
				expression(20);
				parseCondAssignment();
			}
			nolinebreak(state.tokens.curr);
			advance(";");
			if (state.tokens.next.id === ";") {
				error("E021", state.tokens.next, ")", ";");
			}
			if (state.tokens.next.id !== ")") {
				for (;;) {
					expression(0, "for");
					if (state.tokens.next.id !== ",") {
						break;
					}
					comma();
				}
			}
			advance(")", t);
			nospace(state.tokens.prev, state.tokens.curr);
			block(true, true);
			funct["(breakage)"] -= 1;
			funct["(loopage)"] -= 1;

		}
		// unstack loop blockscope
		if (letscope) {
			checkblocklabels();
			funct["(blockscope)"].splice(funct["(blockscope)"].length - 1, 1);
			funct["(curblock)"] = _.last(funct["(blockscope)"]);
		}
		return this;
	}).labelled = true;


	stmt("break", function () {
		var v = state.tokens.next.value;

		if (funct["(breakage)"] === 0)
			warning("W052", state.tokens.next, this.value);

		if (!state.option.asi)
			nolinebreak(this);

		if (state.tokens.next.id !== ";") {
			if (state.tokens.curr.line === state.tokens.next.line) {
				if (funct[v] !== "label") {
					warning("W090", state.tokens.next, v);
				} else if (scope[v] !== funct) {
					warning("W091", state.tokens.next, v);
				}
				this.first = state.tokens.next;
				advance();
			}
		}
		reachable("break");
		return this;
	}).exps = true;


	stmt("continue", function () {
		var v = state.tokens.next.value;

		if (funct["(breakage)"] === 0)
			warning("W052", state.tokens.next, this.value);

		if (!state.option.asi)
			nolinebreak(this);

		if (state.tokens.next.id !== ";") {
			if (state.tokens.curr.line === state.tokens.next.line) {
				if (funct[v] !== "label") {
					warning("W090", state.tokens.next, v);
				} else if (scope[v] !== funct) {
					warning("W091", state.tokens.next, v);
				}
				this.first = state.tokens.next;
				advance();
			}
		} else if (!funct["(loopage)"]) {
			warning("W052", state.tokens.next, this.value);
		}
		reachable("continue");
		return this;
	}).exps = true;


	stmt("return", function () {
		if (this.line === state.tokens.next.line) {
			if (state.tokens.next.id === "(regexp)")
				warning("W092");

			if (state.tokens.next.id !== ";" && !state.tokens.next.reach) {
				nonadjacent(state.tokens.curr, state.tokens.next);
				this.first = expression(0);

				if (this.first.type === "(punctuator)" && this.first.value === "=" && !state.option.boss) {
					warningAt("W093", this.first.line, this.first.character);
				}
			}
		} else if (!state.option.asi) {
			nolinebreak(this); // always warn (Line breaking error)
		}
		reachable("return");
		return this;
	}).exps = true;

	stmt("yield", function () {
		if (!state.option.esnext) {
			warning("W104", state.tokens.curr, "yield");
		}
		if (this.line === state.tokens.next.line) {
			if (state.tokens.next.id === "(regexp)")
				warning("W092");

			if (state.tokens.next.id !== ";" && !state.tokens.next.reach) {
				nonadjacent(state.tokens.curr, state.tokens.next);
				this.first = expression(0);

				if (this.first.type === "(punctuator)" && this.first.value === "=" && !state.option.boss) {
					warningAt("W093", this.first.line, this.first.character);
				}
			}
		} else if (!state.option.asi) {
			nolinebreak(this); // always warn (Line breaking error)
		}
		return this;
	}).exps = true;


	stmt("throw", function () {
		nolinebreak(this);
		nonadjacent(state.tokens.curr, state.tokens.next);
		this.first = expression(20);
		reachable("throw");
		return this;
	}).exps = true;

	// Future Reserved Words

	FutureReservedWord("abstract");
	FutureReservedWord("boolean");
	FutureReservedWord("byte");
	FutureReservedWord("char");
	FutureReservedWord("class", { es5: true });
	FutureReservedWord("double");
	FutureReservedWord("enum", { es5: true });
	FutureReservedWord("export", { es5: true });
	FutureReservedWord("extends", { es5: true });
	FutureReservedWord("final");
	FutureReservedWord("float");
	FutureReservedWord("goto");
	FutureReservedWord("implements", { es5: true, strictOnly: true });
	FutureReservedWord("import", { es5: true });
	FutureReservedWord("int");
	FutureReservedWord("interface");
	FutureReservedWord("long");
	FutureReservedWord("native");
	FutureReservedWord("package", { es5: true, strictOnly: true });
	FutureReservedWord("private", { es5: true, strictOnly: true });
	FutureReservedWord("protected", { es5: true, strictOnly: true });
	FutureReservedWord("public", { es5: true, strictOnly: true });
	FutureReservedWord("short");
	FutureReservedWord("static", { es5: true, strictOnly: true });
	FutureReservedWord("super", { es5: true });
	FutureReservedWord("synchronized");
	FutureReservedWord("throws");
	FutureReservedWord("transient");
	FutureReservedWord("volatile");

<<<<<<< HEAD
	var lookupBlockType = function (lookahead) {
		var pn, pn1;
		var i = lookahead;
=======
	// this function is used to determine wether a squarebracket or a curlybracket
	// expression is a comprehension array, destructuring assignment or a json value.

	var lookupBlockType = function (ahead) {
		var pn, pn1;
		var i = ahead || 0;
		var bracketStack= 0;
		if (_.contains(["[", "{"], state.tokens.curr.value))
			bracketStack+= 1;
		if (_.contains(["[", "{"], state.tokens.next.value))
			bracketStack+= 1;
>>>>>>> 885bc274
		do {
			pn = peek(i);
			pn1 = peek(i + 1);
			i = i + 1;
<<<<<<< HEAD
			if (pn.value === "for") {
=======
			if (_.contains(["[", "{"], pn.value)) {
				bracketStack+= 1;
			} else if (_.contains(["]", "}"], pn.value)) {
				bracketStack-= 1;
			}
			if (pn.value === "for" && bracketStack=== 1) {
>>>>>>> 885bc274
				this.isCompArray = true;
				this.notJson = true;
				break;
			}
			if (_.contains(["}", "]"], pn.value) && pn1.value === "=") {
				this.isDestAssign = true;
				this.notJson = true;
				break;
			}
			if (pn.value === ";") {
				this.isBlock = true;
				this.notJson = true;
			}
		} while (bracketStack > 0 && pn.id !== "(end)" && i < 15);
		return this;
	};

	// Check whether this function has been reached for a destructuring assign with undeclared values
	function destructuringAssignOrJsonValue() {

		// lookup for the assignment (esnext only)
		// if it has semicolons, it is a block, so go parse it as a block
		// or it's not a block, but there are assignments, check for undeclared variables

		var block = null;

		if (state.option.esnext) {
			block = new lookupBlockType();
		}
		if (block && block.notJson) {
			statements();
		// otherwise parse json value
		} else {
			state.option.laxbreak = true;
			state.jsonMode = true;
			jsonValue();
		}
	}

	// Parse JSON

	function jsonValue() {

		function jsonObject() {
			var o = {}, t = state.tokens.next;
			advance("{");
			if (state.tokens.next.id !== "}") {
				for (;;) {
					if (state.tokens.next.id === "(end)") {
						error("E026", state.tokens.next, t.line);
					} else if (state.tokens.next.id === "}") {
						warning("W094", state.tokens.curr);
						break;
					} else if (state.tokens.next.id === ",") {
						error("E028", state.tokens.next);
					} else if (state.tokens.next.id !== "(string)") {
						warning("W095", state.tokens.next, state.tokens.next.value);
					}
					if (o[state.tokens.next.value] === true) {
						warning("W075", state.tokens.next, state.tokens.next.value);
					} else if ((state.tokens.next.value === "__proto__" &&
						!state.option.proto) || (state.tokens.next.value === "__iterator__" &&
						!state.option.iterator)) {
						warning("W096", state.tokens.next, state.tokens.next.value);
					} else {
						o[state.tokens.next.value] = true;
					}
					advance();
					advance(":");
					jsonValue();
					if (state.tokens.next.id !== ",") {
						break;
					}
					advance(",");
				}
			}
			advance("}");
		}

		function jsonArray() {
			var t = state.tokens.next;
			advance("[");
			if (state.tokens.next.id !== "]") {
				for (;;) {
					if (state.tokens.next.id === "(end)") {
						error("E027", state.tokens.next, t.line);
					} else if (state.tokens.next.id === "]") {
						warning("W094", state.tokens.curr);
						break;
					} else if (state.tokens.next.id === ",") {
						error("E028", state.tokens.next);
					}
					jsonValue();
					if (state.tokens.next.id !== ",") {
						break;
					}
					advance(",");
				}
			}
			advance("]");
		}

		switch (state.tokens.next.id) {
		case "{":
			jsonObject();
			break;
		case "[":
			jsonArray();
			break;
		case "true":
		case "false":
		case "null":
		case "(number)":
		case "(string)":
			advance();
			break;
		case "-":
			advance("-");
			if (state.tokens.curr.character !== state.tokens.next.from) {
				warning("W011", state.tokens.curr);
			}
			adjacent(state.tokens.curr, state.tokens.next);
			advance("(number)");
			break;
		default:
			error("E003", state.tokens.next);
		}
	}


	// The actual JSHINT function itself.
	var itself = function (s, o, g) {
		var a, i, k, x;
		var optionKeys;
		var newOptionObj = {};
		var globBlock = {};

		state.reset();

		if (o && o.scope) {
			JSHINT.scope = o.scope;
		} else {
			JSHINT.errors = [];
			JSHINT.undefs = [];
			JSHINT.internals = [];
			JSHINT.blacklist = {};
			JSHINT.scope = "(main)";
		}

		predefined = Object.create(null);
		combine(predefined, vars.ecmaIdentifiers);
		combine(predefined, vars.reservedVars);

		combine(predefined, g || {});

		declared = Object.create(null);
		exported = Object.create(null);
		ignored = Object.create(null);

		if (o) {
			a = o.predef;
			if (a) {
				if (!Array.isArray(a) && typeof a === "object") {
					a = Object.keys(a);
				}

				a.forEach(function (item) {
					var slice, prop;

					if (item[0] === "-") {
						slice = item.slice(1);
						JSHINT.blacklist[slice] = slice;
					} else {
						prop = Object.getOwnPropertyDescriptor(o.predef, item);
						predefined[item] = prop ? prop.value : false;
					}
				});
			}

			optionKeys = Object.keys(o);
			for (x = 0; x < optionKeys.length; x++) {
				if (/^-W\d{3}$/g.test(optionKeys[x])) {
					ignored[optionKeys[x].slice(1)] = true;
				} else {
					newOptionObj[optionKeys[x]] = o[optionKeys[x]];

					if (optionKeys[x] === "newcap" && o[optionKeys[x]] === false)
						newOptionObj["(explicitNewcap)"] = true;

					if (optionKeys[x] === "indent")
						newOptionObj["(explicitIndent)"] = true;
				}
			}
		}

		state.option = newOptionObj;

		state.option.indent = state.option.indent || 4;
		state.option.maxerr = state.option.maxerr || 50;

		indent = 1;
		global = Object.create(predefined);
		scope = global;
		funct = {
			"(global)":   true,
			"(name)":	  "(global)",
			"(scope)":	  scope,
			"(breakage)": 0,
			"(loopage)":  0,
			"(tokens)":   {},
			"(metrics)":   createMetrics(state.tokens.next),
			"(curblock)"  : globBlock,
			"(blockscope)": [globBlock]
		};
		funct["(blockscope)"].getlabelblock = function (l) {
			for (var i = this.length - 1 ; i >= 0; --i) {
				if (_.has(this[i], l)) {
					return this[i];
				}
			}
		};
		functions = [funct];
		urls = [];
		stack = null;
		member = {};
		membersOnly = null;
		implied = {};
		inblock = false;
		lookahead = [];
		warnings = 0;
		unuseds = [];

		if (!isString(s) && !Array.isArray(s)) {
			errorAt("E004", 0);
			return false;
		}

		var api = {
			get isJSON() {
				return state.jsonMode;
			},

			getOption: function (name) {
				return state.option[name] || null;
			},

			getCache: function (name) {
				return state.cache[name];
			},

			setCache: function (name, value) {
				state.cache[name] = value;
			},

			warn: function (code, data) {
				warningAt.apply(null, [ code, data.line, data.char ].concat(data.data));
			},

			on: function (names, listener) {
				names.split(" ").forEach(function (name) {
					emitter.on(name, listener);
				}.bind(this));
			}
		};

		emitter.removeAllListeners();
		(extraModules || []).forEach(function (func) {
			func(api);
		});

		state.tokens.prev = state.tokens.curr = state.tokens.next = state.syntax["(begin)"];

		lex = new Lexer(s);

		lex.on("warning", function (ev) {
			warningAt.apply(null, [ ev.code, ev.line, ev.character].concat(ev.data));
		});

		lex.on("error", function (ev) {
			errorAt.apply(null, [ ev.code, ev.line, ev.character ].concat(ev.data));
		});

		lex.on("fatal", function (ev) {
			quit("E041", ev.line, ev.from);
		});

		lex.on("Identifier", function (ev) {
			emitter.emit("Identifier", ev);
		});

		lex.on("String", function (ev) {
			emitter.emit("String", ev);
		});

		lex.on("Number", function (ev) {
			emitter.emit("Number", ev);
		});

		lex.start();

		// Check options
		for (var name in o) {
			if (_.has(o, name)) {
				checkOption(name, state.tokens.curr);
			}
		}

		assume();

		// combine the passed globals after we've assumed all our options
		combine(predefined, g || {});

		//reset values
		comma.first = true;

		try {
			advance();
			switch (state.tokens.next.id) {
			case "{":
			case "[":
				destructuringAssignOrJsonValue();
				break;
			default:
				directives();

				if (state.directive["use strict"]) {
					if (!state.option.globalstrict && !state.option.node) {
						warning("W097", state.tokens.prev);
					}
				}

				statements();
			}
			advance((state.tokens.next && state.tokens.next.value !== ".")	? "(end)" : undefined);

			var markDefined = function (name, context) {
				do {
					if (typeof context[name] === "string") {
						// JSHINT marks unused variables as 'unused' and
						// unused function declaration as 'unction'. This
						// code changes such instances back 'var' and
						// 'closure' so that the code in JSHINT.data()
						// doesn't think they're unused.

						if (context[name] === "unused")
							context[name] = "var";
						else if (context[name] === "unction")
							context[name] = "closure";

						return true;
					}

					context = context["(context)"];
				} while (context);

				return false;
			};

			var clearImplied = function (name, line) {
				if (!implied[name])
					return;

				var newImplied = [];
				for (var i = 0; i < implied[name].length; i += 1) {
					if (implied[name][i] !== line)
						newImplied.push(implied[name][i]);
				}

				if (newImplied.length === 0)
					delete implied[name];
				else
					implied[name] = newImplied;
			};

			var warnUnused = function (name, tkn, type, unused_opt) {
				var line = tkn.line;
				var chr  = tkn.character;

				if (unused_opt === undefined) {
					unused_opt = state.option.unused;
				}

				if (unused_opt === true) {
					unused_opt = "last-param";
				}

				var warnable_types = {
					"vars": ["var"],
					"last-param": ["var", "last-param"],
					"strict": ["var", "param", "last-param"]
				};

				if (unused_opt) {
					if (warnable_types[unused_opt] && warnable_types[unused_opt].indexOf(type) !== -1) {
						warningAt("W098", line, chr, name);
					}
				}

				unuseds.push({
					name: name,
					line: line,
					character: chr
				});
			};

			var checkUnused = function (func, key) {
				var type = func[key];
				var tkn = func["(tokens)"][key];

				if (key.charAt(0) === "(")
					return;

				if (type !== "unused" && type !== "unction")
					return;

				// Params are checked separately from other variables.
				if (func["(params)"] && func["(params)"].indexOf(key) !== -1)
					return;

				// Variable is in global scope and defined as exported.
				if (func["(global)"] && _.has(exported, key)) {
					return;
				}

				warnUnused(key, tkn, "var");
			};

			// Check queued 'x is not defined' instances to see if they're still undefined.
			for (i = 0; i < JSHINT.undefs.length; i += 1) {
				k = JSHINT.undefs[i].slice(0);

				if (markDefined(k[2].value, k[0])) {
					clearImplied(k[2].value, k[2].line);
				} else if (state.option.undef) {
					warning.apply(warning, k.slice(1));
				}
			}

			functions.forEach(function (func) {
				if (func["(unusedOption)"] === false) {
					return;
				}

				for (var key in func) {
					if (_.has(func, key)) {
						checkUnused(func, key);
					}
				}

				if (!func["(params)"])
					return;

				var params = func["(params)"].slice();
				var param  = params.pop();
				var type, unused_type;

				while (param) {
					type = func[param];
					unused_type = (params.length === func["(params)"].length - 1 ? "last-param" : "param");

					// 'undefined' is a special case for (function (window, undefined) { ... })();
					// patterns.

					if (param === "undefined")
						return;

					if (type === "unused" || type === "unction") {
						warnUnused(param, func["(tokens)"][param], unused_type, func["(unusedOption)"]);
					}

					param = params.pop();
				}
			});

			for (var key in declared) {
				if (_.has(declared, key) && !_.has(global, key)) {
					warnUnused(key, declared[key], "var");
				}
			}

		} catch (err) {
			if (err && err.name === "JSHintError") {
				var nt = state.tokens.next || {};
				JSHINT.errors.push({
					scope     : "(main)",
					raw       : err.raw,
					reason    : err.message,
					line      : err.line || nt.line,
					character : err.character || nt.from
				}, null);
			} else {
				throw err;
			}
		}

		// Loop over the listed "internals", and check them as well.

		if (JSHINT.scope === "(main)") {
			o = o || {};

			for (i = 0; i < JSHINT.internals.length; i += 1) {
				k = JSHINT.internals[i];
				o.scope = k.elem;
				itself(k.value, o, g);
			}
		}

		return JSHINT.errors.length === 0;
	};

	// Modules.
	itself.addModule = function (func) {
		extraModules.push(func);
	};

	itself.addModule(style.register);

	// Data summary.
	itself.data = function () {
		var data = {
			functions: [],
			options: state.option
		};
		var implieds = [];
		var members = [];
		var fu, f, i, j, n, globals;

		if (itself.errors.length) {
			data.errors = itself.errors;
		}

		if (state.jsonMode) {
			data.json = true;
		}

		for (n in implied) {
			if (_.has(implied, n)) {
				implieds.push({
					name: n,
					line: implied[n]
				});
			}
		}

		if (implieds.length > 0) {
			data.implieds = implieds;
		}

		if (urls.length > 0) {
			data.urls = urls;
		}

		globals = Object.keys(scope);
		if (globals.length > 0) {
			data.globals = globals;
		}

		for (i = 1; i < functions.length; i += 1) {
			f = functions[i];
			fu = {};

			for (j = 0; j < functionicity.length; j += 1) {
				fu[functionicity[j]] = [];
			}

			for (j = 0; j < functionicity.length; j += 1) {
				if (fu[functionicity[j]].length === 0) {
					delete fu[functionicity[j]];
				}
			}

			fu.name = f["(name)"];
			fu.param = f["(params)"];
			fu.line = f["(line)"];
			fu.character = f["(character)"];
			fu.last = f["(last)"];
			fu.lastcharacter = f["(lastcharacter)"];
			data.functions.push(fu);
		}

		if (unuseds.length > 0) {
			data.unused = unuseds;
		}

		members = [];
		for (n in member) {
			if (typeof member[n] === "number") {
				data.member = member;
				break;
			}
		}

		return data;
	};

	itself.jshint = itself;

	return itself;
}());

// Make JSHINT a Node module, if possible.
if (typeof exports === "object" && exports) {
	exports.JSHINT = JSHINT;
}<|MERGE_RESOLUTION|>--- conflicted
+++ resolved
@@ -3622,11 +3622,6 @@
 	FutureReservedWord("transient");
 	FutureReservedWord("volatile");
 
-<<<<<<< HEAD
-	var lookupBlockType = function (lookahead) {
-		var pn, pn1;
-		var i = lookahead;
-=======
 	// this function is used to determine wether a squarebracket or a curlybracket
 	// expression is a comprehension array, destructuring assignment or a json value.
 
@@ -3638,21 +3633,16 @@
 			bracketStack+= 1;
 		if (_.contains(["[", "{"], state.tokens.next.value))
 			bracketStack+= 1;
->>>>>>> 885bc274
 		do {
 			pn = peek(i);
 			pn1 = peek(i + 1);
 			i = i + 1;
-<<<<<<< HEAD
-			if (pn.value === "for") {
-=======
 			if (_.contains(["[", "{"], pn.value)) {
 				bracketStack+= 1;
 			} else if (_.contains(["]", "}"], pn.value)) {
 				bracketStack-= 1;
 			}
 			if (pn.value === "for" && bracketStack=== 1) {
->>>>>>> 885bc274
 				this.isCompArray = true;
 				this.notJson = true;
 				break;
