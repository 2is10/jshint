/*!
 * JSHint, by JSHint Community.
 *
 * This file (and this file only) is licensed under the same slightly modified
 * MIT license that JSLint is. It stops evil-doers everywhere:
 *
 *	 Copyright (c) 2002 Douglas Crockford  (www.JSLint.com)
 *
 *	 Permission is hereby granted, free of charge, to any person obtaining
 *	 a copy of this software and associated documentation files (the "Software"),
 *	 to deal in the Software without restriction, including without limitation
 *	 the rights to use, copy, modify, merge, publish, distribute, sublicense,
 *	 and/or sell copies of the Software, and to permit persons to whom
 *	 the Software is furnished to do so, subject to the following conditions:
 *
 *	 The above copyright notice and this permission notice shall be included
 *	 in all copies or substantial portions of the Software.
 *
 *	 The Software shall be used for Good, not Evil.
 *
 *	 THE SOFTWARE IS PROVIDED "AS IS", WITHOUT WARRANTY OF ANY KIND, EXPRESS OR
 *	 IMPLIED, INCLUDING BUT NOT LIMITED TO THE WARRANTIES OF MERCHANTABILITY,
 *	 FITNESS FOR A PARTICULAR PURPOSE AND NONINFRINGEMENT. IN NO EVENT SHALL THE
 *	 AUTHORS OR COPYRIGHT HOLDERS BE LIABLE FOR ANY CLAIM, DAMAGES OR OTHER
 *	 LIABILITY, WHETHER IN AN ACTION OF CONTRACT, TORT OR OTHERWISE, ARISING
 *	 FROM, OUT OF OR IN CONNECTION WITH THE SOFTWARE OR THE USE OR OTHER
 *	 DEALINGS IN THE SOFTWARE.
 *
 */

/*jshint quotmark:double */

var _        = require("underscore");
var events   = require("events");
var vars     = require("../shared/vars.js");
var messages = require("../shared/messages.js");
var Lexer    = require("./lex.js").Lexer;
var reg      = require("./reg.js");
var state    = require("./state.js").state;
var style    = require("./style.js");

// We build the application inside a function so that we produce only a singleton
// variable. That function will be invoked immediately, and its return value is
// the JSHINT function itself.

var JSHINT = (function () {
	"use strict";

	var anonname,		// The guessed name for anonymous functions.

// These are operators that should not be used with the ! operator.

		bang = {
			"<"  : true,
			"<=" : true,
			"==" : true,
			"===": true,
			"!==": true,
			"!=" : true,
			">"  : true,
			">=" : true,
			"+"  : true,
			"-"  : true,
			"*"  : true,
			"/"  : true,
			"%"  : true
		},

		// These are the JSHint boolean options.
		boolOptions = {
			asi         : true, // if automatic semicolon insertion should be tolerated
			bitwise     : true, // if bitwise operators should not be allowed
			boss        : true, // if advanced usage of assignments should be allowed
			browser     : true, // if the standard browser globals should be predefined
			camelcase   : true, // if identifiers should be required in camel case
			couch       : true, // if CouchDB globals should be predefined
			curly       : true, // if curly braces around all blocks should be required
			debug       : true, // if debugger statements should be allowed
			devel       : true, // if logging globals should be predefined (console, alert, etc.)
			dojo        : true, // if Dojo Toolkit globals should be predefined
			eqeqeq      : true, // if === should be required
			eqnull      : true, // if == null comparisons should be tolerated
			es5         : true, // if ES5 syntax should be allowed
			esnext      : true, // if es.next specific syntax should be allowed
			evil        : true, // if eval should be allowed
			expr        : true, // if ExpressionStatement should be allowed as Programs
			forin       : true, // if for in statements must filter
			funcscope   : true, // if only function scope should be used for scope tests
			gcl         : true, // if JSHint should be compatible with Google Closure Linter
			globalstrict: true, // if global "use strict"; should be allowed (also enables 'strict')
			immed       : true, // if immediate invocations must be wrapped in parens
			iterator    : true, // if the `__iterator__` property should be allowed
			jquery      : true, // if jQuery globals should be predefined
			lastsemic   : true, // if semicolons may be ommitted for the trailing
			                    // statements inside of a one-line blocks.
			latedef     : true, // if the use before definition should not be tolerated
			laxbreak    : true, // if line breaks should not be checked
			laxcomma    : true, // if line breaks should not be checked around commas
			loopfunc    : true, // if functions should be allowed to be defined within
			                    // loops
			mootools    : true, // if MooTools globals should be predefined
			multistr    : true, // allow multiline strings
			newcap      : true, // if constructor names must be capitalized
			noarg       : true, // if arguments.caller and arguments.callee should be
			                    // disallowed
			node        : true, // if the Node.js environment globals should be
			                    // predefined
			noempty     : true, // if empty blocks should be disallowed
			nonew       : true, // if using `new` for side-effects should be disallowed
			nonstandard : true, // if non-standard (but widely adopted) globals should
			                    // be predefined
			nomen       : true, // if names should be checked
			onevar      : true, // if only one var statement per function should be
			                    // allowed
			passfail    : true, // if the scan should stop on first error
			phantom     : true, // if PhantomJS symbols should be allowed
			plusplus    : true, // if increment/decrement should not be allowed
			proto       : true, // if the `__proto__` property should be allowed
			prototypejs : true, // if Prototype and Scriptaculous globals should be
			                    // predefined
			rhino       : true, // if the Rhino environment globals should be predefined
			undef       : true, // if variables should be declared before used
			unused      : true, // if variables should be always used
			scripturl   : true, // if script-targeted URLs should be tolerated
			shadow      : true, // if variable shadowing should be tolerated
			smarttabs   : true, // if smarttabs should be tolerated
			                    // (http://www.emacswiki.org/emacs/SmartTabs)
			strict      : true, // require the "use strict"; pragma
			sub         : true, // if all forms of subscript notation are tolerated
			supernew    : true, // if `new function () { ... };` and `new Object;`
			                    // should be tolerated
			trailing    : true, // if trailing whitespace rules apply
			validthis   : true, // if 'this' inside a non-constructor function is valid.
			                    // This is a function scoped option only.
			withstmt    : true, // if with statements should be allowed
			white       : true, // if strict whitespace rules apply
			worker      : true, // if Web Worker script symbols should be allowed
			wsh         : true, // if the Windows Scripting Host environment globals
			                    // should be predefined
			yui         : true, // YUI variables should be predefined

			// Obsolete options
			onecase     : true, // if one case switch statements should be allowed
			regexp      : true, // if the . should not be allowed in regexp literals
			regexdash   : true  // if unescaped first/last dash (-) inside brackets
			                    // should be tolerated
		},

		// These are the JSHint options that can take any value
		// (we use this object to detect invalid options)
		valOptions = {
			maxlen       : false,
			indent       : false,
			maxerr       : false,
			predef       : false,
			quotmark     : false, //'single'|'double'|true
			scope        : false,
			maxstatements: false, // {int} max statements per function
			maxdepth     : false, // {int} max nested block depth per function
			maxparams    : false, // {int} max params per function
			maxcomplexity: false  // {int} max cyclomatic complexity per function
		},

		// These are JSHint boolean options which are shared with JSLint
		// where the definition in JSHint is opposite JSLint
		invertedOptions = {
			bitwise : true,
			forin   : true,
			newcap  : true,
			nomen   : true,
			plusplus: true,
			regexp  : true,
			undef   : true,
			white   : true,

			// Inverted and renamed, use JSHint name here
			eqeqeq  : true,
			onevar  : true
		},

		// These are JSHint boolean options which are shared with JSLint
		// where the name has been changed but the effect is unchanged
		renamedOptions = {
			eqeq   : "eqeqeq",
			vars   : "onevar",
			windows: "wsh"
		},

		declared, // Globals that were declared using /*global ... */ syntax.
		exported, // Variables that are used outside of the current file.

		functionicity = [
			"closure", "exception", "global", "label",
			"outer", "unused", "var"
		],

		funct, // The current function
		functions, // All of the functions

		global, // The global scope
		ignored, // Ignored warnings
		implied, // Implied globals
		inblock,
		indent,
		lookahead,
		lex,
		member,
		membersOnly,
		noreach,
		predefined,		// Global variables defined by option

		scope,  // The current scope
		stack,
		unuseds,
		urls,
		useESNextSyntax,
		warnings,

		extraModules = [],
		emitter = new events.EventEmitter();

	function checkOption(name, t) {
		name = name.trim();

		if (/^-W\d{3}$/g.test(name)) {
			return true;
		}

		if (valOptions[name] === undefined && boolOptions[name] === undefined) {
			if (t.type !== "jslint" || renamedOptions[name] === undefined) {
				error("E001", t, name);
				return false;
			}
		}

		return true;
	}

	function isString(obj) {
		return Object.prototype.toString.call(obj) === "[object String]";
	}

	function isIdentifier(tkn, value) {
		if (!tkn)
			return false;

		if (!tkn.identifier || tkn.value !== value)
			return false;

		return true;
	}

	function isReserved(token) {
		if (!token.reserved) {
			return false;
		}

		if (token.meta && token.meta.isFutureReservedWord) {
			// ES3 FutureReservedWord in an ES5 environment.
			if (state.option.es5 && !token.meta.es5) {
				return false;
			}

			// Some ES5 FutureReservedWord identifiers are active only
			// within a strict mode environment.
			if (token.meta.strictOnly) {
				if (!state.option.strict && !state.directive["use strict"]) {
					return false;
				}
			}

			if (token.isProperty) {
				return false;
			}
		}

		return true;
	}

	function supplant(str, data) {
		return str.replace(/\{([^{}]*)\}/g, function (a, b) {
			var r = data[b];
			return typeof r === "string" || typeof r === "number" ? r : a;
		});
	}

	function combine(t, o) {
		var n;
		for (n in o) {
			if (_.has(o, n) && !_.has(JSHINT.blacklist, n)) {
				t[n] = o[n];
			}
		}
	}

	function updatePredefined() {
		Object.keys(JSHINT.blacklist).forEach(function (key) {
			delete predefined[key];
		});
	}

	function assume() {
		if (state.option.couch) {
			combine(predefined, vars.couch);
		}

		if (state.option.rhino) {
			combine(predefined, vars.rhino);
		}

		if (state.option.phantom) {
			combine(predefined, vars.phantom);
		}

		if (state.option.prototypejs) {
			combine(predefined, vars.prototypejs);
		}

		if (state.option.node) {
			combine(predefined, vars.node);
		}

		if (state.option.devel) {
			combine(predefined, vars.devel);
		}

		if (state.option.dojo) {
			combine(predefined, vars.dojo);
		}

		if (state.option.browser) {
			combine(predefined, vars.browser);
		}

		if (state.option.nonstandard) {
			combine(predefined, vars.nonstandard);
		}

		if (state.option.jquery) {
			combine(predefined, vars.jquery);
		}

		if (state.option.mootools) {
			combine(predefined, vars.mootools);
		}

		if (state.option.worker) {
			combine(predefined, vars.worker);
		}

		if (state.option.wsh) {
			combine(predefined, vars.wsh);
		}

		if (state.option.esnext) {
			useESNextSyntax();
		}

		if (state.option.globalstrict && state.option.strict !== false) {
			state.option.strict = true;
		}

		if (state.option.yui) {
			combine(predefined, vars.yui);
		}
	}


	// Produce an error warning.
	function quit(code, line, chr) {
		var percentage = Math.floor((line / state.lines.length) * 100);
		var message = messages.errors[code].desc;

		throw {
			name: "JSHintError",
			line: line,
			character: chr,
			message: message + " (" + percentage + "% scanned).",
			raw: message
		};
	}

	function isundef(scope, code, token, a) {
		return JSHINT.undefs.push([scope, code, token, a]);
	}

	function warning(code, t, a, b, c, d) {
		var ch, l, w, msg;

		if (/^W\d{3}$/.test(code)) {
			if (ignored[code]) {
				return;
			}

			msg = messages.warnings[code];
		} else if (/E\d{3}/.test(code)) {
			msg = messages.errors[code];
		} else if (/I\d{3}/.test(code)) {
			msg = messages.info[code];
		}

		t = t || state.tokens.next;
		if (t.id === "(end)") {  // `~
			t = state.tokens.curr;
		}

		l = t.line || 0;
		ch = t.from || 0;

		w = {
			id: "(error)",
			raw: msg.desc,
			code: msg.code,
			evidence: state.lines[l - 1] || "",
			line: l,
			character: ch,
			scope: JSHINT.scope,
			a: a,
			b: b,
			c: c,
			d: d
		};

		w.reason = supplant(msg.desc, w);
		JSHINT.errors.push(w);

		if (state.option.passfail) {
			quit("E042", l, ch);
		}

		warnings += 1;
		if (warnings >= state.option.maxerr) {
			quit("E043", l, ch);
		}

		return w;
	}

	function warningAt(m, l, ch, a, b, c, d) {
		return warning(m, {
			line: l,
			from: ch
		}, a, b, c, d);
	}

	function error(m, t, a, b, c, d) {
		warning(m, t, a, b, c, d);
	}

	function errorAt(m, l, ch, a, b, c, d) {
		return error(m, {
			line: l,
			from: ch
		}, a, b, c, d);
	}

	// Tracking of "internal" scripts, like eval containing a static string
	function addInternalSrc(elem, src) {
		var i;
		i = {
			id: "(internal)",
			elem: elem,
			value: src
		};
		JSHINT.internals.push(i);
		return i;
	}

	function checkblocklabels() {
		for (var t in funct["(curblock)"]) {
			if (funct["(curblock)"][t]["(type)"] === "unused") {
				if (state.option.unused) {
					var tkn = funct["(curblock)"][t]["(token)"];
					var line = tkn.line;
					var chr  = tkn.character;
					warningAt("W098", line, chr, t);
				}
			}
		}
	}

	function addlabel(t, type, tkn, islet) {
		// Define t in the current function in the current scope.
		if (type === "exception") {
			if (_.has(funct["(context)"], t)) {
				if (funct[t] !== true && !state.option.node) {
					warning("W002", state.tokens.next, t);
				}
			}
		}

		if (_.has(funct, t) && !funct["(global)"]) {
			if (funct[t] === true) {
				if (state.option.latedef)
					warning("W003", state.tokens.next, t);
			} else {
				if (!state.option.shadow && type !== "exception") {
					warning("W004", state.tokens.next, t);
				}
			}
		}
		if (state.option.esnext) {
			// a double definition of a let variable in same block throws a TypeError
			if (funct["(curblock)"] && _.has(funct["(curblock)"], t)) {
				error("E044", state.tokens.next, t);
			} else if (!state.option.shadow && funct[t] !== "const") {
				if (funct["(blockscope)"].getlabelblock(t) || _.has(funct, t))
					warning("W004", state.tokens.next, t);
			}
		}

		// if the identifier is from a let, adds it only to the current blockscope
		if (state.option.esnext && islet) {
			funct["(curblock)"][t] = { "(type)" : type,
									   "(token)": state.tokens.curr };
		} else {

			funct[t] = type;

			if (tkn) {
				funct["(tokens)"][t] = tkn;
			}

			if (funct["(global)"]) {
				global[t] = funct;
				if (_.has(implied, t)) {
					if (state.option.latedef) {
						warning("W003", state.tokens.next, t);
					}

					delete implied[t];
				}
			} else {
				scope[t] = funct;
			}
		}
	}

	function doOption() {
		var nt = state.tokens.next;
		var body = nt.body.split(",").map(function (s) { return s.trim(); });
		var predef = {};

		if (nt.type === "globals") {
			body.forEach(function (g) {
				g = g.split(":");
				var key = g[0];
				var val = g[1];

				if (key.charAt(0) === "-") {
					key = key.slice(1);
					val = false;

					JSHINT.blacklist[key] = key;
					updatePredefined();
				} else {
					predef[key] = (val === "true");
				}
			});

			combine(predefined, predef);

			for (var key in predef) {
				if (_.has(predef, key)) {
					declared[key] = nt;
				}
			}
		}

		if (nt.type === "exported") {
			body.forEach(function (e) {
				exported[e] = true;
			});
		}

		if (nt.type === "members") {
			membersOnly = membersOnly || {};

			body.forEach(function (m) {
				var ch1 = m.charAt(0);
				var ch2 = m.charAt(m.length - 1);

				if (ch1 === ch2 && (ch1 === "\"" || ch1 === "'")) {
					m = m
						.substr(1, m.length - 2)
						.replace("\\b", "\b")
						.replace("\\t", "\t")
						.replace("\\n", "\n")
						.replace("\\v", "\v")
						.replace("\\f", "\f")
						.replace("\\r", "\r")
						.replace("\\\\", "\\")
						.replace("\\\"", "\"");
				}

				membersOnly[m] = false;
			});
		}

		var numvals = [
			"maxstatements",
			"maxparams",
			"maxdepth",
			"maxcomplexity",
			"maxerr",
			"maxlen",
			"indent"
		];

		if (nt.type === "jshint" || nt.type === "jslint") {
			body.forEach(function (g) {
				g = g.split(":");
				var key = (g[0] || "").trim();
				var val = (g[1] || "").trim();

				if (!checkOption(key, nt)) {
					return;
				}

				if (numvals.indexOf(key) >= 0) {
					val = +val;

					if (typeof val !== "number" || !isFinite(val) || val <= 0 || Math.floor(val) !== val) {
						error("E032", nt, g[1].trim());
						return;
					}

					if (key === "indent") {
						state.option["(explicitIndent)"] = true;
					}

					state.option[key] = val;
					return;
				}

				if (key === "validthis") {
					// `validthis` is valid only within a function scope.
					if (funct["(global)"]) {
						error("E009");
					} else {
						if (val === "true" || val === "false") {
							state.option.validthis = (val === "true");
						} else {
							error("E002", nt);
						}
					}
					return;
				}

				if (key === "quotmark") {
					switch (val) {
					case "true":
					case "false":
						state.option.quotmark = (val === "true");
						break;
					case "double":
					case "single":
						state.option.quotmark = val;
						break;
					default:
						error("E002", nt);
					}
					return;
				}

				if (/^-W\d{3}$/g.test(key)) {
					ignored[key.slice(1)] = true;
					return;
				}

				var tn;
				if (val === "true" || val === "false") {
					if (nt.type === "jslint") {
						tn = renamedOptions[key] || key;
						state.option[tn] = (val === "true");

						if (invertedOptions[tn] !== undefined) {
							state.option[tn] = !state.option[tn];
						}
					} else {
						state.option[key] = (val === "true");
					}

					if (key === "newcap") {
						state.option["(explicitNewcap)"] = true;
					}
					return;
				}

				error("E002", nt);
			});

			assume();
		}
	}

	// We need a peek function. If it has an argument, it peeks that much farther
	// ahead. It is used to distinguish
	//	   for ( var i in ...
	// from
	//	   for ( var i = ...

	function peek(p) {
		var i = p || 0, j = 0, t;

		while (j <= i) {
			t = lookahead[j];
			if (!t) {
				t = lookahead[j] = lex.token();
			}
			j += 1;
		}
		return t;
	}

	// Produce the next token. It looks for programming errors.

	function advance(id, t) {
		switch (state.tokens.curr.id) {
		case "(number)":
			if (state.tokens.next.id === ".") {
				warning("W005", state.tokens.curr);
			}
			break;
		case "-":
			if (state.tokens.next.id === "-" || state.tokens.next.id === "--") {
				warning("W006");
			}
			break;
		case "+":
			if (state.tokens.next.id === "+" || state.tokens.next.id === "++") {
				warning("W007");
			}
			break;
		}

		if (state.tokens.curr.type === "(string)" || state.tokens.curr.identifier) {
			anonname = state.tokens.curr.value;
		}

		if (id && state.tokens.next.id !== id) {
			if (t) {
				if (state.tokens.next.id === "(end)") {
					error("E019", t, t.id);
				} else {
					error("E020", state.tokens.next, id, t.id, t.line, state.tokens.next.value);
				}
			} else if (state.tokens.next.type !== "(identifier)" || state.tokens.next.value !== id) {
				warning("W116", state.tokens.next, id, state.tokens.next.value);
			}
		}

		state.tokens.prev = state.tokens.curr;
		state.tokens.curr = state.tokens.next;
		for (;;) {
			state.tokens.next = lookahead.shift() || lex.token();

			if (!state.tokens.next) { // No more tokens left, give up
				quit("E041", state.tokens.curr.line);
			}

			if (state.tokens.next.id === "(end)" || state.tokens.next.id === "(error)") {
				return;
			}

			if (state.tokens.next.isSpecial) {
				doOption();
			} else {
				if (state.tokens.next.id !== "(endline)") {
					break;
				}
			}
		}
	}

	// this function is parsing a let expression (and is almost identical to letstatement)
	function letexpression() {
		var tokens, lone, value;

		if (funct["(onevar)"] && state.option.onevar) {
			warning("W081");
		} else if (!funct["(global)"]) {
			funct["(onevar)"] = true;
		}

		for (;;) {
			var names = [];
			nonadjacent(state.tokens.curr, state.tokens.next);
			if (_.contains(["{", "["], state.tokens.next.value)) {
				tokens = destructuringExpression();
				lone = false;
			} else {
				tokens = [ { id: identifier(), token: state.tokens.curr.value } ];
				lone = true;
			}
			for (var t in tokens) {
				t = tokens[t];
				if (state.option.esnext && funct[t.id] === "const") {
					warning("E011", null, t.id);
				}
				if (funct["(global)"] && predefined[t.id] === false) {
					warning("W079", t.token, t.id);
				}
				if (t.id) {
					addlabel(t.id, "unused", t.token, true);
					names.push(t.token);
				}
			}

			if (state.tokens.next.id === "=") {
				nonadjacent(state.tokens.curr, state.tokens.next);
				advance("=");
				nonadjacent(state.tokens.curr, state.tokens.next);
				if (state.tokens.next.id === "undefined") {
					warning("W080", state.tokens.curr, state.tokens.curr.value);
				}
				if (peek(0).id === "=" && state.tokens.next.identifier) {
					error("E037", state.tokens.next, state.tokens.next.value);
				}
				value = expression(0);
				if (lone) {
					tokens[0].first = value;
				} else {
					destructuringExpressionMatch(names, value);
				}
			}

			if (state.tokens.next.id !== ",") {
				break;
			}
			comma();
		}
	}

	// This is the heart of JSHINT, the Pratt parser. In addition to parsing, it
	// is looking for ad hoc lint patterns. We add .fud to Pratt's model, which is
	// like .nud except that it is only used on the first token of a statement.
	// Having .fud makes it much easier to define statement-oriented languages like
	// JavaScript. I retained Pratt's nomenclature.

	// .nud  Null denotation
	// .fud  First null denotation
	// .led  Left denotation
	//  lbp  Left binding power
	//  rbp  Right binding power

	// They are elements of the parsing method called Top Down Operator Precedence.

	function expression(rbp, initial) {
		var left, isArray = false, isObject = false, isLetExpr = false;

		// if current expression is a let expression
		if (state.option.esnext && state.tokens.next.value === "let" && peek(0).value === "(") {
			isLetExpr = true;
			// create a new block scope we use only for the current expression
			funct["(curblock)"] = {};
			funct["(blockscope)"].push(funct["(curblock)"]);
			advance("let");
			advance("(");
			letexpression();
			advance(")");
			if (state.tokens.next.value === "{") {
				block(true);
			}
		}

		if (state.tokens.next.id === "(end)")
			error("E006", state.tokens.curr);

		advance();

		if (initial) {
			anonname = "anonymous";
			funct["(verb)"] = state.tokens.curr.value;
		}

		if (initial === true && state.tokens.curr.fud) {
			left = state.tokens.curr.fud();
		} else {
			if (state.tokens.curr.nud) {
				left = state.tokens.curr.nud();
			} else {
				error("E030", state.tokens.curr, state.tokens.curr.id);
			}

			while (rbp < state.tokens.next.lbp) {
				isArray = state.tokens.curr.value === "Array";
				isObject = state.tokens.curr.value === "Object";

				// #527, new Foo.Array(), Foo.Array(), new Foo.Object(), Foo.Object()
				// Line breaks in IfStatement heads exist to satisfy the checkJSHint
				// "Line too long." error.
				if (left && (left.value || (left.first && left.first.value))) {
					// If the left.value is not "new", or the left.first.value is a "."
					// then safely assume that this is not "new Array()" and possibly
					// not "new Object()"...
					if (left.value !== "new" ||
					  (left.first && left.first.value && left.first.value === ".")) {
						isArray = false;
						// ...In the case of Object, if the left.value and state.tokens.curr.value
						// are not equal, then safely assume that this not "new Object()"
						if (left.value !== state.tokens.curr.value) {
							isObject = false;
						}
					}
				}

				advance();

				if (isArray && state.tokens.curr.id === "(" && state.tokens.next.id === ")") {
					warning("W009", state.tokens.curr);
				}

				if (isObject && state.tokens.curr.id === "(" && state.tokens.next.id === ")") {
					warning("W010", state.tokens.curr);
				}

				if (left && state.tokens.curr.led) {
					left = state.tokens.curr.led(left);
				} else {
					error("E033", state.tokens.curr, state.tokens.curr.id);
				}
			}
		}
		if (isLetExpr) {
			checkblocklabels();
			funct["(blockscope)"].splice(funct["(blockscope)"].length - 1, 1);
			funct["(curblock)"] = _.last(funct["(blockscope)"]);
		}
		return left;
	}


// Functions for conformance of style.

	function adjacent(left, right) {
		left = left || state.tokens.curr;
		right = right || state.tokens.next;
		if (state.option.white) {
			if (left.character !== right.from && left.line === right.line) {
				left.from += (left.character - left.from);
				warning("W011", left, left.value);
			}
		}
	}

	function nobreak(left, right) {
		left = left || state.tokens.curr;
		right = right || state.tokens.next;
		if (state.option.white && (left.character !== right.from || left.line !== right.line)) {
			warning("W012", right, right.value);
		}
	}

	function nospace(left, right) {
		left = left || state.tokens.curr;
		right = right || state.tokens.next;
		if (state.option.white && !left.comment) {
			if (left.line === right.line) {
				adjacent(left, right);
			}
		}
	}

	function nonadjacent(left, right) {
		if (state.option.white) {
			left = left || state.tokens.curr;
			right = right || state.tokens.next;

			if (left.value === ";" && right.value === ";") {
				return;
			}

			if (left.line === right.line && left.character === right.from) {
				left.from += (left.character - left.from);
				warning("W013", left, left.value);
			}
		}
	}

	function nobreaknonadjacent(left, right) {
		left = left || state.tokens.curr;
		right = right || state.tokens.next;
		if (!state.option.laxbreak && left.line !== right.line) {
			warning("W014", right, right.id);
		} else if (state.option.white) {
			left = left || state.tokens.curr;
			right = right || state.tokens.next;
			if (left.character === right.from) {
				left.from += (left.character - left.from);
				warning("W013", left, left.value);
			}
		}
	}

	function indentation(bias) {
		if (!state.option.white && !state.option["(explicitIndent)"]) {
			return;
		}

		if (state.tokens.next.id === "(end)") {
			return;
		}

		var i = indent + (bias || 0);
		if (state.tokens.next.from !== i) {
			warning("W015", state.tokens.next, state.tokens.next.value, i, state.tokens.next.from);
		}
	}

	function nolinebreak(t) {
		t = t || state.tokens.curr;
		if (t.line !== state.tokens.next.line) {
			warning("E022", t, t.value);
		}
	}


	function comma(opts) {
		opts = opts || {};

		if (state.tokens.curr.line !== state.tokens.next.line) {
			if (!state.option.laxcomma) {
				if (comma.first) {
					warning("I001");
					comma.first = false;
				}
				warning("W014", state.tokens.curr, state.tokens.next.id);
			}
		} else if (!state.tokens.curr.comment &&
				state.tokens.curr.character !== state.tokens.next.from && state.option.white) {
			state.tokens.curr.from += (state.tokens.curr.character - state.tokens.curr.from);
			warning("W011", state.tokens.curr, state.tokens.curr.value);
		}

		advance(",");

		// TODO: This is a temporary solution to fight against false-positives in
		// arrays and objects with trailing commas (see GH-363). The best solution
		// would be to extract all whitespace rules out of parser.

		if (state.tokens.next.value !== "]" && state.tokens.next.value !== "}") {
			nonadjacent(state.tokens.curr, state.tokens.next);
		}

		if (state.tokens.next.identifier) {
			// Keywords that cannot follow a comma operator.
			switch (state.tokens.next.value) {
			case "break":
			case "case":
			case "catch":
			case "continue":
			case "default":
			case "do":
			case "else":
			case "finally":
			case "for":
			case "if":
			case "in":
			case "instanceof":
			case "return":
			case "switch":
			case "throw":
			case "try":
			case "var":
			case "while":
			case "with":
				error("E024", state.tokens.next, state.tokens.next.value);
				return;
			}
		}

		if (state.tokens.next.type === "(punctuator)") {
			switch (state.tokens.next.value) {
			case "}":
			case "]":
			case ",":
				if (opts.allowTrailing) {
					return;
				}

				/* falls through */
			case ")":
				error("E024", state.tokens.next, state.tokens.next.value);
			}
		}
	}

	// Functional constructors for making the symbols that will be inherited by
	// tokens.

	function symbol(s, p) {
		var x = state.syntax[s];
		if (!x || typeof x !== "object") {
			state.syntax[s] = x = {
				id: s,
				lbp: p,
				value: s
			};
		}
		return x;
	}

	function delim(s) {
		return symbol(s, 0);
	}

	function stmt(s, f) {
		var x = delim(s);
		x.identifier = x.reserved = true;
		x.fud = f;
		return x;
	}

	function blockstmt(s, f) {
		var x = stmt(s, f);
		x.block = true;
		return x;
	}

	function reserveName(x) {
		var c = x.id.charAt(0);
		if ((c >= "a" && c <= "z") || (c >= "A" && c <= "Z")) {
			x.identifier = x.reserved = true;
		}
		return x;
	}

	function prefix(s, f) {
		var x = symbol(s, 150);
		reserveName(x);
		x.nud = (typeof f === "function") ? f : function () {
			this.right = expression(150);
			this.arity = "unary";
			if (this.id === "++" || this.id === "--") {
				if (state.option.plusplus) {
					warning("W016", this, this.id);
				} else if ((!this.right.identifier || isReserved(this.right)) &&
						this.right.id !== "." && this.right.id !== "[") {
					warning("W017", this);
				}
			}
			return this;
		};
		return x;
	}

	function type(s, f) {
		var x = delim(s);
		x.type = s;
		x.nud = f;
		return x;
	}

	function reserve(name, func) {
		var x = type(name, func);
		x.identifier = true;
		x.reserved = true;
		return x;
	}

	function FutureReservedWord(name, meta) {
		var x = type(name, function () {
			return this;
		});

		meta = meta || {};
		meta.isFutureReservedWord = true;

		x.value = name;
		x.identifier = true;
		x.reserved = true;
		x.meta = meta;

		return x;
	}

	function reservevar(s, v) {
		return reserve(s, function () {
			if (typeof v === "function") {
				v(this);
			}
			return this;
		});
	}

	function infix(s, f, p, w) {
		var x = symbol(s, p);
		reserveName(x);
		x.led = function (left) {
			if (!w) {
				nobreaknonadjacent(state.tokens.prev, state.tokens.curr);
				nonadjacent(state.tokens.curr, state.tokens.next);
			}
			if (s === "in" && left.id === "!") {
				warning("W018", left, "!");
			}
			if (typeof f === "function") {
				return f(left, this);
			} else {
				this.left = left;
				this.right = expression(p);
				return this;
			}
		};
		return x;
	}

	function relation(s, f) {
		var x = symbol(s, 100);

		x.led = function (left) {
			nobreaknonadjacent(state.tokens.prev, state.tokens.curr);
			nonadjacent(state.tokens.curr, state.tokens.next);
			var right = expression(100);

			if (isIdentifier(left, "NaN") || isIdentifier(right, "NaN")) {
				warning("W019", this);
			} else if (f) {
				f.apply(this, [left, right]);
			}

			if (!left || !right) {
				quit("E041", state.tokens.curr.line);
			}

			if (left.id === "!") {
				warning("W018", left, "!");
			}

			if (right.id === "!") {
				warning("W018", right, "!");
			}

			this.left = left;
			this.right = right;
			return this;
		};
		return x;
	}

	function isPoorRelation(node) {
		return node &&
			  ((node.type === "(number)" && +node.value === 0) ||
			   (node.type === "(string)" && node.value === "") ||
			   (node.type === "null" && !state.option.eqnull) ||
				node.type === "true" ||
				node.type === "false" ||
				node.type === "undefined");
	}

	function assignop(s) {
		symbol(s, 20).exps = true;

		return infix(s, function (left, that) {
			that.left = left;

			if (left) {
				if (predefined[left.value] === false &&
						scope[left.value]["(global)"] === true) {
					warning("W020", left);
				} else if (left["function"]) {
					warning("W021", left, left.value);
				}

				if (state.option.esnext && funct[left.value] === "const") {
					error("E013", left, left.value);
				}

				if (left.id === ".") {
					if (!left.left || left.left.value === "arguments") {
						warning("E031", that);
					}
					that.right = expression(19);
					return that;
				} else if (left.id === "[") {
					if (state.option.esnext && state.tokens.curr.left.first) {
						state.tokens.curr.left.first.forEach(function (t) {
							if (funct[t.value] === "const") {
								error("E013", t, t.value);
							}
						});
					} else if (!left.left || left.left.value === "arguments") {
						warning("E031", that);
					}
					that.right = expression(19);
					return that;
				} else if (left.identifier && !isReserved(left)) {
					if (funct[left.value] === "exception") {
						warning("W022", left);
					}
					that.right = expression(19);
					return that;
				}

				if (left === state.syntax["function"]) {
					warning("W023", state.tokens.curr);
				}
			}

			error("E031", that);
		}, 20);
	}


	function bitwise(s, f, p) {
		var x = symbol(s, p);
		reserveName(x);
		x.led = (typeof f === "function") ? f : function (left) {
			if (state.option.bitwise) {
				warning("W016", this, this.id);
			}
			this.left = left;
			this.right = expression(p);
			return this;
		};
		return x;
	}


	function bitwiseassignop(s) {
		symbol(s, 20).exps = true;
		return infix(s, function (left, that) {
			if (state.option.bitwise) {
				warning("W016", that, that.id);
			}
			nonadjacent(state.tokens.prev, state.tokens.curr);
			nonadjacent(state.tokens.curr, state.tokens.next);
			if (left) {
				if (left.id === "." || left.id === "[" ||
						(left.identifier && !isReserved(left))) {
					expression(19);
					return that;
				}
				if (left === state.syntax["function"]) {
					warning("W023", state.tokens.curr);
				}
				return that;
			}
			error("E031", that);
		}, 20);
	}


	function suffix(s) {
		var x = symbol(s, 150);

		x.led = function (left) {
			if (state.option.plusplus) {
				warning("W016", this, this.id);
			} else if ((!left.identifier || isReserved(left)) && left.id !== "." && left.id !== "[") {
				warning("W017", this);
			}

			this.left = left;
			return this;
		};
		return x;
	}

	// fnparam means that this identifier is being defined as a function
	// argument (see identifier())
	// prop means that this identifier is that of an object property

	function optionalidentifier(fnparam, prop) {
		if (!state.tokens.next.identifier) {
			return;
		}

		advance();

		var curr = state.tokens.curr;
		var meta = curr.meta || {};
		var val  = state.tokens.curr.value;

		if (!isReserved(curr)) {
			return val;
		}

		if (prop) {
			if (state.option.es5 || meta.isFutureReservedWord) {
				return val;
			}
		}

		if (fnparam && val === "undefined") {
			return val;
		}

		warning("W024", state.tokens.curr, state.tokens.curr.id);
		return val;
	}

	// fnparam means that this identifier is being defined as a function
	// argument
	// prop means that this identifier is that of an object property
	function identifier(fnparam, prop) {
		var i = optionalidentifier(fnparam, prop);
		if (i) {
			return i;
		}
		if (state.tokens.curr.id === "function" && state.tokens.next.id === "(") {
			warning("W025");
		} else {
			error("E030", state.tokens.next, state.tokens.next.value);
		}
	}


	function reachable(s) {
		var i = 0, t;
		if (state.tokens.next.id !== ";" || noreach) {
			return;
		}
		for (;;) {
			t = peek(i);
			if (t.reach) {
				return;
			}
			if (t.id !== "(endline)") {
				if (t.id === "function") {
					if (!state.option.latedef) {
						break;
					}

					warning("W026", t);
					break;
				}

				warning("W027", t, t.value, s);
				break;
			}
			i += 1;
		}
	}


	function statement(noindent) {
		var values;
		var i = indent, r, s = scope, t = state.tokens.next;

		if (t.id === ";") {
			advance(";");
			return;
		}

		// Is this a labelled statement?
		var res = isReserved(t);

		// We're being more tolerant here: if someone uses
		// a FutureReservedWord as a label, we warn but proceed
		// anyway.

		if (res && t.meta && t.meta.isFutureReservedWord) {
			warning("W024", t, t.id);
			res = false;
		}

		if (state.option.esnext && _.has(["[", "{"],t.value)) {
			if (new lookupBlockType().isDestAssign) {
				values = destructuringExpression();
				values.forEach(function (tok) {
					isundef(funct, "W117", tok.token, tok.id);
				});
				advance("=");
				console.log(values);
				destructuringExpressionMatch(values, expression(0, true));
				advance(";");
				return;
			} 
		}
		if (t.identifier && !res && peek().id === ":") {
			advance();
			advance(":");
			scope = Object.create(s);
			addlabel(t.value, "label");

			if (!state.tokens.next.labelled && state.tokens.next.value !== "{") {
				warning("W028", state.tokens.next, t.value, state.tokens.next.value);
			}

			if (reg.javascriptURL.test(t.value + ":")) {
				warning("W029", t, t.value);
			}

			state.tokens.next.label = t.value;
			t = state.tokens.next;
		}

		// Is it a lonely block?

		if (t.id === "{") {
			block(true, true);
			return;
		}

		// Parse the statement.

		if (!noindent) {
			indentation();
		}
		r = expression(0, true);

		// Look for the final semicolon.

		if (!t.block) {
			if (!state.option.expr && (!r || !r.exps)) {
				warning("W030", state.tokens.curr);
			} else if (state.option.nonew && r.id === "(" && r.left.id === "new") {
				warning("W031", t);
			}

			if (state.tokens.next.id === ",") {
				return comma();
			}

			if (state.tokens.next.id !== ";") {
				if (!state.option.asi) {
					// If this is the last statement in a block that ends on
					// the same line *and* option lastsemic is on, ignore the warning.
					// Otherwise, complain about missing semicolon.
					if (!state.option.lastsemic || state.tokens.next.id !== "}" ||
						state.tokens.next.line !== state.tokens.curr.line) {
						warningAt("W033", state.tokens.curr.line, state.tokens.curr.character);
					}
				}
			} else {
				adjacent(state.tokens.curr, state.tokens.next);
				advance(";");
				nonadjacent(state.tokens.curr, state.tokens.next);
			}
		}

		// Restore the indentation.

		indent = i;
		scope = s;
		return r;
	}


	function statements(startLine) {
		var a = [], p;

		while (!state.tokens.next.reach && state.tokens.next.id !== "(end)") {
			if (state.tokens.next.id === ";") {
				p = peek();

				if (!p || (p.id !== "(" && p.id !== "[")) {
					warning("W032");
				}

				advance(";");
			} else {
				a.push(statement(startLine === state.tokens.next.line));
			}
		}
		return a;
	}


	/*
	 * read all directives
	 * recognizes a simple form of asi, but always
	 * warns, if it is used
	 */
	function directives() {
		var i, p, pn;

		for (;;) {
			if (state.tokens.next.id === "(string)") {
				p = peek(0);
				if (p.id === "(endline)") {
					i = 1;
					do {
						pn = peek(i);
						i = i + 1;
					} while (pn.id === "(endline)");

					if (pn.id !== ";") {
						if (pn.id !== "(string)" && pn.id !== "(number)" &&
							pn.id !== "(regexp)" && pn.identifier !== true &&
							pn.id !== "}") {
							break;
						}
						warning("W033", state.tokens.next);
					} else {
						p = pn;
					}
				} else if (p.id === "}") {
					// Directive with no other statements, warn about missing semicolon
					warning("W033", p);
				} else if (p.id !== ";") {
					break;
				}

				indentation();
				advance();
				if (state.directive[state.tokens.curr.value]) {
					warning("W034", state.tokens.curr, state.tokens.curr.value);
				}

				if (state.tokens.curr.value === "use strict") {
					if (!state.option["(explicitNewcap)"])
						state.option.newcap = true;
					state.option.undef = true;
				}

				// there's no directive negation, so always set to true
				state.directive[state.tokens.curr.value] = true;

				if (p.id === ";") {
					advance(";");
				}
				continue;
			}
			break;
		}
	}


	/*
	 * Parses a single block. A block is a sequence of statements wrapped in
	 * braces.
	 *
	 * ordinary - true for everything but function bodies and try blocks.
	 * stmt		- true if block can be a single statement (e.g. in if/for/while).
	 * isfunc	- true if block is a function body
	 */
	function block(ordinary, stmt, isfunc) {
		var a,
			b = inblock,
			old_indent = indent,
			m,
			s = scope,
			t,
			line,
			d;

		inblock = ordinary;

		if (!ordinary || !state.option.funcscope)
			scope = Object.create(scope);

		nonadjacent(state.tokens.curr, state.tokens.next);
		t = state.tokens.next;

		var metrics = funct["(metrics)"];
		metrics.nestedBlockDepth += 1;
		metrics.verifyMaxNestedBlockDepthPerFunction();

		if (state.tokens.next.id === "{") {
			advance("{");
			if (state.option.esnext) {
				// create a new block scope
				funct["(curblock)"] = {};
				funct["(blockscope)"].push(funct["(curblock)"]);
			}
			line = state.tokens.curr.line;
			if (state.tokens.next.id !== "}") {
				indent += state.option.indent;
				while (!ordinary && state.tokens.next.from > indent) {
					indent += state.option.indent;
				}

				if (isfunc) {
					m = {};
					for (d in state.directive) {
						if (_.has(state.directive, d)) {
							m[d] = state.directive[d];
						}
					}
					directives();

					if (state.option.strict && funct["(context)"]["(global)"]) {
						if (!m["use strict"] && !state.directive["use strict"]) {
							warning("E007");
						}
					}
				}

				a = statements(line);

				metrics.statementCount += a.length;

				if (isfunc) {
					state.directive = m;
				}

				indent -= state.option.indent;
				if (line !== state.tokens.next.line) {
					indentation();
				}
			} else if (line !== state.tokens.next.line) {
				indentation();
			}
			advance("}", t);
			if (state.option.esnext) {
				checkblocklabels();
				funct["(blockscope)"].splice(funct["(blockscope)"].length - 1, 1);
				funct["(curblock)"] = _.last(funct["(blockscope)"]);
			}
			indent = old_indent;
		} else if (!ordinary) {
			error("E021", state.tokens.next, "{", state.tokens.next.value);
		} else {
			if (!stmt || state.option.curly) {
				warning("W116", state.tokens.next, "{", state.tokens.next.value);
			}

			noreach = true;
			indent += state.option.indent;
			// test indentation only if statement is in new line
			a = [statement(state.tokens.next.line === state.tokens.curr.line)];
			indent -= state.option.indent;
			noreach = false;
		}
		funct["(verb)"] = null;
		if (!ordinary || !state.option.funcscope) scope = s;
		inblock = b;
		if (ordinary && state.option.noempty && (!a || a.length === 0)) {
			warning("W035");
		}
		metrics.nestedBlockDepth -= 1;
		return a;
	}


	function countMember(m) {
		if (membersOnly && typeof membersOnly[m] !== "boolean") {
			warning("W036", state.tokens.curr, m);
		}
		if (typeof member[m] === "number") {
			member[m] += 1;
		} else {
			member[m] = 1;
		}
	}


	function note_implied(tkn) {
		var name = tkn.value, line = tkn.line, a = implied[name];
		if (typeof a === "function") {
			a = false;
		}

		if (!a) {
			a = [line];
			implied[name] = a;
		} else if (a[a.length - 1] !== line) {
			a.push(line);
		}
	}


	// Build the syntax table by declaring the syntactic elements of the language.

	type("(number)", function () {
		return this;
	});

	type("(string)", function () {
		return this;
	});

	state.syntax["(identifier)"] = {
		type: "(identifier)",
		lbp: 0,
		identifier: true,
		nud: function () {
			var v = this.value,
				s = scope[v],
				f;

			if (typeof s === "function") {
				// Protection against accidental inheritance.
				s = undefined;
			} else if (typeof s === "boolean") {
				f = funct;
				funct = functions[0];
				addlabel(v, "var");
				s = funct;
				funct = f;
			}
			var block;
			if (state.option.esnext && _.has(funct, "(blockscope)")) {
				block = funct["(blockscope)"].getlabelblock(v);
			}
			
			// The name is in scope and defined in the current function.
			if (funct === s || block) {
				// Change 'unused' to 'var', and reject labels.
				// the name is in a block scope
				if (state.option.esnext) {
					if (block) {
						switch (block[v]["(type)"]) {
						case "unused":
							block[v]["(type)"] = "var";
							break;
						case "unction":
							block[v]["(type)"] = "function";
							this["function"] = true;
							break;
						case "function":
							this["function"] = true;
							break;
						case "label":
							warning("W037", state.tokens.curr, v);
							break;
						}
					}
				}
				if (!block) {
					switch (funct[v]) {
					case "unused":
						funct[v] = "var";
						break;
					case "unction":
						funct[v] = "function";
						this["function"] = true;
						break;
					case "function":
						this["function"] = true;
						break;
					case "label":
						warning("W037", state.tokens.curr, v);
						break;
					}
				}
			} else if (funct["(global)"]) {
				// The name is not defined in the function.  If we are in the global
				// scope, then we have an undefined variable.
				//
				// Operators typeof and delete do not raise runtime errors even if
				// the base object of a reference is null so no need to display warning
				// if we're inside of typeof or delete.

				if (typeof predefined[v] !== "boolean") {
					// Attempting to subscript a null reference will throw an
					// error, even within the typeof and delete operators
					if (!(anonname === "typeof" || anonname === "delete") ||
						(state.tokens.next && (state.tokens.next.value === "." ||
							state.tokens.next.value === "["))) {

						isundef(funct, "W117", state.tokens.curr, v);
					}
				}

				note_implied(state.tokens.curr);
			} else {
				// If the name is already defined in the current
				// function, but not as outer, then there is a scope error.

				switch (funct[v]) {
				case "closure":
				case "function":
				case "var":
				case "unused":
					warning("W038", state.tokens.curr, v);
					break;
				case "label":
					warning("W037", state.tokens.curr, v);
					break;
				case "outer":
				case "global":
					break;
				default:
					// If the name is defined in an outer function, make an outer entry,
					// and if it was unused, make it var.
					if (s === true) {
						funct[v] = true;
					} else if (s === null) {
						warning("W039", state.tokens.curr, v);
						note_implied(state.tokens.curr);
					} else if (typeof s !== "object") {
						// Operators typeof and delete do not raise runtime errors even
						// if the base object of a reference is null so no need to
						//
						// display warning if we're inside of typeof or delete.
						// Attempting to subscript a null reference will throw an
						// error, even within the typeof and delete operators
						if (!(anonname === "typeof" || anonname === "delete") ||
							(state.tokens.next &&
								(state.tokens.next.value === "." || state.tokens.next.value === "["))) {

							isundef(funct, "W117", state.tokens.curr, v);
						}
						funct[v] = true;
						note_implied(state.tokens.curr);
					} else {
						switch (s[v]) {
						case "function":
						case "unction":
							this["function"] = true;
							s[v] = "closure";
							funct[v] = s["(global)"] ? "global" : "outer";
							break;
						case "var":
						case "unused":
							s[v] = "closure";
							funct[v] = s["(global)"] ? "global" : "outer";
							break;
						case "closure":
							funct[v] = s["(global)"] ? "global" : "outer";
							break;
						case "label":
							warning("W037", state.tokens.curr, v);
						}
					}
				}
			}
			return this;
		},
		led: function () {
			error("E033", state.tokens.next, state.tokens.next.value);
		}
	};

	type("(regexp)", function () {
		return this;
	});

	// ECMAScript parser

	delim("(endline)");
	delim("(begin)");
	delim("(end)").reach = true;
	delim("(error)").reach = true;
	delim("}").reach = true;
	delim(")");
	delim("]");
	delim("\"").reach = true;
	delim("'").reach = true;
	delim(";");
	delim(":").reach = true;
	delim(",");
	delim("#");

	reserve("else");
	reserve("case").reach = true;
	reserve("catch");
	reserve("default").reach = true;
	reserve("finally");
	reservevar("arguments", function (x) {
		if (state.directive["use strict"] && funct["(global)"]) {
			warning("E008", x);
		}
	});
	reservevar("eval");
	reservevar("false");
	reservevar("Infinity");
	reservevar("null");
	reservevar("this", function (x) {
		if (state.directive["use strict"] && !state.option.validthis && ((funct["(statement)"] &&
				funct["(name)"].charAt(0) > "Z") || funct["(global)"])) {
			warning("W040", x);
		}
	});
	reservevar("true");
	reservevar("undefined");

	assignop("=", "assign", 20);
	assignop("+=", "assignadd", 20);
	assignop("-=", "assignsub", 20);
	assignop("*=", "assignmult", 20);
	assignop("/=", "assigndiv", 20).nud = function () {
		error("E014");
	};
	assignop("%=", "assignmod", 20);

	bitwiseassignop("&=", "assignbitand", 20);
	bitwiseassignop("|=", "assignbitor", 20);
	bitwiseassignop("^=", "assignbitxor", 20);
	bitwiseassignop("<<=", "assignshiftleft", 20);
	bitwiseassignop(">>=", "assignshiftright", 20);
	bitwiseassignop(">>>=", "assignshiftrightunsigned", 20);
	infix("?", function (left, that) {
		that.left = left;
		that.right = expression(10);
		advance(":");
		that["else"] = expression(10);
		return that;
	}, 30);

	infix("||", "or", 40);
	infix("&&", "and", 50);
	bitwise("|", "bitor", 70);
	bitwise("^", "bitxor", 80);
	bitwise("&", "bitand", 90);
	relation("==", function (left, right) {
		var eqnull = state.option.eqnull && (left.value === "null" || right.value === "null");

		if (!eqnull && state.option.eqeqeq)
			warning("W116", this, "===", "==");
		else if (isPoorRelation(left))
			warning("W041", this, "===", left.value);
		else if (isPoorRelation(right))
			warning("W041", this, "===", right.value);

		return this;
	});
	relation("===");
	relation("!=", function (left, right) {
		var eqnull = state.option.eqnull &&
				(left.value === "null" || right.value === "null");

		if (!eqnull && state.option.eqeqeq) {
			warning("W116", this, "!==", "!=");
		} else if (isPoorRelation(left)) {
			warning("W041", this, "!==", left.value);
		} else if (isPoorRelation(right)) {
			warning("W041", this, "!==", right.value);
		}
		return this;
	});
	relation("!==");
	relation("<");
	relation(">");
	relation("<=");
	relation(">=");
	bitwise("<<", "shiftleft", 120);
	bitwise(">>", "shiftright", 120);
	bitwise(">>>", "shiftrightunsigned", 120);
	infix("in", "in", 120);
	infix("instanceof", "instanceof", 120);
	infix("+", function (left, that) {
		var right = expression(130);
		if (left && right && left.id === "(string)" && right.id === "(string)") {
			left.value += right.value;
			left.character = right.character;
			if (!state.option.scripturl && reg.javascriptURL.test(left.value)) {
				warning("W050", left);
			}
			return left;
		}
		that.left = left;
		that.right = right;
		return that;
	}, 130);
	prefix("+", "num");
	prefix("+++", function () {
		warning("W007");
		this.right = expression(150);
		this.arity = "unary";
		return this;
	});
	infix("+++", function (left) {
		warning("W007");
		this.left = left;
		this.right = expression(130);
		return this;
	}, 130);
	infix("-", "sub", 130);
	prefix("-", "neg");
	prefix("---", function () {
		warning("W006");
		this.right = expression(150);
		this.arity = "unary";
		return this;
	});
	infix("---", function (left) {
		warning("W006");
		this.left = left;
		this.right = expression(130);
		return this;
	}, 130);
	infix("*", "mult", 140);
	infix("/", "div", 140);
	infix("%", "mod", 140);

	suffix("++", "postinc");
	prefix("++", "preinc");
	state.syntax["++"].exps = true;

	suffix("--", "postdec");
	prefix("--", "predec");
	state.syntax["--"].exps = true;
	prefix("delete", function () {
		var p = expression(0);
		if (!p || (p.id !== "." && p.id !== "[")) {
			warning("W051");
		}
		this.first = p;
		return this;
	}).exps = true;

	prefix("~", function () {
		if (state.option.bitwise) {
			warning("W052", this, "~");
		}
		expression(150);
		return this;
	});

	prefix("!", function () {
		this.right = expression(150);
		this.arity = "unary";

		if (!this.right) { // '!' followed by nothing? Give up.
			quit("E041", this.line || 0);
		}

		if (bang[this.right.id] === true) {
			warning("W018", this, "!");
		}
		return this;
	});

	prefix("typeof", "typeof");
	prefix("new", function () {
		var c = expression(155), i;
		if (c && c.id !== "function") {
			if (c.identifier) {
				c["new"] = true;
				switch (c.value) {
				case "Number":
				case "String":
				case "Boolean":
				case "Math":
				case "JSON":
					warning("W053", state.tokens.prev, c.value);
					break;
				case "Function":
					if (!state.option.evil) {
						warning("W054");
					}
					break;
				case "Date":
				case "RegExp":
					break;
				default:
					if (c.id !== "function") {
						i = c.value.substr(0, 1);
						if (state.option.newcap && (i < "A" || i > "Z") && !_.has(global, c.value)) {
							warning("W055", state.tokens.curr);
						}
					}
				}
			} else {
				if (c.id !== "." && c.id !== "[" && c.id !== "(") {
					warning("W056", state.tokens.curr);
				}
			}
		} else {
			if (!state.option.supernew)
				warning("W057", this);
		}
		adjacent(state.tokens.curr, state.tokens.next);
		if (state.tokens.next.id !== "(" && !state.option.supernew) {
			warning("W058", state.tokens.curr, state.tokens.curr.value);
		}
		this.first = c;
		return this;
	});
	state.syntax["new"].exps = true;

	prefix("void").exps = true;

	infix(".", function (left, that) {
		adjacent(state.tokens.prev, state.tokens.curr);
		nobreak();
		var m = identifier(false, true);

		if (typeof m === "string") {
			countMember(m);
		}

		that.left = left;
		that.right = m;

		if (m && m === "hasOwnProperty" && state.tokens.next.value === "=") {
			warning("W001");
		}

		if (left && left.value === "arguments" && (m === "callee" || m === "caller")) {
			if (state.option.noarg)
				warning("W059", left, m);
			else if (state.directive["use strict"])
				error("E008");
		} else if (!state.option.evil && left && left.value === "document" &&
				(m === "write" || m === "writeln")) {
			warning("W060", left);
		}

		if (!state.option.evil && (m === "eval" || m === "execScript")) {
			warning("W061");
		}

		return that;
	}, 160, true);

	infix("(", function (left, that) {
		if (state.tokens.prev.id !== "}" && state.tokens.prev.id !== ")") {
			nobreak(state.tokens.prev, state.tokens.curr);
		}

		nospace();
		if (state.option.immed && !left.immed && left.id === "function") {
			warning("W062");
		}

		var n = 0;
		var p = [];

		if (left) {
			if (left.type === "(identifier)") {
				if (left.value.match(/^[A-Z]([A-Z0-9_$]*[a-z][A-Za-z0-9_$]*)?$/)) {
					if ("Number String Boolean Date Object".indexOf(left.value) === -1) {
						if (left.value === "Math") {
							warning("W063", left);
						} else if (state.option.newcap) {
							warning("W064", left);
						}
					}
				}
			}
		}

		if (state.tokens.next.id !== ")") {
			for (;;) {
				p[p.length] = expression(10);
				n += 1;
				if (state.tokens.next.id !== ",") {
					break;
				}
				comma();
			}
		}

		advance(")");
		nospace(state.tokens.prev, state.tokens.curr);

		if (typeof left === "object") {
			if (left.value === "parseInt" && n === 1) {
				warning("W065", state.tokens.curr);
			}
			if (!state.option.evil) {
				if (left.value === "eval" || left.value === "Function" ||
						left.value === "execScript") {
					warning("W061", left);

					if (p[0] && [0].id === "(string)") {
						addInternalSrc(left, p[0].value);
					}
				} else if (p[0] && p[0].id === "(string)" &&
					   (left.value === "setTimeout" ||
						left.value === "setInterval")) {
					warning("W066", left);
					addInternalSrc(left, p[0].value);

				// window.setTimeout/setInterval
				} else if (p[0] && p[0].id === "(string)" &&
					   left.value === "." &&
					   left.left.value === "window" &&
					   (left.right === "setTimeout" ||
						left.right === "setInterval")) {
					warning("W066", left);
					addInternalSrc(left, p[0].value);
				}
			}
			if (!left.identifier && left.id !== "." && left.id !== "[" &&
					left.id !== "(" && left.id !== "&&" && left.id !== "||" &&
					left.id !== "?") {
				warning("W067", left);
			}
		}

		that.left = left;
		return that;
	}, 155, true).exps = true;

	prefix("(", function () {
		nospace();

		if (state.tokens.next.id === "function") {
			state.tokens.next.immed = true;
		}

		var exprs = [];

		if (state.tokens.next.id !== ")") {
			for (;;) {
				exprs.push(expression(0));
				if (state.tokens.next.id !== ",") {
					break;
				}
				comma();
			}
		}

		advance(")", this);
		nospace(state.tokens.prev, state.tokens.curr);
		if (state.option.immed && exprs[0].id === "function") {
			if (state.tokens.next.id !== "(" &&
			  (state.tokens.next.id !== "." || (peek().value !== "call" && peek().value !== "apply"))) {
				warning("W068", this);
			}
		}

		return exprs[0];
	});

	infix("[", function (left, that) {
		nobreak(state.tokens.prev, state.tokens.curr);
		nospace();
		var e = expression(0), s;
		if (e && e.type === "(string)") {
			if (!state.option.evil && (e.value === "eval" || e.value === "execScript")) {
				warning("W061", that);
			}

			countMember(e.value);
			if (!state.option.sub && reg.identifier.test(e.value)) {
				s = state.syntax[e.value];
				if (!s || !isReserved(s)) {
					warning("W069", state.tokens.prev, e.value);
				}
			}
		}
		advance("]", that);

		if (e && e.value === "hasOwnProperty" && state.tokens.next.value === "=") {
			warning("W001");
		}

		nospace(state.tokens.prev, state.tokens.curr);
		that.left = left;
		that.right = e;
		return that;
	}, 160, true);

	prefix("[", function () {
		var b = state.tokens.curr.line !== state.tokens.next.line;
		this.first = [];
		if (b) {
			indent += state.option.indent;
			if (state.tokens.next.from === indent + state.option.indent) {
				indent += state.option.indent;
			}
		}
		while (state.tokens.next.id !== "(end)") {
			while (state.tokens.next.id === ",") {
				if (!state.option.es5)
					warning("W070");
				advance(",");
			}
			if (state.tokens.next.id === "]") {
				break;
			}
			if (b && state.tokens.curr.line !== state.tokens.next.line) {
				indentation();
			}
			this.first.push(expression(10));
			if (state.tokens.next.id === ",") {
				comma({ allowTrailing: true });
				if (state.tokens.next.id === "]" && !state.option.es5) {
					warning("W070", state.tokens.curr);
					break;
				}
			} else {
				break;
			}
		}
		if (b) {
			indent -= state.option.indent;
			indentation();
		}
		advance("]", this);
		return this;
	}, 160);


	function property_name() {
		var id = optionalidentifier(false, true);

		if (!id) {
			if (state.tokens.next.id === "(string)") {
				id = state.tokens.next.value;
				advance();
			} else if (state.tokens.next.id === "(number)") {
				id = state.tokens.next.value.toString();
				advance();
			}
		}

		if (id === "hasOwnProperty") {
			warning("W001");
		}

		return id;
	}


	function functionparams() {
		var next   = state.tokens.next;
		var params = [];
		var ident;
		var tokens = [];

		advance("(");
		nospace();

		if (state.tokens.next.id === ")") {
			advance(")");
			return;
		}

		for (;;) {
			if (state.option.esnext && _.contains(["{", "["], state.tokens.next.id)) {
				tokens = destructuringExpression();
				for (var t in tokens) {
					t = tokens[t];
					if (t.id) {
						params.push(t.id);
						addlabel(t.id, "unused", t.token);
					}
				}
			} else {
				ident = identifier(true);
				params.push(ident);
				addlabel(ident, "unused", state.tokens.curr);
			}
			if (state.tokens.next.id === ",") {
				comma();
			} else {
				advance(")", next);
				nospace(state.tokens.prev, state.tokens.curr);
				return params;
			}
		}
	}


	function doFunction(name, statement) {
		var f;
		var oldOption = state.option;
		var oldScope  = scope;

		state.option = Object.create(state.option);
		scope  = Object.create(scope);

		funct = {
			"(name)"      : name || "\"" + anonname + "\"",
			"(line)"      : state.tokens.next.line,
			"(character)" : state.tokens.next.character,
			"(context)"   : funct,
			"(breakage)"  : 0,
			"(loopage)"   : 0,
			"(metrics)"   : createMetrics(state.tokens.next),
			"(scope)"     : scope,
			"(statement)" : statement,
			"(tokens)"    : {},
			"(blockscope)": funct["(blockscope)"],
			"(curscope)"  : funct["(curscope)"]
		};

		f = funct;
		state.tokens.curr.funct = funct;

		functions.push(funct);

		if (name) {
			addlabel(name, "function");
		}

		funct["(params)"] = functionparams();
		funct["(metrics)"].verifyMaxParametersPerFunction(funct["(params)"]);

		block(false, false, true);

		funct["(metrics)"].verifyMaxStatementsPerFunction();
		funct["(metrics)"].verifyMaxComplexityPerFunction();

		if (state.option.unused === false) {
			funct["(ignoreUnused)"] = true;
		}

		scope = oldScope;
		state.option = oldOption;
		funct["(last)"] = state.tokens.curr.line;
		funct["(lastcharacter)"] = state.tokens.curr.character;
		funct = funct["(context)"];

		return f;
	}

	function createMetrics(functionStartToken) {
		return {
			statementCount: 0,
			nestedBlockDepth: -1,
			ComplexityCount: 1,
			verifyMaxStatementsPerFunction: function () {
				if (state.option.maxstatements &&
					this.statementCount > state.option.maxstatements) {
					warning("W071", functionStartToken, this.statementCount);
				}
			},

			verifyMaxParametersPerFunction: function (params) {
				params = params || [];

				if (state.option.maxparams && params.length > state.option.maxparams) {
					warning("W072", functionStartToken, params.length);
				}
			},

			verifyMaxNestedBlockDepthPerFunction: function () {
				if (state.option.maxdepth &&
					this.nestedBlockDepth > 0 &&
					this.nestedBlockDepth === state.option.maxdepth + 1) {
					warning("W073", null, this.nestedBlockDepth);
				}
			},

			verifyMaxComplexityPerFunction: function () {
				var max = state.option.maxcomplexity;
				var cc = this.ComplexityCount;
				if (max && cc > max) {
					warning("W074", functionStartToken, cc);
				}
			}
		};
	}

	function increaseComplexityCount() {
		funct["(metrics)"].ComplexityCount += 1;
	}

	// Parse assignments that were found instead of conditionals.
	// For example: if (a = 1) { ... }

	function parseCondAssignment() {
		switch (state.tokens.next.id) {
		case "=":
		case "+=":
		case "-=":
		case "*=":
		case "%=":
		case "&=":
		case "|=":
		case "^=":
		case "/=":
			if (!state.option.boss) {
				warning("W084");
			}

			advance(state.tokens.next.id);
			expression(20);
		}
	}


	(function (x) {
		x.nud = function () {
			var b, f, i, p, t;
			var props = {}; // All properties, including accessors

			function saveProperty(name, tkn) {
				if (props[name] && _.has(props, name))
					warning("W075", state.tokens.next, i);
				else
					props[name] = {};

				props[name].basic = true;
				props[name].basictkn = tkn;
			}

			function saveSetter(name, tkn) {
				if (props[name] && _.has(props, name)) {
					if (props[name].basic || props[name].setter)
						warning("W075", state.tokens.next, i);
				} else {
					props[name] = {};
				}

				props[name].setter = true;
				props[name].setterToken = tkn;
			}

			function saveGetter(name) {
				if (props[name] && _.has(props, name)) {
					if (props[name].basic || props[name].getter)
						warning("W075", state.tokens.next, i);
				} else {
					props[name] = {};
				}

				props[name].getter = true;
				props[name].getterToken = state.tokens.curr;
			}

			b = state.tokens.curr.line !== state.tokens.next.line;
			if (b) {
				indent += state.option.indent;
				if (state.tokens.next.from === indent + state.option.indent) {
					indent += state.option.indent;
				}
			}

			for (;;) {
				if (state.tokens.next.id === "}") {
					break;
				}

				if (b) {
					indentation();
				}

				if (state.tokens.next.value === "get" && peek().id !== ":") {
					advance("get");

					if (!state.option.es5) {
						error("E034");
					}

					i = property_name();
					if (!i) {
						error("E035");
					}

					saveGetter(i);
					t = state.tokens.next;
					adjacent(state.tokens.curr, state.tokens.next);
					f = doFunction();
					p = f["(params)"];

					if (p) {
						warning("W076", t, p[0], i);
					}

					adjacent(state.tokens.curr, state.tokens.next);
				} else if (state.tokens.next.value === "set" && peek().id !== ":") {
					advance("set");

					if (!state.option.es5) {
						error("E034");
					}

					i = property_name();
					if (!i) {
						error("E035");
					}

					saveSetter(i, state.tokens.next);
					t = state.tokens.next;
					adjacent(state.tokens.curr, state.tokens.next);
					f = doFunction();
					p = f["(params)"];

					if (!p || p.length !== 1) {
						warning("W077", t, i);
					}
				} else {
					i = property_name();
					saveProperty(i, state.tokens.next);

					if (typeof i !== "string") {
						break;
					}

					advance(":");
					nonadjacent(state.tokens.curr, state.tokens.next);
					expression(10);
				}

				countMember(i);
				if (state.tokens.next.id === ",") {
					comma({ allowTrailing: true });
					if (state.tokens.next.id === ",") {
						warning("W070", state.tokens.curr);
					} else if (state.tokens.next.id === "}" && !state.option.es5) {
						warning("W070", state.tokens.curr);
					}
				} else {
					break;
				}
			}
			if (b) {
				indent -= state.option.indent;
				indentation();
			}
			advance("}", this);

			// Check for lonely setters if in the ES5 mode.
			if (state.option.es5) {
				for (var name in props) {
					if (_.has(props, name) && props[name].setter && !props[name].getter) {
						warning("W078", props[name].setterToken);
					}
				}
			}
			return this;
		};
		x.fud = function () {
			error("E036", state.tokens.curr);
		};
	}(delim("{")));

	function destructuringExpression() {
		var id, ids;
		var identifiers = [];
		if (state.tokens.next.value === "[") {
			var nextInnerDE = function () {
				var ident;
				if (_.contains(["[", "{"], state.tokens.next.value)) {
					ids = destructuringExpression();
					for (var id in ids) {
						id = ids[id];
						identifiers.push({ id: id.id, token: id.token });
					}
				} else if (state.tokens.next.value === ",") {
					identifiers.push({ id: null, token: state.tokens.curr });
				} else {
					ident = identifier();
					if (ident)
						identifiers.push({ id: ident, token: state.tokens.curr });
				}
			};
			advance("[");
			nextInnerDE();
			while (state.tokens.next.value !== "]") {
				advance(",");
				nextInnerDE();
			}
			advance("]");
		} else if (state.tokens.next.value === "{") {
			advance("{");
			id = identifier();
			if (state.tokens.next.value === ":") {
				advance(":");
				identifiers.push({ id: identifier(), token: state.tokens.curr });
			} else {
				identifiers.push({ id: id, token: state.tokens.curr });
			}
			while (state.tokens.next.value !== "}") {
				advance(",");
				id = identifier();
				if (state.tokens.next.value === ":") {
					advance(":");
					identifiers.push({ id: identifier(), token: state.tokens.curr });
				} else {
					identifiers.push({ id: id, token: state.tokens.curr });
				}
			}
			advance("}");
		}
		return identifiers;
	}
	function destructuringExpressionMatch(tokens, value) {
		if (value.first) {
			_.zip(tokens, value.first).forEach(function (val) {
				var token = val[0];
				var value = val[1];
				if (token && value) {
					token.first = value;
				} else if (token && token.first && !value) {
					warning("W080", token.first, token.first.value);
				} /* else {
					XXX value is discarded: wouldn't it need a warning ?
				} */
			});
		}
	}

	// This Function is called when esnext option is set to true
	// it adds the `const` statement to JSHINT

	useESNextSyntax = function () {
		var conststatement = stmt("const", function (prefix) {
			var tokens, lone, value;

			this.first = [];
			for (;;) {
				var names = [];
				nonadjacent(state.tokens.curr, state.tokens.next);
				if (_.contains(["{", "["], state.tokens.next.value)) {
					tokens = destructuringExpression();
					lone = false;
				} else {
					tokens = [ { id: identifier(), token: state.tokens.curr } ];
					lone = true;
				}
				for (var t in tokens) {
					t = tokens[t];
					if (funct[t.id] === "const") {
						warning("E011", null, t.id);
					}
					if (funct["(global)"] && predefined[t.id] === false) {
						warning("W079", t.token, t.id);
					}
					if (t.id) {
						addlabel(t.id, "const");
						names.push(t.token);
					}
				}
				if (prefix) {
					break;
				}

				this.first = this.first.concat(names);

				if (state.tokens.next.id !== "=") {
					warning("E012", state.tokens.curr, state.tokens.curr.value);
				}

				if (state.tokens.next.id === "=") {
					nonadjacent(state.tokens.curr, state.tokens.next);
					advance("=");
					nonadjacent(state.tokens.curr, state.tokens.next);
					if (state.tokens.next.id === "undefined") {
						warning("W080", state.tokens.curr, state.tokens.curr.value);
					}
					if (peek(0).id === "=" && state.tokens.next.identifier) {
						error("E037", state.tokens.next, state.tokens.next.value);
					}
					value = expression(0);
					if (lone) {
						tokens[0].first = value;
					} else {
						destructuringExpressionMatch(names, value);
					}
				}

				if (state.tokens.next.id !== ",") {
					break;
				}
				comma();
			}
			return this;
		});
		conststatement.exps = true;
		var varstatement = stmt("var", function (prefix) {
			// JavaScript does not have block scope. It only has function scope. So,
			// declaring a variable in a block can have unexpected consequences.
			var tokens, lone, value;

			if (funct["(onevar)"] && state.option.onevar) {
				warning("W081");
			} else if (!funct["(global)"]) {
				funct["(onevar)"] = true;
			}

			this.first = [];
			for (;;) {
				var names = [];
				nonadjacent(state.tokens.curr, state.tokens.next);
				if (_.contains(["{", "["], state.tokens.next.value)) {
					tokens = destructuringExpression();
					lone = false;
				} else {
					tokens = [ { id: identifier(), token: state.tokens.curr } ];
					lone = true;
				}
				for (var t in tokens) {
					t = tokens[t];
					if (state.option.esnext && funct[t.id] === "const") {
						warning("E011", null, t.id);
					}
					if (funct["(global)"] && predefined[t.id] === false) {
						warning("W079", t.token, t.id);
					}
					if (t.id) {
						addlabel(t.id, "unused", t.token);
						names.push(t.token);
					}
				}
				if (prefix) {
					break;
				}

				this.first = this.first.concat(names);

				if (state.tokens.next.id === "=") {
					nonadjacent(state.tokens.curr, state.tokens.next);
					advance("=");
					nonadjacent(state.tokens.curr, state.tokens.next);
					if (state.tokens.next.id === "undefined") {
						warning("W080", state.tokens.curr, state.tokens.curr.value);
					}
					if (peek(0).id === "=" && state.tokens.next.identifier) {
						error("E038", state.tokens.next, state.tokens.next.value);
					}
					value = expression(0);
					if (lone) {
						tokens[0].first = value;
					} else {
						destructuringExpressionMatch(names, value);
					}
				}

				if (state.tokens.next.id !== ",") {
					break;
				}
				comma();
			}
			return this;
		});
		varstatement.exps = true;
		var letstatement = stmt("let", function (prefix) {
			// JavaScript does not have block scope. It only has function scope. So,
			// declaring a variable in a block can have unexpected consequences.
			var tokens, lone, value;

			if (funct["(onevar)"] && state.option.onevar) {
				warning("W081");
			} else if (!funct["(global)"]) {
				funct["(onevar)"] = true;
			}

			this.first = [];
			for (;;) {
				var names = [];
				nonadjacent(state.tokens.curr, state.tokens.next);
				if (_.contains(["{", "["], state.tokens.next.value)) {
					tokens = destructuringExpression();
					lone = false;
				} else {
					tokens = [ { id: identifier(), token: state.tokens.curr.value } ];
					lone = true;
				}
				for (var t in tokens) {
					t = tokens[t];
					if (state.option.esnext && funct[t.id] === "const") {
						warning("E011", null, t.id);
					}
					if (funct["(global)"] && predefined[t.id] === false) {
						warning("W079", t.token, t.id);
					}
					if (t.id) {
						addlabel(t.id, "unused", t.token, true);
						names.push(t.token);
					}
				}
				if (prefix) {
					break;
				}

				this.first = this.first.concat(names);

				if (state.tokens.next.id === "=") {
					nonadjacent(state.tokens.curr, state.tokens.next);
					advance("=");
					nonadjacent(state.tokens.curr, state.tokens.next);
					if (state.tokens.next.id === "undefined") {
						warning("W080", state.tokens.curr, state.tokens.curr.value);
					}
					if (peek(0).id === "=" && state.tokens.next.identifier) {
						error("E037", state.tokens.next, state.tokens.next.value);
					}
					value = expression(0);
					if (lone) {
						tokens[0].first = value;
					} else {
						destructuringExpressionMatch(names, value);
					}
				}

				if (state.tokens.next.id !== ",") {
					break;
				}
				comma();
			}
			return this;
		});
		letstatement.exps = true;
	};

	var varstatement = stmt("var", function (prefix) {
		// JavaScript does not have block scope. It only has function scope. So,
		// declaring a variable in a block can have unexpected consequences.
		var id, name, value;

		if (funct["(onevar)"] && state.option.onevar) {
			warning("W081");
		} else if (!funct["(global)"]) {
			funct["(onevar)"] = true;
		}

		this.first = [];

		for (;;) {
			nonadjacent(state.tokens.curr, state.tokens.next);
			id = identifier();

			if (state.option.esnext && funct[id] === "const") {
				warning("E011", null, id);
			}

			if (funct["(global)"] && predefined[id] === false) {
				warning("W079", state.tokens.curr, id);
			}

			addlabel(id, "unused", state.tokens.curr);

			if (prefix) {
				break;
			}

			name = state.tokens.curr;
			this.first.push(state.tokens.curr);

			if (state.tokens.next.id === "=") {
				nonadjacent(state.tokens.curr, state.tokens.next);
				advance("=");
				nonadjacent(state.tokens.curr, state.tokens.next);
				if (state.tokens.next.id === "undefined") {
					warning("W080", state.tokens.curr, id);
				}
				if (peek(0).id === "=" && state.tokens.next.identifier) {
					error("E038", state.tokens.next, state.tokens.next.value);
				}
				value = expression(0);
				name.first = value;
			}
			if (state.tokens.next.id !== ",") {
				break;
			}
			comma();
		}
		return this;
	});
	varstatement.exps = true;

	blockstmt("function", function () {
		if (inblock) {
			warning("W082", state.tokens.curr);

		}
		var i = identifier();
		if (state.option.esnext && funct[i] === "const") {
			warning("E011", null, i);
		}
		adjacent(state.tokens.curr, state.tokens.next);
		addlabel(i, "unction", state.tokens.curr);

		doFunction(i, { statement: true });
		if (state.tokens.next.id === "(" && state.tokens.next.line === state.tokens.curr.line) {
			error("E039");
		}
		return this;
	});

	prefix("function", function () {
		var i = optionalidentifier();
		if (i || state.option.gcl) {
			adjacent(state.tokens.curr, state.tokens.next);
		} else {
			nonadjacent(state.tokens.curr, state.tokens.next);
		}
		doFunction(i);
		if (!state.option.loopfunc && funct["(loopage)"]) {
			warning("W083");
		}
		return this;
	});

	blockstmt("if", function () {
		var t = state.tokens.next;
		increaseComplexityCount();
		advance("(");
		nonadjacent(this, t);
		nospace();
		expression(20);
		parseCondAssignment();
		advance(")", t);
		nospace(state.tokens.prev, state.tokens.curr);
		block(true, true);
		if (state.tokens.next.id === "else") {
			nonadjacent(state.tokens.curr, state.tokens.next);
			advance("else");
			if (state.tokens.next.id === "if" || state.tokens.next.id === "switch") {
				statement(true);
			} else {
				block(true, true);
			}
		}
		return this;
	});

	blockstmt("try", function () {
		var b;

		function doCatch() {
			var oldScope = scope;
			var e;

			advance("catch");
			nonadjacent(state.tokens.curr, state.tokens.next);
			advance("(");

			scope = Object.create(oldScope);

			e = state.tokens.next.value;
			if (state.tokens.next.type !== "(identifier)") {
				e = null;
				warning("E030", state.tokens.next, e);
			}

			advance();
			advance(")");

			funct = {
				"(name)"     : "(catch)",
				"(line)"     : state.tokens.next.line,
				"(character)": state.tokens.next.character,
				"(context)"  : funct,
				"(breakage)" : funct["(breakage)"],
				"(loopage)"  : funct["(loopage)"],
				"(scope)"    : scope,
				"(statement)": false,
				"(metrics)"  : createMetrics(state.tokens.next),
				"(catch)"    : true,
				"(tokens)"   : {}
			};

			if (e) {
				addlabel(e, "exception");
			}

			state.tokens.curr.funct = funct;
			functions.push(funct);

			block(false);

			scope = oldScope;

			funct["(last)"] = state.tokens.curr.line;
			funct["(lastcharacter)"] = state.tokens.curr.character;
			funct = funct["(context)"];
		}

		block(false);

		if (state.tokens.next.id === "catch") {
			increaseComplexityCount();
			doCatch();
			b = true;
		}

		if (state.tokens.next.id === "finally") {
			advance("finally");
			block(false);
			return;
		} else if (!b) {
			error("E021", state.tokens.next, "catch", state.tokens.next.value);
		}

		return this;
	});

	blockstmt("while", function () {
		var t = state.tokens.next;
		funct["(breakage)"] += 1;
		funct["(loopage)"] += 1;
		increaseComplexityCount();
		advance("(");
		nonadjacent(this, t);
		nospace();
		expression(20);
		parseCondAssignment();
		advance(")", t);
		nospace(state.tokens.prev, state.tokens.curr);
		block(true, true);
		funct["(breakage)"] -= 1;
		funct["(loopage)"] -= 1;
		return this;
	}).labelled = true;

	blockstmt("with", function () {
		var t = state.tokens.next;
		if (state.directive["use strict"]) {
			error("E010", state.tokens.curr);
		} else if (!state.option.withstmt) {
			warning("W085", state.tokens.curr);
		}

		advance("(");
		nonadjacent(this, t);
		nospace();
		expression(0);
		advance(")", t);
		nospace(state.tokens.prev, state.tokens.curr);
		block(true, true);

		return this;
	});

	blockstmt("switch", function () {
		var t = state.tokens.next,
			g = false;
		funct["(breakage)"] += 1;
		advance("(");
		nonadjacent(this, t);
		nospace();
		this.condition = expression(20);
		advance(")", t);
		nospace(state.tokens.prev, state.tokens.curr);
		nonadjacent(state.tokens.curr, state.tokens.next);
		t = state.tokens.next;
		advance("{");
		nonadjacent(state.tokens.curr, state.tokens.next);
		indent += state.option.indent;
		this.cases = [];

		for (;;) {
			switch (state.tokens.next.id) {
			case "case":
				switch (funct["(verb)"]) {
				case "break":
				case "case":
				case "continue":
				case "return":
				case "switch":
				case "throw":
					break;
				default:
					// You can tell JSHint that you don't use break intentionally by
					// adding a comment /* falls through */ on a line just before
					// the next `case`.
					if (!reg.fallsThrough.test(state.lines[state.tokens.next.line - 2])) {
						warning("W086", state.tokens.curr, "case");
					}
				}
				indentation(-state.option.indent);
				advance("case");
				this.cases.push(expression(20));
				increaseComplexityCount();
				g = true;
				advance(":");
				funct["(verb)"] = "case";
				break;
			case "default":
				switch (funct["(verb)"]) {
				case "break":
				case "continue":
				case "return":
				case "throw":
					break;
				default:
					// Do not display a warning if 'default' is the first statement or if
					// there is a special /* falls through */ comment.
					if (this.cases.length) {
						if (!reg.fallsThrough.test(state.lines[state.tokens.next.line - 2])) {
							warning("W086", state.tokens.curr, "default");
						}
					}
				}
				indentation(-state.option.indent);
				advance("default");
				g = true;
				advance(":");
				break;
			case "}":
				indent -= state.option.indent;
				indentation();
				advance("}", t);
				funct["(breakage)"] -= 1;
				funct["(verb)"] = undefined;
				return;
			case "(end)":
				error("E023", state.tokens.next, "}");
				return;
			default:
				if (g) {
					switch (state.tokens.curr.id) {
					case ",":
						error("E040");
						return;
					case ":":
						g = false;
						statements();
						break;
					default:
						error("E025", state.tokens.curr);
						return;
					}
				} else {
					if (state.tokens.curr.id === ":") {
						advance(":");
						error("E024", state.tokens.curr, ":");
						statements();
					} else {
						error("E021", state.tokens.next, "case", state.tokens.next.value);
						return;
					}
				}
			}
		}
	}).labelled = true;

	stmt("debugger", function () {
		if (!state.option.debug) {
			warning("W087");
		}
		return this;
	}).exps = true;

	(function () {
		var x = stmt("do", function () {
			funct["(breakage)"] += 1;
			funct["(loopage)"] += 1;
			increaseComplexityCount();

			this.first = block(true);
			advance("while");
			var t = state.tokens.next;
			nonadjacent(state.tokens.curr, t);
			advance("(");
			nospace();
			expression(20);
			parseCondAssignment();
			advance(")", t);
			nospace(state.tokens.prev, state.tokens.curr);
			funct["(breakage)"] -= 1;
			funct["(loopage)"] -= 1;
			return this;
		});
		x.labelled = true;
		x.exps = true;
	}());

	blockstmt("for", function () {
		var s, t = state.tokens.next;
		funct["(breakage)"] += 1;
		funct["(loopage)"] += 1;
		increaseComplexityCount();
		advance("(");
		nonadjacent(this, t);
		nospace();
		if (peek(state.tokens.next.id === "var" ? 1 : 0).id === "in") {
			if (state.tokens.next.id === "var") {
				advance("var");
				varstatement.fud.call(varstatement, true);
			} else {
				switch (funct[state.tokens.next.value]) {
				case "unused":
					funct[state.tokens.next.value] = "var";
					break;
				case "var":
					break;
				default:
					warning("W088", state.tokens.next, state.tokens.next.value);
				}
				advance();
			}
			advance("in");
			expression(20);
			advance(")", t);
			s = block(true, true);
			if (state.option.forin && s && (s.length > 1 || typeof s[0] !== "object" ||
					s[0].value !== "if")) {
				warning("W089", this);
			}
			funct["(breakage)"] -= 1;
			funct["(loopage)"] -= 1;
			return this;
		} else {
			if (state.tokens.next.id !== ";") {
				if (state.tokens.next.id === "var") {
					advance("var");
					varstatement.fud.call(varstatement);
				} else {
					for (;;) {
						expression(0, "for");
						if (state.tokens.next.id !== ",") {
							break;
						}
						comma();
					}
				}
			}
			nolinebreak(state.tokens.curr);
			advance(";");
			if (state.tokens.next.id !== ";") {
				expression(20);
				parseCondAssignment();
			}
			nolinebreak(state.tokens.curr);
			advance(";");
			if (state.tokens.next.id === ";") {
				error("E021", state.tokens.next, ")", ";");
			}
			if (state.tokens.next.id !== ")") {
				for (;;) {
					expression(0, "for");
					if (state.tokens.next.id !== ",") {
						break;
					}
					comma();
				}
			}
			advance(")", t);
			nospace(state.tokens.prev, state.tokens.curr);
			block(true, true);
			funct["(breakage)"] -= 1;
			funct["(loopage)"] -= 1;
			return this;
		}
	}).labelled = true;


	stmt("break", function () {
		var v = state.tokens.next.value;

		if (funct["(breakage)"] === 0)
			warning("W052", state.tokens.next, this.value);

		if (!state.option.asi)
			nolinebreak(this);

		if (state.tokens.next.id !== ";") {
			if (state.tokens.curr.line === state.tokens.next.line) {
				if (funct[v] !== "label") {
					warning("W090", state.tokens.next, v);
				} else if (scope[v] !== funct) {
					warning("W091", state.tokens.next, v);
				}
				this.first = state.tokens.next;
				advance();
			}
		}
		reachable("break");
		return this;
	}).exps = true;


	stmt("continue", function () {
		var v = state.tokens.next.value;

		if (funct["(breakage)"] === 0)
			warning("W052", state.tokens.next, this.value);

		if (!state.option.asi)
			nolinebreak(this);

		if (state.tokens.next.id !== ";") {
			if (state.tokens.curr.line === state.tokens.next.line) {
				if (funct[v] !== "label") {
					warning("W090", state.tokens.next, v);
				} else if (scope[v] !== funct) {
					warning("W091", state.tokens.next, v);
				}
				this.first = state.tokens.next;
				advance();
			}
		} else if (!funct["(loopage)"]) {
			warning("W052", state.tokens.next, this.value);
		}
		reachable("continue");
		return this;
	}).exps = true;


	stmt("return", function () {
		if (this.line === state.tokens.next.line) {
			if (state.tokens.next.id === "(regexp)")
				warning("W092");

			if (state.tokens.next.id !== ";" && !state.tokens.next.reach) {
				nonadjacent(state.tokens.curr, state.tokens.next);
				this.first = expression(0);

				if (this.first.type === "(punctuator)" && this.first.value === "=" && !state.option.boss) {
					warningAt("W093", this.first.line, this.first.character);
				}
			}
		} else if (!state.option.asi) {
			nolinebreak(this); // always warn (Line breaking error)
		}
		reachable("return");
		return this;
	}).exps = true;


	stmt("throw", function () {
		nolinebreak(this);
		nonadjacent(state.tokens.curr, state.tokens.next);
		this.first = expression(20);
		reachable("throw");
		return this;
	}).exps = true;

	// Future Reserved Words

	FutureReservedWord("abstract");
	FutureReservedWord("boolean");
	FutureReservedWord("byte");
	FutureReservedWord("char");
	FutureReservedWord("class", { es5: true });
	FutureReservedWord("double");
	FutureReservedWord("enum", { es5: true });
	FutureReservedWord("export", { es5: true });
	FutureReservedWord("extends", { es5: true });
	FutureReservedWord("final");
	FutureReservedWord("float");
	FutureReservedWord("goto");
	FutureReservedWord("implements", { es5: true, strictOnly: true });
	FutureReservedWord("import", { es5: true });
	FutureReservedWord("int");
	FutureReservedWord("interface");
	FutureReservedWord("let", { es5: true, strictOnly: true });
	FutureReservedWord("long");
	FutureReservedWord("native");
	FutureReservedWord("package", { es5: true, strictOnly: true });
	FutureReservedWord("private", { es5: true, strictOnly: true });
	FutureReservedWord("protected", { es5: true, strictOnly: true });
	FutureReservedWord("public", { es5: true, strictOnly: true });
	FutureReservedWord("short");
	FutureReservedWord("static", { es5: true, strictOnly: true });
	FutureReservedWord("super", { es5: true });
	FutureReservedWord("synchronized");
	FutureReservedWord("throws");
	FutureReservedWord("transient");
	FutureReservedWord("volatile");
	FutureReservedWord("yield", { es5: true, strictOnly: true });

<<<<<<< HEAD
	// Check whether this function has been reached for a destructuring assign with undeclared values
	function destructuringAssignOrJsonValue() {
		var pn, values, seeneq, seensc;
		var i = 1; 
		// lookup for the assignment
		if (state.option.esnext) {
			do {
				pn = peek(i);
				i = i + 1;
				if (pn.value === "=")
					seeneq = true;
				if (pn.value === ";")
					seensc = true;
			} while (pn.value !== "}" && pn.id !== "(end)");
		}
		// if it has semicolons, it is a block, so go parse it as a block
		if (seensc) {
			statements();
		// if it's not a block, but there are assignments, check for undeclared variables
		} else if (seeneq) {
			if (state.tokens.next.value !== "[") {
				error("E031", pn);
			} else {
				values = destructuringExpression();
				values.forEach(function (t) {
					isundef(funct, "W117", t.token, t.id);
				});
				advance("=");
				destructuringExpressionMatch(values, expression(0));
				advance(";");
=======
	var lookupBlockType = function () {
		var pn, pn1;
		var i = 1; 
		do {
			pn = peek(i);
			pn1 = peek(i+1);
			i = i + 1;
			if (_.contains(["}", "]"], pn.value) && pn1.value === "=") {
				this.isDestAssign = true;
				this.notJson = true;
				break;
			}
			if (pn.value === ";") {
				this.isBlock = true;
				this.notJson = true;
>>>>>>> f3a9eee3
			}
		} while (!_.contains(["}", "]"], pn.value) && pn.id !== "(end)");
		console.log(this);
		return this;
	};

	// Check whether this function has been reached for a destructuring assign with undeclared values
	function destructuringAssignOrJsonValue() {

		// lookup for the assignment (esnext only)
		// if it has semicolons, it is a block, so go parse it as a block
		// or it's not a block, but there are assignments, check for undeclared variables
		var block=null;

		if (state.option.esnext) {
			block = new lookupBlockType();
		}
		if (block && block.notJson) {
			statements();
		// otherwise parse json value
		} else {
			state.option.laxbreak = true;
			state.jsonMode = true;
			jsonValue();
		}
	}

	// Parse JSON

	function jsonValue() {

		function jsonObject() {
			var o = {}, t = state.tokens.next;
			advance("{");
			if (state.tokens.next.id !== "}") {
				for (;;) {
					if (state.tokens.next.id === "(end)") {
						error("E026", state.tokens.next, t.line);
					} else if (state.tokens.next.id === "}") {
						warning("W094", state.tokens.curr);
						break;
					} else if (state.tokens.next.id === ",") {
						error("E028", state.tokens.next);
					} else if (state.tokens.next.id !== "(string)") {
						warning("W095", state.tokens.next, state.tokens.next.value);
					}
					if (o[state.tokens.next.value] === true) {
						warning("W075", state.tokens.next, state.tokens.next.value);
					} else if ((state.tokens.next.value === "__proto__" &&
						!state.option.proto) || (state.tokens.next.value === "__iterator__" &&
						!state.option.iterator)) {
						warning("W096", state.tokens.next, state.tokens.next.value);
					} else {
						o[state.tokens.next.value] = true;
					}
					advance();
					advance(":");
					jsonValue();
					if (state.tokens.next.id !== ",") {
						break;
					}
					advance(",");
				}
			}
			advance("}");
		}

		function jsonArray() {
			var t = state.tokens.next;
			advance("[");
			if (state.tokens.next.id !== "]") {
				for (;;) {
					if (state.tokens.next.id === "(end)") {
						error("E027", state.tokens.next, t.line);
					} else if (state.tokens.next.id === "]") {
						warning("W094", state.tokens.curr);
						break;
					} else if (state.tokens.next.id === ",") {
						error("E028", state.tokens.next);
					}
					jsonValue();
					if (state.tokens.next.id !== ",") {
						break;
					}
					advance(",");
				}
			}
			advance("]");
		}

		switch (state.tokens.next.id) {
		case "{":
			jsonObject();
			break;
		case "[":
			jsonArray();
			break;
		case "true":
		case "false":
		case "null":
		case "(number)":
		case "(string)":
			advance();
			break;
		case "-":
			advance("-");
			if (state.tokens.curr.character !== state.tokens.next.from) {
				warning("W011", state.tokens.curr);
			}
			adjacent(state.tokens.curr, state.tokens.next);
			advance("(number)");
			break;
		default:
			error("E003", state.tokens.next);
		}
	}


	// The actual JSHINT function itself.
	var itself = function (s, o, g) {
		var a, i, k, x;
		var optionKeys;
		var newOptionObj = {};
		var globBlock = {};

		state.reset();

		if (o && o.scope) {
			JSHINT.scope = o.scope;
		} else {
			JSHINT.errors = [];
			JSHINT.undefs = [];
			JSHINT.internals = [];
			JSHINT.blacklist = {};
			JSHINT.scope = "(main)";
		}

		predefined = Object.create(null);
		combine(predefined, vars.ecmaIdentifiers);
		combine(predefined, vars.reservedVars);

		combine(predefined, g || {});

		declared = Object.create(null);
		exported = Object.create(null);
		ignored = Object.create(null);

		if (o) {
			a = o.predef;
			if (a) {
				if (!Array.isArray(a) && typeof a === "object") {
					a = Object.keys(a);
				}

				a.forEach(function (item) {
					var slice, prop;

					if (item[0] === "-") {
						slice = item.slice(1);
						JSHINT.blacklist[slice] = slice;
					} else {
						prop = Object.getOwnPropertyDescriptor(o.predef, item);
						predefined[item] = prop ? prop.value : false;
					}
				});
			}

			optionKeys = Object.keys(o);
			for (x = 0; x < optionKeys.length; x++) {
				if (/^-W\d{3}$/g.test(optionKeys[x])) {
					ignored[optionKeys[x].slice(1)] = true;
				} else {
					newOptionObj[optionKeys[x]] = o[optionKeys[x]];

					if (optionKeys[x] === "newcap" && o[optionKeys[x]] === false)
						newOptionObj["(explicitNewcap)"] = true;

					if (optionKeys[x] === "indent")
						newOptionObj["(explicitIndent)"] = true;
				}
			}
		}

		state.option = newOptionObj;

		state.option.indent = state.option.indent || 4;
		state.option.maxerr = state.option.maxerr || 50;

		indent = 1;
		global = Object.create(predefined);
		scope = global;
		funct = {
			"(global)":   true,
			"(name)":	  "(global)",
			"(scope)":	  scope,
			"(breakage)": 0,
			"(loopage)":  0,
			"(tokens)":   {},
			"(metrics)":   createMetrics(state.tokens.next),
			"(curblock)"  : globBlock,
			"(blockscope)": [globBlock]
		};
		funct["(blockscope)"].getlabelblock = function (l) {
			for (var i = this.length - 1 ; i >= 0; --i) {
				if (_.has(this[i], l)) {
					return this[i];
				}
			}
		};
		functions = [funct];
		urls = [];
		stack = null;
		member = {};
		membersOnly = null;
		implied = {};
		inblock = false;
		lookahead = [];
		warnings = 0;
		unuseds = [];

		if (!isString(s) && !Array.isArray(s)) {
			errorAt("E004", 0);
			return false;
		}

		var api = {
			get isJSON() {
				return state.jsonMode;
			},

			getOption: function (name) {
				return state.option[name] || null;
			},

			getCache: function (name) {
				return state.cache[name];
			},

			setCache: function (name, value) {
				state.cache[name] = value;
			},

			warn: function (code, data) {
				warningAt.apply(null, [ code, data.line, data.char ].concat(data.data));
			},

			on: function (names, listener) {
				names.split(" ").forEach(function (name) {
					emitter.on(name, listener);
				}.bind(this));
			}
		};

		emitter.removeAllListeners();
		(extraModules || []).forEach(function (func) {
			func(api);
		});

		state.tokens.prev = state.tokens.curr = state.tokens.next = state.syntax["(begin)"];

		lex = new Lexer(s);

		lex.on("warning", function (ev) {
			warningAt.apply(null, [ ev.code, ev.line, ev.character].concat(ev.data));
		});

		lex.on("error", function (ev) {
			errorAt.apply(null, [ ev.code, ev.line, ev.character ].concat(ev.data));
		});

		lex.on("fatal", function (ev) {
			quit("E041", ev.line, ev.from);
		});

		lex.on("Identifier", function (ev) {
			emitter.emit("Identifier", ev);
		});

		lex.on("String", function (ev) {
			emitter.emit("String", ev);
		});

		lex.on("Number", function (ev) {
			emitter.emit("Number", ev);
		});

		lex.start();

		// Check options
		for (var name in o) {
			if (_.has(o, name)) {
				checkOption(name, state.tokens.curr);
			}
		}

		assume();

		// combine the passed globals after we've assumed all our options
		combine(predefined, g || {});

		//reset values
		comma.first = true;

		try {
			advance();
			switch (state.tokens.next.id) {
			case "{":
			case "[":
				destructuringAssignOrJsonValue();
				break;
			default:
				directives();

				if (state.directive["use strict"]) {
					if (!state.option.globalstrict && !state.option.node) {
						warning("W097", state.tokens.prev);
					}
				}

				statements();
			}
			advance((state.tokens.next && state.tokens.next.value !== ".")	? "(end)" : undefined);

			var markDefined = function (name, context) {
				do {
					if (typeof context[name] === "string") {
						// JSHINT marks unused variables as 'unused' and
						// unused function declaration as 'unction'. This
						// code changes such instances back 'var' and
						// 'closure' so that the code in JSHINT.data()
						// doesn't think they're unused.

						if (context[name] === "unused")
							context[name] = "var";
						else if (context[name] === "unction")
							context[name] = "closure";

						return true;
					}

					context = context["(context)"];
				} while (context);

				return false;
			};

			var clearImplied = function (name, line) {
				if (!implied[name])
					return;

				var newImplied = [];
				for (var i = 0; i < implied[name].length; i += 1) {
					if (implied[name][i] !== line)
						newImplied.push(implied[name][i]);
				}

				if (newImplied.length === 0)
					delete implied[name];
				else
					implied[name] = newImplied;
			};

			var warnUnused = function (name, tkn) {
				var line = tkn.line;
				var chr  = tkn.character;

				if (state.option.unused)
					warningAt("W098", line, chr, name);

				unuseds.push({
					name: name,
					line: line,
					character: chr
				});
			};

			var checkUnused = function (func, key) {
				var type = func[key];
				var tkn = func["(tokens)"][key];

				if (key.charAt(0) === "(")
					return;

				if (type !== "unused" && type !== "unction")
					return;

				// Params are checked separately from other variables.
				if (func["(params)"] && func["(params)"].indexOf(key) !== -1)
					return;

				// Variable is in global scope and defined as exported.
				if (func["(global)"] && _.has(exported, key)) {
					return;
				}

				warnUnused(key, tkn);
			};

			// Check queued 'x is not defined' instances to see if they're still undefined.
			for (i = 0; i < JSHINT.undefs.length; i += 1) {
				k = JSHINT.undefs[i].slice(0);

				if (markDefined(k[2].value, k[0])) {
					clearImplied(k[2].value, k[2].line);
				} else if (state.option.undef) {
					warning.apply(warning, k.slice(1));
				}
			}

			functions.forEach(function (func) {
				if (func["(ignoreUnused)"]) {
					return;
				}

				for (var key in func) {
					if (_.has(func, key)) {
						checkUnused(func, key);
					}
				}

				if (!func["(params)"])
					return;

				var params = func["(params)"].slice();
				var param  = params.pop();
				var type;

				while (param) {
					type = func[param];

					// 'undefined' is a special case for (function (window, undefined) { ... })();
					// patterns.

					if (param === "undefined")
						return;

					if (type !== "unused" && type !== "unction")
						return;

					warnUnused(param, func["(tokens)"][param]);
					param = params.pop();
				}
			});

			for (var key in declared) {
				if (_.has(declared, key) && !_.has(global, key)) {
					warnUnused(key, declared[key]);
				}
			}
		} catch (err) {
			if (err && err.name === "JSHintError") {
				var nt = state.tokens.next || {};
				JSHINT.errors.push({
					scope     : "(main)",
					raw       : err.raw,
					reason    : err.message,
					line      : err.line || nt.line,
					character : err.character || nt.from
				}, null);
			} else {
				throw err;
			}
		}

		// Loop over the listed "internals", and check them as well.

		if (JSHINT.scope === "(main)") {
			o = o || {};

			for (i = 0; i < JSHINT.internals.length; i += 1) {
				k = JSHINT.internals[i];
				o.scope = k.elem;
				itself(k.value, o, g);
			}
		}

		return JSHINT.errors.length === 0;
	};

	// Modules.
	itself.addModule = function (func) {
		extraModules.push(func);
	};

	itself.addModule(style.register);

	// Data summary.
	itself.data = function () {
		var data = {
			functions: [],
			options: state.option
		};
		var implieds = [];
		var members = [];
		var fu, f, i, j, n, globals;

		if (itself.errors.length) {
			data.errors = itself.errors;
		}

		if (state.jsonMode) {
			data.json = true;
		}

		for (n in implied) {
			if (_.has(implied, n)) {
				implieds.push({
					name: n,
					line: implied[n]
				});
			}
		}

		if (implieds.length > 0) {
			data.implieds = implieds;
		}

		if (urls.length > 0) {
			data.urls = urls;
		}

		globals = Object.keys(scope);
		if (globals.length > 0) {
			data.globals = globals;
		}

		for (i = 1; i < functions.length; i += 1) {
			f = functions[i];
			fu = {};

			for (j = 0; j < functionicity.length; j += 1) {
				fu[functionicity[j]] = [];
			}

			for (j = 0; j < functionicity.length; j += 1) {
				if (fu[functionicity[j]].length === 0) {
					delete fu[functionicity[j]];
				}
			}

			fu.name = f["(name)"];
			fu.param = f["(params)"];
			fu.line = f["(line)"];
			fu.character = f["(character)"];
			fu.last = f["(last)"];
			fu.lastcharacter = f["(lastcharacter)"];
			data.functions.push(fu);
		}

		if (unuseds.length > 0) {
			data.unused = unuseds;
		}

		members = [];
		for (n in member) {
			if (typeof member[n] === "number") {
				data.member = member;
				break;
			}
		}

		return data;
	};

	itself.jshint = itself;

	return itself;
}());

// Make JSHINT a Node module, if possible.
if (typeof exports === "object" && exports) {
	exports.JSHINT = JSHINT;
}<|MERGE_RESOLUTION|>--- conflicted
+++ resolved
@@ -3514,38 +3514,6 @@
 	FutureReservedWord("volatile");
 	FutureReservedWord("yield", { es5: true, strictOnly: true });
 
-<<<<<<< HEAD
-	// Check whether this function has been reached for a destructuring assign with undeclared values
-	function destructuringAssignOrJsonValue() {
-		var pn, values, seeneq, seensc;
-		var i = 1; 
-		// lookup for the assignment
-		if (state.option.esnext) {
-			do {
-				pn = peek(i);
-				i = i + 1;
-				if (pn.value === "=")
-					seeneq = true;
-				if (pn.value === ";")
-					seensc = true;
-			} while (pn.value !== "}" && pn.id !== "(end)");
-		}
-		// if it has semicolons, it is a block, so go parse it as a block
-		if (seensc) {
-			statements();
-		// if it's not a block, but there are assignments, check for undeclared variables
-		} else if (seeneq) {
-			if (state.tokens.next.value !== "[") {
-				error("E031", pn);
-			} else {
-				values = destructuringExpression();
-				values.forEach(function (t) {
-					isundef(funct, "W117", t.token, t.id);
-				});
-				advance("=");
-				destructuringExpressionMatch(values, expression(0));
-				advance(";");
-=======
 	var lookupBlockType = function () {
 		var pn, pn1;
 		var i = 1; 
@@ -3561,7 +3529,6 @@
 			if (pn.value === ";") {
 				this.isBlock = true;
 				this.notJson = true;
->>>>>>> f3a9eee3
 			}
 		} while (!_.contains(["}", "]"], pn.value) && pn.id !== "(end)");
 		console.log(this);
